// Copyright 2016 PingCAP, Inc.
//
// Licensed under the Apache License, Version 2.0 (the "License");
// you may not use this file except in compliance with the License.
// You may obtain a copy of the License at
//
//     http://www.apache.org/licenses/LICENSE-2.0
//
// Unless required by applicable law or agreed to in writing, software
// distributed under the License is distributed on an "AS IS" BASIS,
// See the License for the specific language governing permissions and
// limitations under the License.

// Package tikv provides tcp connection to kvserver.
package tikv

import (
	"context"
	"go.uber.org/zap"
	"io"
	"math"
	"strconv"
	"sync"
	"sync/atomic"
	"time"

	"github.com/grpc-ecosystem/go-grpc-middleware/tracing/opentracing"
	"github.com/opentracing/opentracing-go"
	"github.com/pingcap/errors"
	"github.com/pingcap/kvproto/pkg/coprocessor"
	"github.com/pingcap/kvproto/pkg/debugpb"
	"github.com/pingcap/kvproto/pkg/tikvpb"
	"github.com/pingcap/parser/terror"
	"github.com/pingcap/tidb/config"
	"github.com/pingcap/tidb/kv"
	"github.com/pingcap/tidb/metrics"
	"github.com/pingcap/tidb/store/tikv/tikvrpc"
	"github.com/pingcap/tidb/util/logutil"
	"github.com/prometheus/client_golang/prometheus"
	"google.golang.org/grpc"
	"google.golang.org/grpc/backoff"
	"google.golang.org/grpc/connectivity"
	"google.golang.org/grpc/credentials"
	"google.golang.org/grpc/keepalive"
)

// MaxRecvMsgSize set max gRPC receive message size received from server. If any message size is larger than
// current value, an error will be reported from gRPC.
var MaxRecvMsgSize = math.MaxInt64

// Timeout durations.
var (
	dialTimeout               = 5 * time.Second
	readTimeoutShort          = 20 * time.Second  // For requests that read/write several key-values.
	ReadTimeoutMedium         = 60 * time.Second  // For requests that may need scan region.
	ReadTimeoutLong           = 150 * time.Second // For requests that may need scan region multiple times.
	GCTimeout                 = 5 * time.Minute
	UnsafeDestroyRangeTimeout = 5 * time.Minute
	AccessLockObserverTimeout = 10 * time.Second
)

const (
	grpcInitialWindowSize     = 1 << 30
	grpcInitialConnWindowSize = 1 << 30
)

// Client is a client that sends RPC.
// It should not be used after calling Close().
type Client interface {
	// Close should release all data.
	Close() error
	// SendRequest sends Request.
	SendRequest(ctx context.Context, addr string, req *tikvrpc.Request, timeout time.Duration) (*tikvrpc.Response, error)
}

type connArray struct {
	// The target host.
	target string

	index uint32
	v     []*grpc.ClientConn
	// streamTimeout binds with a background goroutine to process coprocessor streaming timeout.
	streamTimeout chan *tikvrpc.Lease
	// batchConn is not null when batch is enabled.
	*batchConn
	done chan struct{}
}

func newConnArray(maxSize uint, addr string, security config.Security, dieNotify *uint32, enableBatch bool) (*connArray, error) {
	a := &connArray{
		index:         0,
		v:             make([]*grpc.ClientConn, maxSize),
		streamTimeout: make(chan *tikvrpc.Lease, 1024),
		done:          make(chan struct{}),
	}
	if err := a.Init(addr, security, dieNotify, enableBatch); err != nil {
		return nil, err
	}
	return a, nil
}

func (a *connArray) Init(addr string, security config.Security, dieNotify *uint32, enableBatch bool) error {
	a.target = addr

	opt := grpc.WithInsecure()
	if len(security.ClusterSSLCA) != 0 {
		tlsConfig, err := security.ToTLSConfig()
		if err != nil {
			return errors.Trace(err)
		}
		opt = grpc.WithTransportCredentials(credentials.NewTLS(tlsConfig))
	}

	cfg := config.GetGlobalConfig()
	var (
		unaryInterceptor  grpc.UnaryClientInterceptor
		streamInterceptor grpc.StreamClientInterceptor
	)
	if cfg.OpenTracing.Enable {
		unaryInterceptor = grpc_opentracing.UnaryClientInterceptor()
		streamInterceptor = grpc_opentracing.StreamClientInterceptor()
	}

	allowBatch := (cfg.TiKVClient.MaxBatchSize > 0) && enableBatch
	if allowBatch {
		a.batchConn = newBatchConn(uint(len(a.v)), cfg.TiKVClient.MaxBatchSize, dieNotify)
		a.pendingRequests = metrics.TiKVPendingBatchRequests.WithLabelValues(a.target)
	}
	keepAlive := cfg.TiKVClient.GrpcKeepAliveTime
	keepAliveTimeout := cfg.TiKVClient.GrpcKeepAliveTimeout
	for i := range a.v {
		ctx, cancel := context.WithTimeout(context.Background(), dialTimeout)
		conn, err := grpc.DialContext(
			ctx,
			addr,
			opt,
			grpc.WithInitialWindowSize(grpcInitialWindowSize),
			grpc.WithInitialConnWindowSize(grpcInitialConnWindowSize),
			grpc.WithUnaryInterceptor(unaryInterceptor),
			grpc.WithStreamInterceptor(streamInterceptor),
			grpc.WithDefaultCallOptions(grpc.MaxCallRecvMsgSize(MaxRecvMsgSize)),
			grpc.WithConnectParams(grpc.ConnectParams{
				Backoff: backoff.Config{
					BaseDelay:  100 * time.Millisecond, // Default was 1s.
					Multiplier: 1.6,                    // Default
					Jitter:     0.2,                    // Default
					MaxDelay:   3 * time.Second,        // Default was 120s.
				},
				MinConnectTimeout: dialTimeout,
			}),
			grpc.WithKeepaliveParams(keepalive.ClientParameters{
				Time:                time.Duration(keepAlive) * time.Second,
				Timeout:             time.Duration(keepAliveTimeout) * time.Second,
				PermitWithoutStream: true,
			}),
		)
		cancel()
		if err != nil {
			// Cleanup if the initialization fails.
			a.Close()
			return errors.Trace(err)
		}
		a.v[i] = conn

		if allowBatch {
			batchClient := &batchCommandsClient{
				target:        a.target,
				conn:          conn,
				batched:       sync.Map{},
				idAlloc:       0,
				closed:        0,
				tikvClientCfg: cfg.TiKVClient,
				tikvLoad:      &a.tikvTransportLayerLoad,
				dieNotify:     a.dieNotify,
				dieFlag:       &a.die,
			}
			a.batchCommandsClients = append(a.batchCommandsClients, batchClient)
		}
	}
	go tikvrpc.CheckStreamTimeoutLoop(a.streamTimeout, a.done)
	if allowBatch {
		go a.batchSendLoop(cfg.TiKVClient)
	}

	return nil
}

func (a *connArray) Get() *grpc.ClientConn {
	next := atomic.AddUint32(&a.index, 1) % uint32(len(a.v))
	return a.v[next]
}

func (a *connArray) Close() {
	if a.batchConn != nil {
		a.batchConn.Close()
	}

	for i, c := range a.v {
		if c != nil {
			err := c.Close()
			terror.Log(errors.Trace(err))
			a.v[i] = nil
		}
	}

	close(a.done)
}

// rpcClient is RPC client struct.
// TODO: Add flow control between RPC clients in TiDB ond RPC servers in TiKV.
// Since we use shared client connection to communicate to the same TiKV, it's possible
// that there are too many concurrent requests which overload the service of TiKV.
type rpcClient struct {
	sync.RWMutex

	conns    map[string]*connArray
	security config.Security

	dieNotify uint32
	// Periodically check whether there is any connection that was die and then close and remove these connections.
	// Implement background cleanup.
	isClosed         bool
	dieEventListener func(addr []string)
}

func newRPCClient(security config.Security) *rpcClient {
	return &rpcClient{
		conns:    make(map[string]*connArray),
		security: security,
	}
}

// NewTestRPCClient is for some external tests.
func NewTestRPCClient(security config.Security) Client {
	return newRPCClient(security)
}

func (c *rpcClient) getConnArray(addr string, enableBatch bool) (*connArray, error) {
	c.RLock()
	if c.isClosed {
		c.RUnlock()
		return nil, errors.Errorf("rpcClient is closed")
	}
	array, ok := c.conns[addr]
	c.RUnlock()
	if !ok {
		var err error
		array, err = c.createConnArray(addr, enableBatch)
		if err != nil {
			return nil, err
		}
	}
	return array, nil
}

func (c *rpcClient) createConnArray(addr string, enableBatch bool) (*connArray, error) {
	c.Lock()
	defer c.Unlock()
	array, ok := c.conns[addr]
	if !ok {
		var err error
		connCount := config.GetGlobalConfig().TiKVClient.GrpcConnectionCount
		array, err = newConnArray(connCount, addr, c.security, &c.dieNotify, enableBatch)
		if err != nil {
			return nil, err
		}
		c.conns[addr] = array
	}
	return array, nil
}

func (c *rpcClient) closeConns() {
	c.Lock()
	if !c.isClosed {
		c.isClosed = true
		// close all connections
		for _, array := range c.conns {
			array.Close()
		}
	}
	c.Unlock()
}

var sendReqHistCache sync.Map

type sendReqHistCacheKey struct {
	tp tikvrpc.CmdType
	id uint64
}

func (c *rpcClient) updateTiKVSendReqHistogram(req *tikvrpc.Request, start time.Time) {
	key := sendReqHistCacheKey{
		req.Type,
		req.Context.GetPeer().GetStoreId(),
	}

	v, ok := sendReqHistCache.Load(key)
	if !ok {
		reqType := req.Type.String()
		storeID := strconv.FormatUint(req.Context.GetPeer().GetStoreId(), 10)
		v = metrics.TiKVSendReqHistogram.WithLabelValues(reqType, storeID)
		sendReqHistCache.Store(key, v)
	}

	v.(prometheus.Observer).Observe(time.Since(start).Seconds())
}

// SendRequest sends a Request to server and receives Response.
func (c *rpcClient) SendRequest(ctx context.Context, addr string, req *tikvrpc.Request, timeout time.Duration) (*tikvrpc.Response, error) {
	if span := opentracing.SpanFromContext(ctx); span != nil && span.Tracer() != nil {
		span1 := span.Tracer().StartSpan("rpcClient.SendRequest", opentracing.ChildOf(span.Context()))
		defer span1.Finish()
		ctx = opentracing.ContextWithSpan(ctx, span1)
	}

	start := time.Now()
	defer c.updateTiKVSendReqHistogram(req, start)

	if atomic.CompareAndSwapUint32(&c.dieNotify, 1, 0) {
		c.recycleDieConnArray()
	}

	enableBatch := req.StoreTp != kv.TiDB
	connArray, err := c.getConnArray(addr, enableBatch)
	if err != nil {
		return nil, errors.Trace(err)
	}

	// TiDB RPC server supports batch RPC, but batch connection will send heart beat, It's not necessary since
	// request to TiDB is not high frequency.
	if config.GetGlobalConfig().TiKVClient.MaxBatchSize > 0 && enableBatch {
		if batchReq := req.ToBatchCommandsRequest(); batchReq != nil {
			return sendBatchRequest(ctx, addr, connArray.batchConn, batchReq, timeout)
		}
	}

	clientConn := connArray.Get()
	if state := clientConn.GetState(); state == connectivity.TransientFailure {
		storeID := strconv.FormatUint(req.Context.GetPeer().GetStoreId(), 10)
		metrics.GRPCConnTransientFailureCounter.WithLabelValues(addr, storeID).Inc()
	}

	if req.IsDebugReq() {
		client := debugpb.NewDebugClient(clientConn)
		ctx1, cancel := context.WithTimeout(ctx, timeout)
		defer cancel()
		return tikvrpc.CallDebugRPC(ctx1, client, req)
	}

	client := tikvpb.NewTikvClient(clientConn)

	if req.Type == tikvrpc.CmdBatchCop {
<<<<<<< HEAD
		logutil.BgLogger().Debug("send query to ", zap.String("store addr", addr))
		return tikvrpc.CallRPC(ctx, client, req)

	}

	if req.Type != tikvrpc.CmdCopStream {
		ctx1, cancel := context.WithTimeout(ctx, timeout)
		defer cancel()
		return tikvrpc.CallRPC(ctx1, client, req)
=======
		return c.getBatchCopStreamResponse(ctx, client, req, timeout, connArray)
>>>>>>> c635ac8c
	}

	if req.Type == tikvrpc.CmdCopStream {
		return c.getCopStreamResponse(ctx, client, req, timeout, connArray)
	}

	ctx1, cancel := context.WithTimeout(ctx, timeout)
	defer cancel()
	return tikvrpc.CallRPC(ctx1, client, req)
}

func (c *rpcClient) getCopStreamResponse(ctx context.Context, client tikvpb.TikvClient, req *tikvrpc.Request, timeout time.Duration, connArray *connArray) (*tikvrpc.Response, error) {
	// Coprocessor streaming request.
	// Use context to support timeout for grpc streaming client.
	ctx1, cancel := context.WithCancel(ctx)
	// Should NOT call defer cancel() here because it will cancel further stream.Recv()
	// We put it in copStream.Lease.Cancel call this cancel at copStream.Close
	// TODO: add unit test for SendRequest.
	resp, err := tikvrpc.CallRPC(ctx1, client, req)
	if err != nil {
		cancel()
		return nil, errors.Trace(err)
	}

	// Put the lease object to the timeout channel, so it would be checked periodically.
	copStream := resp.Resp.(*tikvrpc.CopStreamResponse)
	copStream.Timeout = timeout
	copStream.Lease.Cancel = cancel
	connArray.streamTimeout <- &copStream.Lease

	// Read the first streaming response to get CopStreamResponse.
	// This can make error handling much easier, because SendReq() retry on
	// region error automatically.
	var first *coprocessor.Response
	first, err = copStream.Recv()
	if err != nil {
		if errors.Cause(err) != io.EOF {
			return nil, errors.Trace(err)
		}
		logutil.BgLogger().Debug("copstream returns nothing for the request.")
	}
	copStream.Response = first
	return resp, nil

}

func (c *rpcClient) getBatchCopStreamResponse(ctx context.Context, client tikvpb.TikvClient, req *tikvrpc.Request, timeout time.Duration, connArray *connArray) (*tikvrpc.Response, error) {
	// Coprocessor streaming request.
	// Use context to support timeout for grpc streaming client.
	ctx1, cancel := context.WithCancel(ctx)
	// Should NOT call defer cancel() here because it will cancel further stream.Recv()
	// We put it in copStream.Lease.Cancel call this cancel at copStream.Close
	// TODO: add unit test for SendRequest.
	resp, err := tikvrpc.CallRPC(ctx1, client, req)
	if err != nil {
		cancel()
		return nil, errors.Trace(err)
	}

	// Put the lease object to the timeout channel, so it would be checked periodically.
	copStream := resp.Resp.(*tikvrpc.BatchCopStreamResponse)
	copStream.Timeout = timeout
	copStream.Lease.Cancel = cancel
	connArray.streamTimeout <- &copStream.Lease

	// Read the first streaming response to get CopStreamResponse.
	// This can make error handling much easier, because SendReq() retry on
	// region error automatically.
	var first *coprocessor.BatchResponse
	first, err = copStream.Recv()
	if err != nil {
		if errors.Cause(err) != io.EOF {
			return nil, errors.Trace(err)
		}
		logutil.BgLogger().Debug("batch copstream returns nothing for the request.")
	}
	copStream.BatchResponse = first
	return resp, nil

}

func (c *rpcClient) Close() error {
	// TODO: add a unit test for SendRequest After Closed
	c.closeConns()
	return nil
}<|MERGE_RESOLUTION|>--- conflicted
+++ resolved
@@ -16,7 +16,6 @@
 
 import (
 	"context"
-	"go.uber.org/zap"
 	"io"
 	"math"
 	"strconv"
@@ -350,19 +349,7 @@
 	client := tikvpb.NewTikvClient(clientConn)
 
 	if req.Type == tikvrpc.CmdBatchCop {
-<<<<<<< HEAD
-		logutil.BgLogger().Debug("send query to ", zap.String("store addr", addr))
-		return tikvrpc.CallRPC(ctx, client, req)
-
-	}
-
-	if req.Type != tikvrpc.CmdCopStream {
-		ctx1, cancel := context.WithTimeout(ctx, timeout)
-		defer cancel()
-		return tikvrpc.CallRPC(ctx1, client, req)
-=======
 		return c.getBatchCopStreamResponse(ctx, client, req, timeout, connArray)
->>>>>>> c635ac8c
 	}
 
 	if req.Type == tikvrpc.CmdCopStream {
