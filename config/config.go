// Copyright 2017 PingCAP, Inc.
//
// Licensed under the Apache License, Version 2.0 (the "License");
// you may not use this file except in compliance with the License.
// You may obtain a copy of the License at
//
//     http://www.apache.org/licenses/LICENSE-2.0
//
// Unless required by applicable law or agreed to in writing, software
// distributed under the License is distributed on an "AS IS" BASIS,
// See the License for the specific language governing permissions and
// limitations under the License.

package config

import (
	"crypto/tls"
	"crypto/x509"
	"encoding/base64"
	"encoding/json"
	"fmt"
	"io/ioutil"
	"net/url"
	"os"
	"os/user"
	"path/filepath"
	"strings"
	"sync/atomic"
	"time"

	"github.com/BurntSushi/toml"
	"github.com/pingcap/errors"
	zaplog "github.com/pingcap/log"
	"github.com/pingcap/parser/mysql"
	"github.com/pingcap/parser/terror"
	"github.com/pingcap/tidb/util/logutil"
	tracing "github.com/uber/jaeger-client-go/config"
	"go.uber.org/zap"
)

// Config number limitations
const (
	MaxLogFileSize = 4096 // MB
	// DefTxnTotalSizeLimit is the default value of TxnTxnTotalSizeLimit.
	DefTxnTotalSizeLimit = 100 * 1024 * 1024
	// DefMaxIndexLength is the maximum index length(in bytes). This value is consistent with MySQL.
	DefMaxIndexLength = 3072
	// DefMaxOfMaxIndexLength is the maximum index length(in bytes) for TiDB v3.0.7 and previous version.
	DefMaxOfMaxIndexLength = 3072 * 4
	// DefPort is the default port of TiDB
	DefPort = 4000
	// DefStatusPort is the default status port of TiDB
	DefStatusPort = 10080
<<<<<<< HEAD
=======
	// DefHost is the default host of TiDB
	DefHost = "0.0.0.0"
	// DefStatusHost is the default status host of TiDB
	DefStatusHost = "0.0.0.0"
>>>>>>> fcfedb77
	// DefStoreLivenessTimeout is the default value for store liveness timeout.
	DefStoreLivenessTimeout = "120s"
)

// Valid config maps
var (
	ValidStorage = map[string]bool{
		"mocktikv": true,
		"tikv":     true,
	}
	// checkTableBeforeDrop enable to execute `admin check table` before `drop table`.
	CheckTableBeforeDrop = false
	// checkBeforeDropLDFlag is a go build flag.
	checkBeforeDropLDFlag = "None"
	// tempStorageDirName is the default temporary storage dir name by base64 encoding a string `port/statusPort`
	tempStorageDirName = encodeDefTempStorageDir(DefHost, DefStatusHost, DefPort, DefStatusPort)
)

// Config contains configuration options.
type Config struct {
	Host             string `toml:"host" json:"host"`
	AdvertiseAddress string `toml:"advertise-address" json:"advertise-address"`
	Port             uint   `toml:"port" json:"port"`
	Cors             string `toml:"cors" json:"cors"`
	Store            string `toml:"store" json:"store"`
	Path             string `toml:"path" json:"path"`
	Socket           string `toml:"socket" json:"socket"`
	Lease            string `toml:"lease" json:"lease"`
	RunDDL           bool   `toml:"run-ddl" json:"run-ddl"`
	SplitTable       bool   `toml:"split-table" json:"split-table"`
	TokenLimit       uint   `toml:"token-limit" json:"token-limit"`
	OOMUseTmpStorage bool   `toml:"oom-use-tmp-storage" json:"oom-use-tmp-storage"`
	TempStoragePath  string `toml:"tmp-storage-path" json:"tmp-storage-path"`
	OOMAction        string `toml:"oom-action" json:"oom-action"`
	MemQuotaQuery    int64  `toml:"mem-quota-query" json:"mem-quota-query"`
	// TempStorageQuota describe the temporary storage Quota during query exector when OOMUseTmpStorage is enabled
	// If the quota exceed the capacity of the TempStoragePath, the tidb-server would exit with fatal error
	TempStorageQuota int64           `toml:"tmp-storage-quota" json:"tmp-storage-quota"` // Bytes
	EnableStreaming  bool            `toml:"enable-streaming" json:"enable-streaming"`
	EnableBatchDML   bool            `toml:"enable-batch-dml" json:"enable-batch-dml"`
	TxnLocalLatches  TxnLocalLatches `toml:"-" json:"-"`
	// Set sys variable lower-case-table-names, ref: https://dev.mysql.com/doc/refman/5.7/en/identifier-case-sensitivity.html.
	// TODO: We actually only support mode 2, which keeps the original case, but the comparison is case-insensitive.
	LowerCaseTableNames int               `toml:"lower-case-table-names" json:"lower-case-table-names"`
	ServerVersion       string            `toml:"server-version" json:"server-version"`
	Log                 Log               `toml:"log" json:"log"`
	Security            Security          `toml:"security" json:"security"`
	Status              Status            `toml:"status" json:"status"`
	Performance         Performance       `toml:"performance" json:"performance"`
	PreparedPlanCache   PreparedPlanCache `toml:"prepared-plan-cache" json:"prepared-plan-cache"`
	OpenTracing         OpenTracing       `toml:"opentracing" json:"opentracing"`
	ProxyProtocol       ProxyProtocol     `toml:"proxy-protocol" json:"proxy-protocol"`
	TiKVClient          TiKVClient        `toml:"tikv-client" json:"tikv-client"`
	Binlog              Binlog            `toml:"binlog" json:"binlog"`
	CompatibleKillQuery bool              `toml:"compatible-kill-query" json:"compatible-kill-query"`
	Plugin              Plugin            `toml:"plugin" json:"plugin"`
	PessimisticTxn      PessimisticTxn    `toml:"pessimistic-txn" json:"pessimistic-txn"`
	CheckMb4ValueInUTF8 bool              `toml:"check-mb4-value-in-utf8" json:"check-mb4-value-in-utf8"`
	MaxIndexLength      int               `toml:"max-index-length" json:"max-index-length"`
	// AlterPrimaryKey is used to control alter primary key feature.
	AlterPrimaryKey bool `toml:"alter-primary-key" json:"alter-primary-key"`
	// TreatOldVersionUTF8AsUTF8MB4 is use to treat old version table/column UTF8 charset as UTF8MB4. This is for compatibility.
	// Currently not support dynamic modify, because this need to reload all old version schema.
	TreatOldVersionUTF8AsUTF8MB4 bool `toml:"treat-old-version-utf8-as-utf8mb4" json:"treat-old-version-utf8-as-utf8mb4"`
	// EnableTableLock indicate whether enable table lock.
	// TODO: remove this after table lock features stable.
	EnableTableLock     bool        `toml:"enable-table-lock" json:"enable-table-lock"`
	DelayCleanTableLock uint64      `toml:"delay-clean-table-lock" json:"delay-clean-table-lock"`
	SplitRegionMaxNum   uint64      `toml:"split-region-max-num" json:"split-region-max-num"`
	StmtSummary         StmtSummary `toml:"stmt-summary" json:"stmt-summary"`
	// RepairMode indicates that the TiDB is in the repair mode for table meta.
	RepairMode      bool     `toml:"repair-mode" json:"repair-mode"`
	RepairTableList []string `toml:"repair-table-list" json:"repair-table-list"`
	// IsolationRead indicates that the TiDB reads data from which isolation level(engine and label).
	IsolationRead IsolationRead `toml:"isolation-read" json:"isolation-read"`
	// MaxServerConnections is the maximum permitted number of simultaneous client connections.
	MaxServerConnections uint32 `toml:"max-server-connections" json:"max-server-connections"`
	// NewCollationsEnabledOnFirstBootstrap indicates if the new collations are enabled, it effects only when a TiDB cluster bootstrapped on the first time.
	NewCollationsEnabledOnFirstBootstrap bool `toml:"new_collations_enabled_on_first_bootstrap" json:"new_collations_enabled_on_first_bootstrap"`
	// Experimental contains parameters for experimental features.
	Experimental Experimental `toml:"experimental" json:"experimental"`
	// EnableCollectExecutionInfo enables the TiDB to collect execution info.
	EnableCollectExecutionInfo bool `toml:"enable-collect-execution-info" json:"enable-collect-execution-info"`
}

// UpdateTempStoragePath is to update the `TempStoragePath` if port/statusPort was changed
// and the `tmp-storage-path` was not specified in the conf.toml or was specified the same as the default value.
func (c *Config) UpdateTempStoragePath() {
	if c.TempStoragePath == tempStorageDirName {
		c.TempStoragePath = encodeDefTempStorageDir(c.Host, c.Status.StatusHost, c.Port, c.Status.StatusPort)
	}
}

func encodeDefTempStorageDir(host, statusHost string, port, statusPort uint) string {
	dirName := base64.URLEncoding.EncodeToString([]byte(fmt.Sprintf("%v:%v/%v:%v", host, port, statusHost, statusPort)))
	var osUID string
	currentUser, err := user.Current()
	if err != nil {
		osUID = ""
	} else {
		osUID = currentUser.Uid
	}
	return filepath.Join(os.TempDir(), osUID+"_tidb", dirName, "tmp-storage")
}

// nullableBool defaults unset bool options to unset instead of false, which enables us to know if the user has set 2
// conflict options at the same time.
type nullableBool struct {
	IsValid bool
	IsTrue  bool
}

var (
	nbUnset = nullableBool{false, false}
	nbFalse = nullableBool{true, false}
	nbTrue  = nullableBool{true, true}
)

func (b *nullableBool) toBool() bool {
	return b.IsValid && b.IsTrue
}

func (b nullableBool) MarshalJSON() ([]byte, error) {
	switch b {
	case nbTrue:
		return json.Marshal(true)
	case nbFalse:
		return json.Marshal(false)
	default:
		return json.Marshal(nil)
	}
}

func (b *nullableBool) UnmarshalText(text []byte) error {
	str := string(text)
	switch str {
	case "", "null":
		*b = nbUnset
		return nil
	case "true":
		*b = nbTrue
	case "false":
		*b = nbFalse
	default:
		*b = nbUnset
		return errors.New("Invalid value for bool type: " + str)
	}
	return nil
}

func (b nullableBool) MarshalText() ([]byte, error) {
	if !b.IsValid {
		return []byte(""), nil
	}
	if b.IsTrue {
		return []byte("true"), nil
	}
	return []byte("false"), nil
}

func (b *nullableBool) UnmarshalJSON(data []byte) error {
	var err error
	var v interface{}
	if err = json.Unmarshal(data, &v); err != nil {
		return err
	}
	switch raw := v.(type) {
	case bool:
		*b = nullableBool{true, raw}
	default:
		*b = nbUnset
	}
	return err
}

// Log is the log section of config.
type Log struct {
	// Log level.
	Level string `toml:"level" json:"level"`
	// Log format. one of json, text, or console.
	Format string `toml:"format" json:"format"`
	// Disable automatic timestamps in output. Deprecated: use EnableTimestamp instead.
	DisableTimestamp nullableBool `toml:"disable-timestamp" json:"disable-timestamp"`
	// EnableTimestamp enables automatic timestamps in log output.
	EnableTimestamp nullableBool `toml:"enable-timestamp" json:"enable-timestamp"`
	// DisableErrorStack stops annotating logs with the full stack error
	// message. Deprecated: use EnableErrorStack instead.
	DisableErrorStack nullableBool `toml:"disable-error-stack" json:"disable-error-stack"`
	// EnableErrorStack enables annotating logs with the full stack error
	// message.
	EnableErrorStack nullableBool `toml:"enable-error-stack" json:"enable-error-stack"`
	// File log config.
	File logutil.FileLogConfig `toml:"file" json:"file"`

	EnableSlowLog       bool   `toml:"enable-slow-log" json:"enable-slow-log"`
	SlowQueryFile       string `toml:"slow-query-file" json:"slow-query-file"`
	SlowThreshold       uint64 `toml:"slow-threshold" json:"slow-threshold"`
	ExpensiveThreshold  uint   `toml:"expensive-threshold" json:"expensive-threshold"`
	QueryLogMaxLen      uint64 `toml:"query-log-max-len" json:"query-log-max-len"`
	RecordPlanInSlowLog uint32 `toml:"record-plan-in-slow-log" json:"record-plan-in-slow-log"`
}

func (l *Log) getDisableTimestamp() bool {
	if l.EnableTimestamp == nbUnset && l.DisableTimestamp == nbUnset {
		return false
	}
	if l.EnableTimestamp == nbUnset {
		return l.DisableTimestamp.toBool()
	}
	return !l.EnableTimestamp.toBool()
}

func (l *Log) getDisableErrorStack() bool {
	if l.EnableErrorStack == nbUnset && l.DisableErrorStack == nbUnset {
		return true
	}
	if l.EnableErrorStack == nbUnset {
		return l.DisableErrorStack.toBool()
	}
	return !l.EnableErrorStack.toBool()
}

// Security is the security section of the config.
type Security struct {
	SkipGrantTable         bool     `toml:"skip-grant-table" json:"skip-grant-table"`
	SSLCA                  string   `toml:"ssl-ca" json:"ssl-ca"`
	SSLCert                string   `toml:"ssl-cert" json:"ssl-cert"`
	SSLKey                 string   `toml:"ssl-key" json:"ssl-key"`
	RequireSecureTransport bool     `toml:"require-secure-transport" json:"require-secure-transport"`
	ClusterSSLCA           string   `toml:"cluster-ssl-ca" json:"cluster-ssl-ca"`
	ClusterSSLCert         string   `toml:"cluster-ssl-cert" json:"cluster-ssl-cert"`
	ClusterSSLKey          string   `toml:"cluster-ssl-key" json:"cluster-ssl-key"`
	ClusterVerifyCN        []string `toml:"cluster-verify-cn" json:"cluster-verify-cn"`
}

// The ErrConfigValidationFailed error is used so that external callers can do a type assertion
// to defer handling of this specific error when someone does not want strict type checking.
// This is needed only because logging hasn't been set up at the time we parse the config file.
// This should all be ripped out once strict config checking is made the default behavior.
type ErrConfigValidationFailed struct {
	confFile       string
	UndecodedItems []string
}

func (e *ErrConfigValidationFailed) Error() string {
	return fmt.Sprintf("config file %s contained unknown configuration options: %s", e.confFile, strings.Join(e.UndecodedItems, ", "))
}

// ToTLSConfig generates tls's config based on security section of the config.
func (s *Security) ToTLSConfig() (tlsConfig *tls.Config, err error) {
	if len(s.ClusterSSLCA) != 0 {
		certPool := x509.NewCertPool()
		// Create a certificate pool from the certificate authority
		var ca []byte
		ca, err = ioutil.ReadFile(s.ClusterSSLCA)
		if err != nil {
			err = errors.Errorf("could not read ca certificate: %s", err)
			return
		}
		// Append the certificates from the CA
		if !certPool.AppendCertsFromPEM(ca) {
			err = errors.New("failed to append ca certs")
			return
		}
		tlsConfig = &tls.Config{
			RootCAs:   certPool,
			ClientCAs: certPool,
		}

		if len(s.ClusterSSLCert) != 0 && len(s.ClusterSSLKey) != 0 {
			getCert := func() (*tls.Certificate, error) {
				// Load the client certificates from disk
				cert, err := tls.LoadX509KeyPair(s.ClusterSSLCert, s.ClusterSSLKey)
				if err != nil {
					return nil, errors.Errorf("could not load client key pair: %s", err)
				}
				return &cert, nil
			}
			// pre-test cert's loading.
			if _, err = getCert(); err != nil {
				return
			}
			tlsConfig.GetClientCertificate = func(info *tls.CertificateRequestInfo) (certificate *tls.Certificate, err error) {
				return getCert()
			}
			tlsConfig.GetCertificate = func(info *tls.ClientHelloInfo) (certificate *tls.Certificate, err error) {
				return getCert()
			}
		}
	}
	return
}

// Status is the status section of the config.
type Status struct {
	StatusHost      string `toml:"status-host" json:"status-host"`
	MetricsAddr     string `toml:"metrics-addr" json:"metrics-addr"`
	StatusPort      uint   `toml:"status-port" json:"status-port"`
	MetricsInterval uint   `toml:"metrics-interval" json:"metrics-interval"`
	ReportStatus    bool   `toml:"report-status" json:"report-status"`
	RecordQPSbyDB   bool   `toml:"record-db-qps" json:"record-db-qps"`
}

// Performance is the performance section of the config.
type Performance struct {
	MaxProcs             uint    `toml:"max-procs" json:"max-procs"`
	MaxMemory            uint64  `toml:"max-memory" json:"max-memory"`
	StatsLease           string  `toml:"stats-lease" json:"stats-lease"`
	StmtCountLimit       uint    `toml:"stmt-count-limit" json:"stmt-count-limit"`
	FeedbackProbability  float64 `toml:"feedback-probability" json:"feedback-probability"`
	QueryFeedbackLimit   uint    `toml:"query-feedback-limit" json:"query-feedback-limit"`
	PseudoEstimateRatio  float64 `toml:"pseudo-estimate-ratio" json:"pseudo-estimate-ratio"`
	ForcePriority        string  `toml:"force-priority" json:"force-priority"`
	BindInfoLease        string  `toml:"bind-info-lease" json:"bind-info-lease"`
	TxnTotalSizeLimit    uint64  `toml:"txn-total-size-limit" json:"txn-total-size-limit"`
	TCPKeepAlive         bool    `toml:"tcp-keep-alive" json:"tcp-keep-alive"`
	CrossJoin            bool    `toml:"cross-join" json:"cross-join"`
	RunAutoAnalyze       bool    `toml:"run-auto-analyze" json:"run-auto-analyze"`
	DistinctAggPushDown  bool    `toml:"distinct-agg-push-down" json:"agg-push-down-join"`
	CommitterConcurrency int     `toml:"committer-concurrency" json:"committer-concurrency"`
	MaxTxnTTL            uint64  `toml:"max-txn-ttl" json:"max-txn-ttl"`
}

// PlanCache is the PlanCache section of the config.
type PlanCache struct {
	Enabled  bool `toml:"enabled" json:"enabled"`
	Capacity uint `toml:"capacity" json:"capacity"`
	Shards   uint `toml:"shards" json:"shards"`
}

// TxnLocalLatches is the TxnLocalLatches section of the config.
type TxnLocalLatches struct {
	Enabled  bool `toml:"-" json:"-"`
	Capacity uint `toml:"-" json:"-"`
}

// PreparedPlanCache is the PreparedPlanCache section of the config.
type PreparedPlanCache struct {
	Enabled          bool    `toml:"enabled" json:"enabled"`
	Capacity         uint    `toml:"capacity" json:"capacity"`
	MemoryGuardRatio float64 `toml:"memory-guard-ratio" json:"memory-guard-ratio"`
}

// OpenTracing is the opentracing section of the config.
type OpenTracing struct {
	Enable     bool                `toml:"enable" json:"enable"`
	RPCMetrics bool                `toml:"rpc-metrics" json:"rpc-metrics"`
	Sampler    OpenTracingSampler  `toml:"sampler" json:"sampler"`
	Reporter   OpenTracingReporter `toml:"reporter" json:"reporter"`
}

// OpenTracingSampler is the config for opentracing sampler.
// See https://godoc.org/github.com/uber/jaeger-client-go/config#SamplerConfig
type OpenTracingSampler struct {
	Type                    string        `toml:"type" json:"type"`
	Param                   float64       `toml:"param" json:"param"`
	SamplingServerURL       string        `toml:"sampling-server-url" json:"sampling-server-url"`
	MaxOperations           int           `toml:"max-operations" json:"max-operations"`
	SamplingRefreshInterval time.Duration `toml:"sampling-refresh-interval" json:"sampling-refresh-interval"`
}

// OpenTracingReporter is the config for opentracing reporter.
// See https://godoc.org/github.com/uber/jaeger-client-go/config#ReporterConfig
type OpenTracingReporter struct {
	QueueSize           int           `toml:"queue-size" json:"queue-size"`
	BufferFlushInterval time.Duration `toml:"buffer-flush-interval" json:"buffer-flush-interval"`
	LogSpans            bool          `toml:"log-spans" json:"log-spans"`
	LocalAgentHostPort  string        `toml:"local-agent-host-port" json:"local-agent-host-port"`
}

// ProxyProtocol is the PROXY protocol section of the config.
type ProxyProtocol struct {
	// PROXY protocol acceptable client networks.
	// Empty string means disable PROXY protocol,
	// * means all networks.
	Networks string `toml:"networks" json:"networks"`
	// PROXY protocol header read timeout, Unit is second.
	HeaderTimeout uint `toml:"header-timeout" json:"header-timeout"`
}

// TiKVClient is the config for tikv client.
type TiKVClient struct {
	// GrpcConnectionCount is the max gRPC connections that will be established
	// with each tikv-server.
	GrpcConnectionCount uint `toml:"grpc-connection-count" json:"grpc-connection-count"`
	// After a duration of this time in seconds if the client doesn't see any activity it pings
	// the server to see if the transport is still alive.
	GrpcKeepAliveTime uint `toml:"grpc-keepalive-time" json:"grpc-keepalive-time"`
	// After having pinged for keepalive check, the client waits for a duration of Timeout in seconds
	// and if no activity is seen even after that the connection is closed.
	GrpcKeepAliveTimeout uint `toml:"grpc-keepalive-timeout" json:"grpc-keepalive-timeout"`
	// CommitTimeout is the max time which command 'commit' will wait.
	CommitTimeout string `toml:"commit-timeout" json:"commit-timeout"`

	// MaxBatchSize is the max batch size when calling batch commands API.
	MaxBatchSize uint `toml:"max-batch-size" json:"max-batch-size"`
	// If TiKV load is greater than this, TiDB will wait for a while to avoid little batch.
	OverloadThreshold uint `toml:"overload-threshold" json:"overload-threshold"`
	// MaxBatchWaitTime in nanosecond is the max wait time for batch.
	MaxBatchWaitTime time.Duration `toml:"max-batch-wait-time" json:"max-batch-wait-time"`
	// BatchWaitSize is the max wait size for batch.
	BatchWaitSize uint `toml:"batch-wait-size" json:"batch-wait-size"`
	// EnableChunkRPC indicate the data encode in chunk format for coprocessor requests.
	EnableChunkRPC bool `toml:"enable-chunk-rpc" json:"enable-chunk-rpc"`
	// If a Region has not been accessed for more than the given duration (in seconds), it
	// will be reloaded from the PD.
	RegionCacheTTL uint `toml:"region-cache-ttl" json:"region-cache-ttl"`
	// If a store has been up to the limit, it will return error for successive request to
	// prevent the store occupying too much token in dispatching level.
	StoreLimit int64 `toml:"store-limit" json:"store-limit"`
	// StoreLivenessTimeout is the timeout for store liveness check request.
	StoreLivenessTimeout string `toml:"store-liveness-timeout" json:"store-liveness-timeout"`

	CoprCache CoprocessorCache `toml:"copr-cache" json:"copr-cache"`
}

// CoprocessorCache is the config for coprocessor cache.
type CoprocessorCache struct {
	// Whether to enable the copr cache. The copr cache saves the result from TiKV Coprocessor in the memory and
	// reuses the result when corresponding data in TiKV is unchanged, on a region basis.
	Enabled bool `toml:"enabled" json:"enabled"`
	// The capacity in MB of the cache.
	CapacityMB float64 `toml:"capacity-mb" json:"capacity-mb"`
	// Only cache requests whose result set is small.
	AdmissionMaxResultMB float64 `toml:"admission-max-result-mb" json:"admission-max-result-mb"`
	// Only cache requests takes notable time to process.
	AdmissionMinProcessMs uint64 `toml:"admission-min-process-ms" json:"admission-min-process-ms"`
}

// Binlog is the config for binlog.
type Binlog struct {
	Enable bool `toml:"enable" json:"enable"`
	// If IgnoreError is true, when writing binlog meets error, TiDB would
	// ignore the error.
	IgnoreError  bool   `toml:"ignore-error" json:"ignore-error"`
	WriteTimeout string `toml:"write-timeout" json:"write-timeout"`
	// Use socket file to write binlog, for compatible with kafka version tidb-binlog.
	BinlogSocket string `toml:"binlog-socket" json:"binlog-socket"`
	// The strategy for sending binlog to pump, value can be "range" or "hash" now.
	Strategy string `toml:"strategy" json:"strategy"`
}

// Plugin is the config for plugin
type Plugin struct {
	Dir  string `toml:"dir" json:"dir"`
	Load string `toml:"load" json:"load"`
}

// PessimisticTxn is the config for pessimistic transaction.
type PessimisticTxn struct {
	// Enable must be true for 'begin lock' or session variable to start a pessimistic transaction.
	Enable bool `toml:"enable" json:"enable"`
	// The max count of retry for a single statement in a pessimistic transaction.
	MaxRetryCount uint `toml:"max-retry-count" json:"max-retry-count"`
}

// StmtSummary is the config for statement summary.
type StmtSummary struct {
	// Enable statement summary or not.
	Enable bool `toml:"enable" json:"enable"`
	// Enable summary internal query.
	EnableInternalQuery bool `toml:"enable-internal-query" json:"enable-internal-query"`
	// The maximum number of statements kept in memory.
	MaxStmtCount uint `toml:"max-stmt-count" json:"max-stmt-count"`
	// The maximum length of displayed normalized SQL and sample SQL.
	MaxSQLLength uint `toml:"max-sql-length" json:"max-sql-length"`
	// The refresh interval of statement summary.
	RefreshInterval int `toml:"refresh-interval" json:"refresh-interval"`
	// The maximum history size of statement summary.
	HistorySize int `toml:"history-size" json:"history-size"`
}

// IsolationRead is the config for isolation read.
type IsolationRead struct {
	// Engines filters tidb-server access paths by engine type.
	Engines []string `toml:"engines" json:"engines"`
}

// Experimental controls the features that are still experimental: their semantics, interfaces are subject to change.
// Using these features in the production environment is not recommended.
type Experimental struct {
	// Whether enable the syntax like `auto_random(3)` on the primary key column.
	AllowAutoRandom bool `toml:"allow-auto-random" json:"allow-auto-random"`
	// Whether enable creating expression index.
	AllowsExpressionIndex bool `toml:"allow-expression-index" json:"allow-expression-index"`
}

var defaultConf = Config{
	Host:                         DefHost,
	AdvertiseAddress:             "",
	Port:                         DefPort,
	Cors:                         "",
	Store:                        "mocktikv",
	Path:                         "/tmp/tidb",
	RunDDL:                       true,
	SplitTable:                   true,
	Lease:                        "45s",
	TokenLimit:                   1000,
	OOMUseTmpStorage:             true,
	TempStorageQuota:             -1,
	TempStoragePath:              tempStorageDirName,
	OOMAction:                    OOMActionCancel,
	MemQuotaQuery:                1 << 30,
	EnableStreaming:              false,
	EnableBatchDML:               false,
	CheckMb4ValueInUTF8:          true,
	MaxIndexLength:               3072,
	AlterPrimaryKey:              false,
	TreatOldVersionUTF8AsUTF8MB4: true,
	EnableTableLock:              false,
	DelayCleanTableLock:          0,
	SplitRegionMaxNum:            1000,
	RepairMode:                   false,
	RepairTableList:              []string{},
	MaxServerConnections:         0,
	TxnLocalLatches: TxnLocalLatches{
		Enabled:  false,
		Capacity: 0,
	},
	LowerCaseTableNames: 2,
	ServerVersion:       "",
	Log: Log{
		Level:               "info",
		Format:              "text",
		File:                logutil.NewFileLogConfig(logutil.DefaultLogMaxSize),
		SlowQueryFile:       "tidb-slow.log",
		SlowThreshold:       logutil.DefaultSlowThreshold,
		ExpensiveThreshold:  10000,
		DisableErrorStack:   nbUnset,
		EnableErrorStack:    nbUnset, // If both options are nbUnset, getDisableErrorStack() returns true
		EnableTimestamp:     nbUnset,
		DisableTimestamp:    nbUnset, // If both options are nbUnset, getDisableTimestamp() returns false
		QueryLogMaxLen:      logutil.DefaultQueryLogMaxLen,
		RecordPlanInSlowLog: logutil.DefaultRecordPlanInSlowLog,
		EnableSlowLog:       logutil.DefaultTiDBEnableSlowLog,
	},
	Status: Status{
		ReportStatus:    true,
		StatusHost:      DefStatusHost,
		StatusPort:      DefStatusPort,
		MetricsInterval: 15,
		RecordQPSbyDB:   false,
	},
	Performance: Performance{
		MaxMemory:            0,
		TCPKeepAlive:         true,
		CrossJoin:            true,
		StatsLease:           "3s",
		RunAutoAnalyze:       true,
		StmtCountLimit:       5000,
		FeedbackProbability:  0.05,
		QueryFeedbackLimit:   1024,
		PseudoEstimateRatio:  0.8,
		ForcePriority:        "NO_PRIORITY",
		BindInfoLease:        "3s",
		TxnTotalSizeLimit:    DefTxnTotalSizeLimit,
		DistinctAggPushDown:  false,
		CommitterConcurrency: 16,
		MaxTxnTTL:            10 * 60 * 1000, // 10min
	},
	ProxyProtocol: ProxyProtocol{
		Networks:      "",
		HeaderTimeout: 5,
	},
	PreparedPlanCache: PreparedPlanCache{
		Enabled:          false,
		Capacity:         100,
		MemoryGuardRatio: 0.1,
	},
	OpenTracing: OpenTracing{
		Enable: false,
		Sampler: OpenTracingSampler{
			Type:  "const",
			Param: 1.0,
		},
		Reporter: OpenTracingReporter{},
	},
	TiKVClient: TiKVClient{
		GrpcConnectionCount:  4,
		GrpcKeepAliveTime:    10,
		GrpcKeepAliveTimeout: 3,
		CommitTimeout:        "41s",

		MaxBatchSize:      128,
		OverloadThreshold: 200,
		MaxBatchWaitTime:  0,
		BatchWaitSize:     8,

		EnableChunkRPC: true,

		RegionCacheTTL:       600,
		StoreLimit:           0,
		StoreLivenessTimeout: DefStoreLivenessTimeout,

		CoprCache: CoprocessorCache{
			Enabled:               true,
			CapacityMB:            1000,
			AdmissionMaxResultMB:  10,
			AdmissionMinProcessMs: 5,
		},
	},
	Binlog: Binlog{
		WriteTimeout: "15s",
		Strategy:     "range",
	},
	PessimisticTxn: PessimisticTxn{
		Enable:        true,
		MaxRetryCount: 256,
	},
	StmtSummary: StmtSummary{
		Enable:              true,
		EnableInternalQuery: false,
		MaxStmtCount:        200,
		MaxSQLLength:        4096,
		RefreshInterval:     1800,
		HistorySize:         24,
	},
	IsolationRead: IsolationRead{
		Engines: []string{"tikv", "tiflash", "tidb"},
	},
	Experimental: Experimental{
		AllowAutoRandom:       false,
		AllowsExpressionIndex: false,
	},
	EnableCollectExecutionInfo: false,
}

var (
	globalConf atomic.Value
)

// NewConfig creates a new config instance with default value.
func NewConfig() *Config {
	conf := defaultConf
	return &conf
}

// GetGlobalConfig returns the global configuration for this server.
// It should store configuration from command line and configuration file.
// Other parts of the system can read the global configuration use this function.
func GetGlobalConfig() *Config {
	return globalConf.Load().(*Config)
}

// StoreGlobalConfig stores a new config to the globalConf. It mostly uses in the test to avoid some data races.
func StoreGlobalConfig(config *Config) {
	globalConf.Store(config)
}

var deprecatedConfig = map[string]struct{}{
	"pessimistic-txn.ttl":        {},
	"log.file.log-rotate":        {},
	"txn-local-latches":          {},
	"txn-local-latches.enabled":  {},
	"txn-local-latches.capacity": {},
}

func isAllDeprecatedConfigItems(items []string) bool {
	for _, item := range items {
		if _, ok := deprecatedConfig[item]; !ok {
			return false
		}
	}
	return true
}

// InitializeConfig initialize the global config handler.
// The function enforceCmdArgs is used to merge the config file with command arguments:
// For example, if you start TiDB by the command "./tidb-server --port=3000", the port number should be
// overwritten to 3000 and ignore the port number in the config file.
func InitializeConfig(confPath string, configCheck, configStrict bool, reloadFunc ConfReloadFunc, enforceCmdArgs func(*Config)) {
	cfg := GetGlobalConfig()
	var err error
	if confPath != "" {
		if err = cfg.Load(confPath); err != nil {
			// Unused config item error turns to warnings.
			if tmp, ok := err.(*ErrConfigValidationFailed); ok {
				// This block is to accommodate an interim situation where strict config checking
				// is not the default behavior of TiDB. The warning message must be deferred until
				// logging has been set up. After strict config checking is the default behavior,
				// This should all be removed.
				if (!configCheck && !configStrict) || isAllDeprecatedConfigItems(tmp.UndecodedItems) {
					fmt.Fprintln(os.Stderr, err.Error())
					err = nil
				}
			}
		}

		terror.MustNil(err)
	} else {
		// configCheck should have the config file specified.
		if configCheck {
			fmt.Fprintln(os.Stderr, "config check failed", errors.New("no config file specified for config-check"))
			os.Exit(1)
		}
	}
	enforceCmdArgs(cfg)

	if err := cfg.Valid(); err != nil {
		if !filepath.IsAbs(confPath) {
			if tmp, err := filepath.Abs(confPath); err == nil {
				confPath = tmp
			}
		}
		fmt.Fprintln(os.Stderr, "load config file:", confPath)
		fmt.Fprintln(os.Stderr, "invalid config", err)
		os.Exit(1)
	}
	if configCheck {
		fmt.Println("config check successful")
		os.Exit(0)
	}
	StoreGlobalConfig(cfg)
}

// Load loads config options from a toml file.
func (c *Config) Load(confFile string) error {
	metaData, err := toml.DecodeFile(confFile, c)
	if c.TokenLimit == 0 {
		c.TokenLimit = 1000
	}
	if len(c.ServerVersion) > 0 {
		mysql.ServerVersion = c.ServerVersion
	}
	// If any items in confFile file are not mapped into the Config struct, issue
	// an error and stop the server from starting.
	undecoded := metaData.Undecoded()
	if len(undecoded) > 0 && err == nil {
		var undecodedItems []string
		for _, item := range undecoded {
			undecodedItems = append(undecodedItems, item.String())
		}
		err = &ErrConfigValidationFailed{confFile, undecodedItems}
	}

	return err
}

// Valid checks if this config is valid.
func (c *Config) Valid() error {
	if c.Log.EnableErrorStack == c.Log.DisableErrorStack && c.Log.EnableErrorStack != nbUnset {
		logutil.BgLogger().Warn(fmt.Sprintf("\"enable-error-stack\" (%v) conflicts \"disable-error-stack\" (%v). \"disable-error-stack\" is deprecated, please use \"enable-error-stack\" instead. disable-error-stack is ignored.", c.Log.EnableErrorStack, c.Log.DisableErrorStack))
		// if two options conflict, we will use the value of EnableErrorStack
		c.Log.DisableErrorStack = nbUnset
	}
	if c.Log.EnableTimestamp == c.Log.DisableTimestamp && c.Log.EnableTimestamp != nbUnset {
		logutil.BgLogger().Warn(fmt.Sprintf("\"enable-timestamp\" (%v) conflicts \"disable-timestamp\" (%v). \"disable-timestamp\" is deprecated, please use \"enable-timestamp\" instead", c.Log.EnableTimestamp, c.Log.DisableTimestamp))
		// if two options conflict, we will use the value of EnableTimestamp
		c.Log.DisableTimestamp = nbUnset
	}
	if c.Security.SkipGrantTable && !hasRootPrivilege() {
		return fmt.Errorf("TiDB run with skip-grant-table need root privilege")
	}
	if _, ok := ValidStorage[c.Store]; !ok {
		nameList := make([]string, 0, len(ValidStorage))
		for k, v := range ValidStorage {
			if v {
				nameList = append(nameList, k)
			}
		}
		return fmt.Errorf("invalid store=%s, valid storages=%v", c.Store, nameList)
	}
	if c.Store == "mocktikv" && !c.RunDDL {
		return fmt.Errorf("can't disable DDL on mocktikv")
	}
	if c.MaxIndexLength < DefMaxIndexLength || c.MaxIndexLength > DefMaxOfMaxIndexLength {
		return fmt.Errorf("max-index-length should be [%d, %d]", DefMaxIndexLength, DefMaxOfMaxIndexLength)
	}
	if c.Log.File.MaxSize > MaxLogFileSize {
		return fmt.Errorf("invalid max log file size=%v which is larger than max=%v", c.Log.File.MaxSize, MaxLogFileSize)
	}
	c.OOMAction = strings.ToLower(c.OOMAction)
	if c.OOMAction != OOMActionLog && c.OOMAction != OOMActionCancel {
		return fmt.Errorf("unsupported OOMAction %v, TiDB only supports [%v, %v]", c.OOMAction, OOMActionLog, OOMActionCancel)
	}

	// lower_case_table_names is allowed to be 0, 1, 2
	if c.LowerCaseTableNames < 0 || c.LowerCaseTableNames > 2 {
		return fmt.Errorf("lower-case-table-names should be 0 or 1 or 2")
	}

	if c.TxnLocalLatches.Enabled && c.TxnLocalLatches.Capacity == 0 {
		return fmt.Errorf("txn-local-latches.capacity can not be 0")
	}

	// For tikvclient.
	if c.TiKVClient.GrpcConnectionCount == 0 {
		return fmt.Errorf("grpc-connection-count should be greater than 0")
	}

	if c.Performance.TxnTotalSizeLimit > 10<<30 {
		return fmt.Errorf("txn-total-size-limit should be less than %d", 10<<30)
	}

	if c.StmtSummary.MaxStmtCount <= 0 {
		return fmt.Errorf("max-stmt-count in [stmt-summary] should be greater than 0")
	}
	if c.StmtSummary.HistorySize < 0 {
		return fmt.Errorf("history-size in [stmt-summary] should be greater than or equal to 0")
	}
	if c.StmtSummary.RefreshInterval <= 0 {
		return fmt.Errorf("refresh-interval in [stmt-summary] should be greater than 0")
	}

	if c.AlterPrimaryKey && c.Experimental.AllowAutoRandom {
		return fmt.Errorf("allow-auto-random is unavailable when alter-primary-key is enabled")
	}
	if c.PreparedPlanCache.Capacity < 1 {
		return fmt.Errorf("capacity in [prepared-plan-cache] should be at least 1")
	}
	if c.PreparedPlanCache.MemoryGuardRatio < 0 || c.PreparedPlanCache.MemoryGuardRatio > 1 {
		return fmt.Errorf("memory-guard-ratio in [prepared-plan-cache] must be NOT less than 0 and more than 1")
	}
	if len(c.IsolationRead.Engines) < 1 {
		return fmt.Errorf("the number of [isolation-read]engines for isolation read should be at least 1")
	}
	for _, engine := range c.IsolationRead.Engines {
		if engine != "tidb" && engine != "tikv" && engine != "tiflash" {
			return fmt.Errorf("type of [isolation-read]engines can't be %v should be one of tidb or tikv or tiflash", engine)
		}
	}

	// test log level
	l := zap.NewAtomicLevel()
	return l.UnmarshalText([]byte(c.Log.Level))
}

func hasRootPrivilege() bool {
	return os.Geteuid() == 0
}

// TableLockEnabled uses to check whether enabled the table lock feature.
func TableLockEnabled() bool {
	return GetGlobalConfig().EnableTableLock
}

// TableLockDelayClean uses to get the time of delay clean table lock.
var TableLockDelayClean = func() uint64 {
	return GetGlobalConfig().DelayCleanTableLock
}

// ToLogConfig converts *Log to *logutil.LogConfig.
func (l *Log) ToLogConfig() *logutil.LogConfig {
	return logutil.NewLogConfig(l.Level, l.Format, l.SlowQueryFile, l.File, l.getDisableTimestamp(), func(config *zaplog.Config) { config.DisableErrorVerbose = l.getDisableErrorStack() })
}

// ToTracingConfig converts *OpenTracing to *tracing.Configuration.
func (t *OpenTracing) ToTracingConfig() *tracing.Configuration {
	ret := &tracing.Configuration{
		Disabled:   !t.Enable,
		RPCMetrics: t.RPCMetrics,
		Reporter:   &tracing.ReporterConfig{},
		Sampler:    &tracing.SamplerConfig{},
	}
	ret.Reporter.QueueSize = t.Reporter.QueueSize
	ret.Reporter.BufferFlushInterval = t.Reporter.BufferFlushInterval
	ret.Reporter.LogSpans = t.Reporter.LogSpans
	ret.Reporter.LocalAgentHostPort = t.Reporter.LocalAgentHostPort

	ret.Sampler.Type = t.Sampler.Type
	ret.Sampler.Param = t.Sampler.Param
	ret.Sampler.SamplingServerURL = t.Sampler.SamplingServerURL
	ret.Sampler.MaxOperations = t.Sampler.MaxOperations
	ret.Sampler.SamplingRefreshInterval = t.Sampler.SamplingRefreshInterval
	return ret
}

func init() {
	conf := defaultConf
	StoreGlobalConfig(&conf)
	if checkBeforeDropLDFlag == "1" {
		CheckTableBeforeDrop = true
	}
}

// The following constants represents the valid action configurations for OOMAction.
// NOTE: Although the values is case insensitive, we should use lower-case
// strings because the configuration value will be transformed to lower-case
// string and compared with these constants in the further usage.
const (
	OOMActionCancel = "cancel"
	OOMActionLog    = "log"
)

// ParsePath parses this path.
func ParsePath(path string) (etcdAddrs []string, disableGC bool, err error) {
	var u *url.URL
	u, err = url.Parse(path)
	if err != nil {
		err = errors.Trace(err)
		return
	}
	if strings.ToLower(u.Scheme) != "tikv" {
		err = errors.Errorf("Uri scheme expected [tikv] but found [%s]", u.Scheme)
		logutil.BgLogger().Error("parsePath error", zap.Error(err))
		return
	}
	switch strings.ToLower(u.Query().Get("disableGC")) {
	case "true":
		disableGC = true
	case "false", "":
	default:
		err = errors.New("disableGC flag should be true/false")
		return
	}
	etcdAddrs = strings.Split(u.Host, ",")
	return
}<|MERGE_RESOLUTION|>--- conflicted
+++ resolved
@@ -51,13 +51,10 @@
 	DefPort = 4000
 	// DefStatusPort is the default status port of TiDB
 	DefStatusPort = 10080
-<<<<<<< HEAD
-=======
 	// DefHost is the default host of TiDB
 	DefHost = "0.0.0.0"
 	// DefStatusHost is the default status host of TiDB
 	DefStatusHost = "0.0.0.0"
->>>>>>> fcfedb77
 	// DefStoreLivenessTimeout is the default value for store liveness timeout.
 	DefStoreLivenessTimeout = "120s"
 )
