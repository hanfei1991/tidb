// Copyright 2020 PingCAP, Inc.
//
// Licensed under the Apache License, Version 2.0 (the "License");
// you may not use this file except in compliance with the License.
// You may obtain a copy of the License at
//
//     http://www.apache.org/licenses/LICENSE-2.0
//
// Unless required by applicable law or agreed to in writing, software
// distributed under the License is distributed on an "AS IS" BASIS,
// See the License for the specific language governing permissions and
// limitations under the License.

package executor

import (
	"context"
	"fmt"

	"github.com/opentracing/opentracing-go"
	"github.com/pingcap/errors"
	plannercore "github.com/pingcap/tidb/planner/core"
	"github.com/pingcap/tidb/table"
	"github.com/pingcap/tidb/util/chunk"
	"github.com/pingcap/tidb/util/ranger"
	"github.com/pingcap/tipb/go-tipb"
)

// PartitionTableExecutor is a Executor for partitioned table.
// It works by wrap the underlying TableReader/IndexReader/IndexLookUpReader.
type PartitionTableExecutor struct {
	baseExecutor

	nextPartition
	partitions []table.PhysicalTable
	cursor     int
	curr       Executor
}

type nextPartition interface {
	nextPartition(context.Context, table.PhysicalTable) (Executor, error)
}

type innerPartitionInfo struct {
	isFullPartition bool
	nextRange       map[int64][]*ranger.Range
}

type innerNextPartition interface {
	nextPartition
	GetInnerPartitionInfo() *innerPartitionInfo
}

type nextPartitionForTableReader struct {
	*innerPartitionInfo
	rangeBuilders map[int64]kvRangeBuilder
	exec          *TableReaderExecutor
}

func (n nextPartitionForTableReader) GetInnerPartitionInfo() *innerPartitionInfo {
	return n.innerPartitionInfo
}

func (n nextPartitionForTableReader) nextPartition(ctx context.Context, tbl table.PhysicalTable) (Executor, error) {
	n.exec.table = tbl
	n.exec.kvRanges = n.exec.kvRanges[:0]
<<<<<<< HEAD
	if err := updateDAGRequestTableID(ctx, n.exec.dagPB, tbl.GetPhysicalID()); err != nil {
=======
	if n.innerPartitionInfo != nil && !n.isFullPartition {
		n.exec.kvRangeBuilder = n.rangeBuilders[tbl.GetPhysicalID()]
	}
	if err := updateDAGRequestTableID(ctx, n.exec.dagPB, tbl.Meta().ID, tbl.GetPhysicalID()); err != nil {
>>>>>>> c704b975
		return nil, err
	}
	return n.exec, nil
}

type nextPartitionForIndexLookUp struct {
	*innerPartitionInfo
	exec *IndexLookUpExecutor
}

func (n nextPartitionForIndexLookUp) GetInnerPartitionInfo() *innerPartitionInfo {
	return n.innerPartitionInfo
}

func (n nextPartitionForIndexLookUp) nextPartition(ctx context.Context, tbl table.PhysicalTable) (Executor, error) {
	n.exec.table = tbl
	if n.innerPartitionInfo != nil && !n.isFullPartition {
		n.exec.ranges = n.nextRange[tbl.GetPhysicalID()]
	}
	return n.exec, nil
}

type nextPartitionForIndexReader struct {
	*innerPartitionInfo
	exec *IndexReaderExecutor
}

func (n nextPartitionForIndexReader) GetInnerPartitionInfo() *innerPartitionInfo {
	return n.innerPartitionInfo
}

func (n nextPartitionForIndexReader) nextPartition(ctx context.Context, tbl table.PhysicalTable) (Executor, error) {
	exec := n.exec
	exec.table = tbl
	exec.physicalTableID = tbl.GetPhysicalID()
	if n.innerPartitionInfo != nil && !n.isFullPartition {
		exec.ranges = n.nextRange[tbl.GetPhysicalID()]
	}
	return exec, nil
}

type nextPartitionForIndexMerge struct {
	exec *IndexMergeReaderExecutor
}

func (n nextPartitionForIndexMerge) nextPartition(ctx context.Context, tbl table.PhysicalTable) (Executor, error) {
	exec := n.exec
	exec.table = tbl
	return exec, nil
}

type nextPartitionForUnionScan struct {
	b     *executorBuilder
	us    *plannercore.PhysicalUnionScan
	child nextPartition
}

// nextPartition implements the nextPartition interface.
// For union scan on partitioned table, the executor should be PartitionTable->UnionScan->TableReader rather than
// UnionScan->PartitionTable->TableReader
func (n nextPartitionForUnionScan) nextPartition(ctx context.Context, tbl table.PhysicalTable) (Executor, error) {
	childExec, err := n.child.nextPartition(ctx, tbl)
	if err != nil {
		return nil, err
	}

	n.b.err = nil
	ret := n.b.buildUnionScanFromReader(childExec, n.us)
	return ret, n.b.err
}

func nextPartitionWithTrace(ctx context.Context, n nextPartition, tbl table.PhysicalTable) (Executor, error) {
	if span := opentracing.SpanFromContext(ctx); span != nil && span.Tracer() != nil {
		span1 := span.Tracer().StartSpan(fmt.Sprintf("nextPartition %d", tbl.GetPhysicalID()), opentracing.ChildOf(span.Context()))
		defer span1.Finish()
		ctx = opentracing.ContextWithSpan(ctx, span1)
	}
	return n.nextPartition(ctx, tbl)
}

// updateDAGRequestTableID update the table ID in the DAG request to partition ID.
// TiKV only use that table ID for log, but TiFlash use it.
func updateDAGRequestTableID(ctx context.Context, dag *tipb.DAGRequest, partitionID int64) error {
	// TiFlash set RootExecutor field and ignore Executors field.
	if dag.RootExecutor != nil {
		return updateExecutorTableID(ctx, dag.RootExecutor, partitionID, true)
	}
	for i := 0; i < len(dag.Executors); i++ {
		exec := dag.Executors[i]
		err := updateExecutorTableID(ctx, exec, partitionID, false)
		if err != nil {
			return err
		}
	}
	return nil
}

func updateExecutorTableID(ctx context.Context, exec *tipb.Executor, partitionID int64, recursive bool) error {
	var child *tipb.Executor
	switch exec.Tp {
	case tipb.ExecType_TypeTableScan:
		exec.TblScan.TableId = partitionID
		// For test coverage.
		if tmp := ctx.Value("nextPartitionUpdateDAGReq"); tmp != nil {
			m := tmp.(map[int64]struct{})
			m[partitionID] = struct{}{}
		}
	case tipb.ExecType_TypeIndexScan:
		exec.IdxScan.TableId = partitionID
	case tipb.ExecType_TypeSelection:
		child = exec.Selection.Child
	case tipb.ExecType_TypeAggregation, tipb.ExecType_TypeStreamAgg:
		child = exec.Aggregation.Child
	case tipb.ExecType_TypeTopN:
		child = exec.TopN.Child
	case tipb.ExecType_TypeLimit:
		child = exec.Limit.Child
	case tipb.ExecType_TypeExchangeSender:
		child = exec.ExchangeSender.Child
	case tipb.ExecType_TypeJoin:
		child = exec.Join.Children[1-exec.Join.InnerIdx]
	default:
		return errors.Trace(fmt.Errorf("unknown new tipb protocol %d", exec.Tp))
	}
	if child != nil && recursive {
		return updateExecutorTableID(ctx, child, partitionID, recursive)
	}
	return nil
}

// Open implements the Executor interface.
func (e *PartitionTableExecutor) Open(ctx context.Context) error {
	e.cursor = 0
	e.curr = nil
	return nil
}

// Next implements the Executor interface.
func (e *PartitionTableExecutor) Next(ctx context.Context, chk *chunk.Chunk) error {
	chk.Reset()
	var err error
	for e.cursor < len(e.partitions) {
		if e.curr == nil {
			n := e.nextPartition
			e.curr, err = nextPartitionWithTrace(ctx, n, e.partitions[e.cursor])
			if err != nil {
				return err
			}
			if err := e.curr.Open(ctx); err != nil {
				return err
			}
		}

		err = Next(ctx, e.curr, chk)
		if err != nil {
			return err
		}

		if chk.NumRows() > 0 {
			break
		}

		err = e.curr.Close()
		if err != nil {
			return err
		}
		e.curr = nil
		e.cursor++
	}
	return nil
}

// Close implements the Executor interface.
func (e *PartitionTableExecutor) Close() error {
	var err error
	if e.curr != nil {
		err = e.curr.Close()
		e.curr = nil
	}
	return err
}<|MERGE_RESOLUTION|>--- conflicted
+++ resolved
@@ -64,14 +64,10 @@
 func (n nextPartitionForTableReader) nextPartition(ctx context.Context, tbl table.PhysicalTable) (Executor, error) {
 	n.exec.table = tbl
 	n.exec.kvRanges = n.exec.kvRanges[:0]
-<<<<<<< HEAD
-	if err := updateDAGRequestTableID(ctx, n.exec.dagPB, tbl.GetPhysicalID()); err != nil {
-=======
 	if n.innerPartitionInfo != nil && !n.isFullPartition {
 		n.exec.kvRangeBuilder = n.rangeBuilders[tbl.GetPhysicalID()]
 	}
-	if err := updateDAGRequestTableID(ctx, n.exec.dagPB, tbl.Meta().ID, tbl.GetPhysicalID()); err != nil {
->>>>>>> c704b975
+	if err := updateDAGRequestTableID(ctx, n.exec.dagPB, tbl.GetPhysicalID()); err != nil {
 		return nil, err
 	}
 	return n.exec, nil
