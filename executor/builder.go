// Copyright 2015 PingCAP, Inc.
//
// Licensed under the Apache License, Version 2.0 (the "License");
// you may not use this file except in compliance with the License.
// You may obtain a copy of the License at
//
//     http://www.apache.org/licenses/LICENSE-2.0
//
// Unless required by applicable law or agreed to in writing, software
// distributed under the License is distributed on an "AS IS" BASIS,
// See the License for the specific language governing permissions and
// limitations under the License.

package executor

import (
	"bytes"
	"context"
	"sort"
	"strings"
	"sync"
	"time"
	"unsafe"

	"github.com/cznic/mathutil"
	"github.com/pingcap/errors"
	"github.com/pingcap/kvproto/pkg/diagnosticspb"
	"github.com/pingcap/parser/ast"
	"github.com/pingcap/parser/auth"
	"github.com/pingcap/parser/model"
	"github.com/pingcap/parser/mysql"
	"github.com/pingcap/tidb/distsql"
	"github.com/pingcap/tidb/domain"
	"github.com/pingcap/tidb/executor/aggfuncs"
	"github.com/pingcap/tidb/expression"
	"github.com/pingcap/tidb/expression/aggregation"
	"github.com/pingcap/tidb/infoschema"
	"github.com/pingcap/tidb/kv"
	"github.com/pingcap/tidb/metrics"
	plannercore "github.com/pingcap/tidb/planner/core"
	plannerutil "github.com/pingcap/tidb/planner/util"
	"github.com/pingcap/tidb/sessionctx"
	"github.com/pingcap/tidb/sessionctx/stmtctx"
	"github.com/pingcap/tidb/statistics"
	"github.com/pingcap/tidb/table"
	"github.com/pingcap/tidb/table/tables"
	"github.com/pingcap/tidb/types"
	"github.com/pingcap/tidb/util"
	"github.com/pingcap/tidb/util/admin"
	"github.com/pingcap/tidb/util/chunk"
	"github.com/pingcap/tidb/util/execdetails"
	"github.com/pingcap/tidb/util/logutil"
	"github.com/pingcap/tidb/util/ranger"
	"github.com/pingcap/tidb/util/rowcodec"
	"github.com/pingcap/tidb/util/timeutil"
	"github.com/pingcap/tipb/go-tipb"
	"go.uber.org/zap"
)

var (
	executorCounterMergeJoinExec            = metrics.ExecutorCounter.WithLabelValues("MergeJoinExec")
	executorCountHashJoinExec               = metrics.ExecutorCounter.WithLabelValues("HashJoinExec")
	executorCounterHashAggExec              = metrics.ExecutorCounter.WithLabelValues("HashAggExec")
	executorStreamAggExec                   = metrics.ExecutorCounter.WithLabelValues("StreamAggExec")
	executorCounterSortExec                 = metrics.ExecutorCounter.WithLabelValues("SortExec")
	executorCounterTopNExec                 = metrics.ExecutorCounter.WithLabelValues("TopNExec")
	executorCounterNestedLoopApplyExec      = metrics.ExecutorCounter.WithLabelValues("NestedLoopApplyExec")
	executorCounterIndexLookUpJoin          = metrics.ExecutorCounter.WithLabelValues("IndexLookUpJoin")
	executorCounterIndexLookUpExecutor      = metrics.ExecutorCounter.WithLabelValues("IndexLookUpExecutor")
	executorCounterIndexMergeReaderExecutor = metrics.ExecutorCounter.WithLabelValues("IndexMergeReaderExecutor")
)

// executorBuilder builds an Executor from a Plan.
// The InfoSchema must not change during execution.
type executorBuilder struct {
<<<<<<< HEAD
	ctx        sessionctx.Context
	is         infoschema.InfoSchema
	snapshotTS uint64 // The consistent snapshot timestamp for the executor to read data.
	err        error  // err is set when there is error happened during Executor building process.
	hasLock    bool
	mppTaskID  int64
=======
	ctx              sessionctx.Context
	is               infoschema.InfoSchema
	snapshotTS       uint64 // The consistent snapshot timestamp for the executor to read data.
	snapshotTSCached bool
	err              error // err is set when there is error happened during Executor building process.
	hasLock          bool
>>>>>>> 65a3a7d9
}

func newExecutorBuilder(ctx sessionctx.Context, is infoschema.InfoSchema) *executorBuilder {
	return &executorBuilder{
		ctx: ctx,
		is:  is,
	}
}

// MockPhysicalPlan is used to return a specified executor in when build.
// It is mainly used for testing.
type MockPhysicalPlan interface {
	plannercore.PhysicalPlan
	GetExecutor() Executor
}

func (b *executorBuilder) build(p plannercore.Plan) Executor {
	switch v := p.(type) {
	case nil:
		return nil
	case *plannercore.Change:
		return b.buildChange(v)
	case *plannercore.CheckTable:
		return b.buildCheckTable(v)
	case *plannercore.RecoverIndex:
		return b.buildRecoverIndex(v)
	case *plannercore.CleanupIndex:
		return b.buildCleanupIndex(v)
	case *plannercore.CheckIndexRange:
		return b.buildCheckIndexRange(v)
	case *plannercore.ChecksumTable:
		return b.buildChecksumTable(v)
	case *plannercore.ReloadExprPushdownBlacklist:
		return b.buildReloadExprPushdownBlacklist(v)
	case *plannercore.ReloadOptRuleBlacklist:
		return b.buildReloadOptRuleBlacklist(v)
	case *plannercore.AdminPlugins:
		return b.buildAdminPlugins(v)
	case *plannercore.DDL:
		return b.buildDDL(v)
	case *plannercore.Deallocate:
		return b.buildDeallocate(v)
	case *plannercore.Delete:
		return b.buildDelete(v)
	case *plannercore.Execute:
		return b.buildExecute(v)
	case *plannercore.Trace:
		return b.buildTrace(v)
	case *plannercore.Explain:
		return b.buildExplain(v)
	case *plannercore.PointGetPlan:
		return b.buildPointGet(v)
	case *plannercore.BatchPointGetPlan:
		return b.buildBatchPointGet(v)
	case *plannercore.Insert:
		return b.buildInsert(v)
	case *plannercore.LoadData:
		return b.buildLoadData(v)
	case *plannercore.LoadStats:
		return b.buildLoadStats(v)
	case *plannercore.IndexAdvise:
		return b.buildIndexAdvise(v)
	case *plannercore.PhysicalLimit:
		return b.buildLimit(v)
	case *plannercore.Prepare:
		return b.buildPrepare(v)
	case *plannercore.PhysicalLock:
		return b.buildSelectLock(v)
	case *plannercore.CancelDDLJobs:
		return b.buildCancelDDLJobs(v)
	case *plannercore.ShowNextRowID:
		return b.buildShowNextRowID(v)
	case *plannercore.ShowDDL:
		return b.buildShowDDL(v)
	case *plannercore.PhysicalShowDDLJobs:
		return b.buildShowDDLJobs(v)
	case *plannercore.ShowDDLJobQueries:
		return b.buildShowDDLJobQueries(v)
	case *plannercore.ShowSlow:
		return b.buildShowSlow(v)
	case *plannercore.PhysicalShow:
		return b.buildShow(v)
	case *plannercore.Simple:
		return b.buildSimple(v)
	case *plannercore.PhysicalSimpleWrapper:
		return b.buildSimple(&v.Inner)
	case *plannercore.Set:
		return b.buildSet(v)
	case *plannercore.SetConfig:
		return b.buildSetConfig(v)
	case *plannercore.PhysicalSort:
		return b.buildSort(v)
	case *plannercore.PhysicalTopN:
		return b.buildTopN(v)
	case *plannercore.PhysicalUnionAll:
		return b.buildUnionAll(v)
	case *plannercore.Update:
		return b.buildUpdate(v)
	case *plannercore.PhysicalUnionScan:
		return b.buildUnionScanExec(v)
	case *plannercore.PhysicalHashJoin:
		return b.buildHashJoin(v)
	case *plannercore.PhysicalMergeJoin:
		return b.buildMergeJoin(v)
	case *plannercore.PhysicalIndexJoin:
		return b.buildIndexLookUpJoin(v)
	case *plannercore.PhysicalIndexMergeJoin:
		return b.buildIndexLookUpMergeJoin(v)
	case *plannercore.PhysicalIndexHashJoin:
		return b.buildIndexNestedLoopHashJoin(v)
	case *plannercore.PhysicalSelection:
		return b.buildSelection(v)
	case *plannercore.PhysicalHashAgg:
		return b.buildHashAgg(v)
	case *plannercore.PhysicalStreamAgg:
		return b.buildStreamAgg(v)
	case *plannercore.PhysicalProjection:
		return b.buildProjection(v)
	case *plannercore.PhysicalMemTable:
		return b.buildMemTable(v)
	case *plannercore.PhysicalTableDual:
		return b.buildTableDual(v)
	case *plannercore.PhysicalApply:
		return b.buildApply(v)
	case *plannercore.PhysicalMaxOneRow:
		return b.buildMaxOneRow(v)
	case *plannercore.Analyze:
		return b.buildAnalyze(v)
	case *plannercore.PhysicalTableReader:
		return b.buildTableReader(v)
	case *plannercore.PhysicalTableSample:
		return b.buildTableSample(v)
	case *plannercore.PhysicalIndexReader:
		return b.buildIndexReader(v)
	case *plannercore.PhysicalIndexLookUpReader:
		return b.buildIndexLookUpReader(v)
	case *plannercore.PhysicalWindow:
		return b.buildWindow(v)
	case *plannercore.PhysicalShuffle:
		return b.buildShuffle(v)
	case *plannercore.PhysicalShuffleReceiverStub:
		return b.buildShuffleReceiverStub(v)
	case *plannercore.SQLBindPlan:
		return b.buildSQLBindExec(v)
	case *plannercore.SplitRegion:
		return b.buildSplitRegion(v)
	case *plannercore.PhysicalIndexMergeReader:
		return b.buildIndexMergeReader(v)
	case *plannercore.SelectInto:
		return b.buildSelectInto(v)
	case *plannercore.AdminShowTelemetry:
		return b.buildAdminShowTelemetry(v)
	case *plannercore.AdminResetTelemetryID:
		return b.buildAdminResetTelemetryID(v)
	default:
		if mp, ok := p.(MockPhysicalPlan); ok {
			return mp.GetExecutor()
		}

		b.err = ErrUnknownPlan.GenWithStack("Unknown Plan %T", p)
		return nil
	}
}

func (b *executorBuilder) buildCancelDDLJobs(v *plannercore.CancelDDLJobs) Executor {
	e := &CancelDDLJobsExec{
		baseExecutor: newBaseExecutor(b.ctx, v.Schema(), v.ID()),
		jobIDs:       v.JobIDs,
	}
	txn, err := e.ctx.Txn(true)
	if err != nil {
		b.err = err
		return nil
	}

	e.errs, b.err = admin.CancelJobs(txn, e.jobIDs)
	if b.err != nil {
		return nil
	}
	return e
}

func (b *executorBuilder) buildChange(v *plannercore.Change) Executor {
	return &ChangeExec{
		baseExecutor: newBaseExecutor(b.ctx, v.Schema(), v.ID()),
		ChangeStmt:   v.ChangeStmt,
	}
}

func (b *executorBuilder) buildShowNextRowID(v *plannercore.ShowNextRowID) Executor {
	e := &ShowNextRowIDExec{
		baseExecutor: newBaseExecutor(b.ctx, v.Schema(), v.ID()),
		tblName:      v.TableName,
	}
	return e
}

func (b *executorBuilder) buildShowDDL(v *plannercore.ShowDDL) Executor {
	// We get DDLInfo here because for Executors that returns result set,
	// next will be called after transaction has been committed.
	// We need the transaction to get DDLInfo.
	e := &ShowDDLExec{
		baseExecutor: newBaseExecutor(b.ctx, v.Schema(), v.ID()),
	}

	var err error
	ownerManager := domain.GetDomain(e.ctx).DDL().OwnerManager()
	ctx, cancel := context.WithTimeout(context.Background(), 3*time.Second)
	e.ddlOwnerID, err = ownerManager.GetOwnerID(ctx)
	cancel()
	if err != nil {
		b.err = err
		return nil
	}
	txn, err := e.ctx.Txn(true)
	if err != nil {
		b.err = err
		return nil
	}

	ddlInfo, err := admin.GetDDLInfo(txn)
	if err != nil {
		b.err = err
		return nil
	}
	e.ddlInfo = ddlInfo
	e.selfID = ownerManager.ID()
	return e
}

func (b *executorBuilder) buildShowDDLJobs(v *plannercore.PhysicalShowDDLJobs) Executor {
	e := &ShowDDLJobsExec{
		jobNumber:    int(v.JobNumber),
		is:           b.is,
		baseExecutor: newBaseExecutor(b.ctx, v.Schema(), v.ID()),
	}
	return e
}

func (b *executorBuilder) buildShowDDLJobQueries(v *plannercore.ShowDDLJobQueries) Executor {
	e := &ShowDDLJobQueriesExec{
		baseExecutor: newBaseExecutor(b.ctx, v.Schema(), v.ID()),
		jobIDs:       v.JobIDs,
	}
	return e
}

func (b *executorBuilder) buildShowSlow(v *plannercore.ShowSlow) Executor {
	e := &ShowSlowExec{
		baseExecutor: newBaseExecutor(b.ctx, v.Schema(), v.ID()),
		ShowSlow:     v.ShowSlow,
	}
	return e
}

// buildIndexLookUpChecker builds check information to IndexLookUpReader.
func buildIndexLookUpChecker(b *executorBuilder, p *plannercore.PhysicalIndexLookUpReader,
	e *IndexLookUpExecutor) {
	is := p.IndexPlans[0].(*plannercore.PhysicalIndexScan)
	fullColLen := len(is.Index.Columns) + len(p.CommonHandleCols)
	if !e.isCommonHandle() {
		fullColLen += 1
	}
	e.dagPB.OutputOffsets = make([]uint32, fullColLen)
	for i := 0; i < fullColLen; i++ {
		e.dagPB.OutputOffsets[i] = uint32(i)
	}

	ts := p.TablePlans[0].(*plannercore.PhysicalTableScan)
	e.handleIdx = ts.HandleIdx

	e.ranges = ranger.FullRange()

	tps := make([]*types.FieldType, 0, fullColLen)
	for _, col := range is.Columns {
		tps = append(tps, &col.FieldType)
	}

	if !e.isCommonHandle() {
		tps = append(tps, types.NewFieldType(mysql.TypeLonglong))
	}

	e.checkIndexValue = &checkIndexValue{idxColTps: tps}

	colNames := make([]string, 0, len(is.IdxCols))
	for i := range is.IdxCols {
		colNames = append(colNames, is.Columns[i].Name.O)
	}
	if cols, missingColName := table.FindCols(e.table.Cols(), colNames, true); missingColName != "" {
		b.err = plannercore.ErrUnknownColumn.GenWithStack("Unknown column %s", missingColName)
	} else {
		e.idxTblCols = cols
	}
}

func (b *executorBuilder) buildCheckTable(v *plannercore.CheckTable) Executor {
	readerExecs := make([]*IndexLookUpExecutor, 0, len(v.IndexLookUpReaders))
	for _, readerPlan := range v.IndexLookUpReaders {
		readerExec, err := buildNoRangeIndexLookUpReader(b, readerPlan)
		if err != nil {
			b.err = errors.Trace(err)
			return nil
		}
		buildIndexLookUpChecker(b, readerPlan, readerExec)

		readerExecs = append(readerExecs, readerExec)
	}

	e := &CheckTableExec{
		baseExecutor: newBaseExecutor(b.ctx, v.Schema(), v.ID()),
		dbName:       v.DBName,
		table:        v.Table,
		indexInfos:   v.IndexInfos,
		is:           b.is,
		srcs:         readerExecs,
		exitCh:       make(chan struct{}),
		retCh:        make(chan error, len(readerExecs)),
		checkIndex:   v.CheckIndex,
	}
	return e
}

func buildIdxColsConcatHandleCols(tblInfo *model.TableInfo, indexInfo *model.IndexInfo) []*model.ColumnInfo {
	handleLen := 1
	var pkCols []*model.IndexColumn
	if tblInfo.IsCommonHandle {
		pkIdx := tables.FindPrimaryIndex(tblInfo)
		pkCols = pkIdx.Columns
		handleLen = len(pkIdx.Columns)
	}
	columns := make([]*model.ColumnInfo, 0, len(indexInfo.Columns)+handleLen)
	for _, idxCol := range indexInfo.Columns {
		columns = append(columns, tblInfo.Columns[idxCol.Offset])
	}
	if tblInfo.IsCommonHandle {
		for _, c := range pkCols {
			columns = append(columns, tblInfo.Columns[c.Offset])
		}
		return columns
	}
	handleOffset := len(columns)
	handleColsInfo := &model.ColumnInfo{
		ID:     model.ExtraHandleID,
		Name:   model.ExtraHandleName,
		Offset: handleOffset,
	}
	handleColsInfo.FieldType = *types.NewFieldType(mysql.TypeLonglong)
	columns = append(columns, handleColsInfo)
	return columns
}

func (b *executorBuilder) buildRecoverIndex(v *plannercore.RecoverIndex) Executor {
	tblInfo := v.Table.TableInfo
	t, err := b.is.TableByName(v.Table.Schema, tblInfo.Name)
	if err != nil {
		b.err = err
		return nil
	}
	idxName := strings.ToLower(v.IndexName)
	index := tables.GetWritableIndexByName(idxName, t)
	if index == nil {
		b.err = errors.Errorf("index `%v` is not found in table `%v`.", v.IndexName, v.Table.Name.O)
		return nil
	}
	e := &RecoverIndexExec{
		baseExecutor: newBaseExecutor(b.ctx, v.Schema(), v.ID()),
		columns:      buildIdxColsConcatHandleCols(tblInfo, index.Meta()),
		index:        index,
		table:        t,
		physicalID:   t.Meta().ID,
	}
	sessCtx := e.ctx.GetSessionVars().StmtCtx
	e.handleCols = buildHandleColsForExec(sessCtx, tblInfo, index.Meta(), e.columns)
	return e
}

func buildHandleColsForExec(sctx *stmtctx.StatementContext, tblInfo *model.TableInfo,
	idxInfo *model.IndexInfo, allColInfo []*model.ColumnInfo) plannercore.HandleCols {
	if !tblInfo.IsCommonHandle {
		extraColPos := len(allColInfo) - 1
		intCol := &expression.Column{
			Index:   extraColPos,
			RetType: types.NewFieldType(mysql.TypeLonglong),
		}
		return plannercore.NewIntHandleCols(intCol)
	}
	tblCols := make([]*expression.Column, len(tblInfo.Columns))
	for i := 0; i < len(tblInfo.Columns); i++ {
		c := tblInfo.Columns[i]
		tblCols[i] = &expression.Column{
			RetType: &c.FieldType,
			ID:      c.ID,
		}
	}
	pkIdx := tables.FindPrimaryIndex(tblInfo)
	for i, c := range pkIdx.Columns {
		tblCols[c.Offset].Index = len(idxInfo.Columns) + i
	}
	return plannercore.NewCommonHandleCols(sctx, tblInfo, pkIdx, tblCols)
}

func (b *executorBuilder) buildCleanupIndex(v *plannercore.CleanupIndex) Executor {
	tblInfo := v.Table.TableInfo
	t, err := b.is.TableByName(v.Table.Schema, tblInfo.Name)
	if err != nil {
		b.err = err
		return nil
	}
	idxName := strings.ToLower(v.IndexName)
	var index table.Index
	for _, idx := range t.Indices() {
		if idx.Meta().State != model.StatePublic {
			continue
		}
		if idxName == idx.Meta().Name.L {
			index = idx
			break
		}
	}

	if index == nil {
		b.err = errors.Errorf("index `%v` is not found in table `%v`.", v.IndexName, v.Table.Name.O)
		return nil
	}
	e := &CleanupIndexExec{
		baseExecutor: newBaseExecutor(b.ctx, v.Schema(), v.ID()),
		columns:      buildIdxColsConcatHandleCols(tblInfo, index.Meta()),
		index:        index,
		table:        t,
		physicalID:   t.Meta().ID,
		batchSize:    20000,
	}
	sessCtx := e.ctx.GetSessionVars().StmtCtx
	e.handleCols = buildHandleColsForExec(sessCtx, tblInfo, index.Meta(), e.columns)
	return e
}

func (b *executorBuilder) buildCheckIndexRange(v *plannercore.CheckIndexRange) Executor {
	tb, err := b.is.TableByName(v.Table.Schema, v.Table.Name)
	if err != nil {
		b.err = err
		return nil
	}
	e := &CheckIndexRangeExec{
		baseExecutor: newBaseExecutor(b.ctx, v.Schema(), v.ID()),
		handleRanges: v.HandleRanges,
		table:        tb.Meta(),
		is:           b.is,
	}
	idxName := strings.ToLower(v.IndexName)
	for _, idx := range tb.Indices() {
		if idx.Meta().Name.L == idxName {
			e.index = idx.Meta()
			e.startKey = make([]types.Datum, len(e.index.Columns))
			break
		}
	}
	return e
}

func (b *executorBuilder) buildChecksumTable(v *plannercore.ChecksumTable) Executor {
	e := &ChecksumTableExec{
		baseExecutor: newBaseExecutor(b.ctx, v.Schema(), v.ID()),
		tables:       make(map[int64]*checksumContext),
		done:         false,
	}
	startTs, err := b.getSnapshotTS()
	if err != nil {
		b.err = err
		return nil
	}
	for _, t := range v.Tables {
		e.tables[t.TableInfo.ID] = newChecksumContext(t.DBInfo, t.TableInfo, startTs)
	}
	return e
}

func (b *executorBuilder) buildReloadExprPushdownBlacklist(v *plannercore.ReloadExprPushdownBlacklist) Executor {
	return &ReloadExprPushdownBlacklistExec{baseExecutor{ctx: b.ctx}}
}

func (b *executorBuilder) buildReloadOptRuleBlacklist(v *plannercore.ReloadOptRuleBlacklist) Executor {
	return &ReloadOptRuleBlacklistExec{baseExecutor{ctx: b.ctx}}
}

func (b *executorBuilder) buildAdminPlugins(v *plannercore.AdminPlugins) Executor {
	return &AdminPluginsExec{baseExecutor: baseExecutor{ctx: b.ctx}, Action: v.Action, Plugins: v.Plugins}
}

func (b *executorBuilder) buildDeallocate(v *plannercore.Deallocate) Executor {
	base := newBaseExecutor(b.ctx, nil, v.ID())
	base.initCap = chunk.ZeroCapacity
	e := &DeallocateExec{
		baseExecutor: base,
		Name:         v.Name,
	}
	return e
}

func (b *executorBuilder) buildSelectLock(v *plannercore.PhysicalLock) Executor {
	b.hasLock = true
	if b.err = b.updateForUpdateTSIfNeeded(v.Children()[0]); b.err != nil {
		return nil
	}
	// Build 'select for update' using the 'for update' ts.
	b.snapshotTS = b.ctx.GetSessionVars().TxnCtx.GetForUpdateTS()

	src := b.build(v.Children()[0])
	if b.err != nil {
		return nil
	}
	if !b.ctx.GetSessionVars().InTxn() {
		// Locking of rows for update using SELECT FOR UPDATE only applies when autocommit
		// is disabled (either by beginning transaction with START TRANSACTION or by setting
		// autocommit to 0. If autocommit is enabled, the rows matching the specification are not locked.
		// See https://dev.mysql.com/doc/refman/5.7/en/innodb-locking-reads.html
		return src
	}
	e := &SelectLockExec{
		baseExecutor:     newBaseExecutor(b.ctx, v.Schema(), v.ID(), src),
		Lock:             v.Lock,
		tblID2Handle:     v.TblID2Handle,
		partitionedTable: v.PartitionedTable,
	}
	return e
}

func (b *executorBuilder) buildLimit(v *plannercore.PhysicalLimit) Executor {
	childExec := b.build(v.Children()[0])
	if b.err != nil {
		return nil
	}
	n := int(mathutil.MinUint64(v.Count, uint64(b.ctx.GetSessionVars().MaxChunkSize)))
	base := newBaseExecutor(b.ctx, v.Schema(), v.ID(), childExec)
	base.initCap = n
	e := &LimitExec{
		baseExecutor: base,
		begin:        v.Offset,
		end:          v.Offset + v.Count,
	}

	childUsedSchema := markChildrenUsedCols(v.Schema(), v.Children()[0].Schema())[0]
	e.columnIdxsUsedByChild = make([]int, 0, len(childUsedSchema))
	for i, used := range childUsedSchema {
		if used {
			e.columnIdxsUsedByChild = append(e.columnIdxsUsedByChild, i)
		}
	}
	if len(e.columnIdxsUsedByChild) == len(childUsedSchema) {
		e.columnIdxsUsedByChild = nil // indicates that all columns are used. LimitExec will improve performance for this condition.
	}
	return e
}

func (b *executorBuilder) buildPrepare(v *plannercore.Prepare) Executor {
	base := newBaseExecutor(b.ctx, v.Schema(), v.ID())
	base.initCap = chunk.ZeroCapacity
	return &PrepareExec{
		baseExecutor: base,
		is:           b.is,
		name:         v.Name,
		sqlText:      v.SQLText,
	}
}

func (b *executorBuilder) buildExecute(v *plannercore.Execute) Executor {
	e := &ExecuteExec{
		baseExecutor: newBaseExecutor(b.ctx, v.Schema(), v.ID()),
		is:           b.is,
		name:         v.Name,
		usingVars:    v.UsingVars,
		id:           v.ExecID,
		stmt:         v.Stmt,
		plan:         v.Plan,
		outputNames:  v.OutputNames(),
	}
	return e
}

func (b *executorBuilder) buildShow(v *plannercore.PhysicalShow) Executor {
	e := &ShowExec{
		baseExecutor: newBaseExecutor(b.ctx, v.Schema(), v.ID()),
		Tp:           v.Tp,
		DBName:       model.NewCIStr(v.DBName),
		Table:        v.Table,
		Column:       v.Column,
		IndexName:    v.IndexName,
		Flag:         v.Flag,
		Roles:        v.Roles,
		User:         v.User,
		is:           b.is,
		Full:         v.Full,
		IfNotExists:  v.IfNotExists,
		GlobalScope:  v.GlobalScope,
		Extended:     v.Extended,
	}
	if e.Tp == ast.ShowGrants && e.User == nil {
		// The input is a "show grants" statement, fulfill the user and roles field.
		// Note: "show grants" result are different from "show grants for current_user",
		// The former determine privileges with roles, while the later doesn't.
		vars := e.ctx.GetSessionVars()
		e.User = &auth.UserIdentity{Username: vars.User.AuthUsername, Hostname: vars.User.AuthHostname}
		e.Roles = vars.ActiveRoles
	}
	if e.Tp == ast.ShowMasterStatus {
		// show master status need start ts.
		if _, err := e.ctx.Txn(true); err != nil {
			b.err = err
		}
	}
	return e
}

func (b *executorBuilder) buildSimple(v *plannercore.Simple) Executor {
	switch s := v.Statement.(type) {
	case *ast.GrantStmt:
		return b.buildGrant(s)
	case *ast.RevokeStmt:
		return b.buildRevoke(s)
	case *ast.BRIEStmt:
		return b.buildBRIE(s, v.Schema())
	}
	base := newBaseExecutor(b.ctx, v.Schema(), v.ID())
	base.initCap = chunk.ZeroCapacity
	e := &SimpleExec{
		baseExecutor: base,
		Statement:    v.Statement,
		IsFromRemote: v.IsFromRemote,
		is:           b.is,
	}
	return e
}

func (b *executorBuilder) buildSet(v *plannercore.Set) Executor {
	base := newBaseExecutor(b.ctx, v.Schema(), v.ID())
	base.initCap = chunk.ZeroCapacity
	e := &SetExecutor{
		baseExecutor: base,
		vars:         v.VarAssigns,
	}
	return e
}

func (b *executorBuilder) buildSetConfig(v *plannercore.SetConfig) Executor {
	return &SetConfigExec{
		baseExecutor: newBaseExecutor(b.ctx, v.Schema(), v.ID()),
		p:            v,
	}
}

func (b *executorBuilder) buildInsert(v *plannercore.Insert) Executor {
	if v.SelectPlan != nil {
		// Try to update the forUpdateTS for insert/replace into select statements.
		// Set the selectPlan parameter to nil to make it always update the forUpdateTS.
		if b.err = b.updateForUpdateTSIfNeeded(nil); b.err != nil {
			return nil
		}
	}
	b.snapshotTS = b.ctx.GetSessionVars().TxnCtx.GetForUpdateTS()
	selectExec := b.build(v.SelectPlan)
	if b.err != nil {
		return nil
	}
	var baseExec baseExecutor
	if selectExec != nil {
		baseExec = newBaseExecutor(b.ctx, nil, v.ID(), selectExec)
	} else {
		baseExec = newBaseExecutor(b.ctx, nil, v.ID())
	}
	baseExec.initCap = chunk.ZeroCapacity

	ivs := &InsertValues{
		baseExecutor:              baseExec,
		Table:                     v.Table,
		Columns:                   v.Columns,
		Lists:                     v.Lists,
		SetList:                   v.SetList,
		GenExprs:                  v.GenCols.Exprs,
		allAssignmentsAreConstant: v.AllAssignmentsAreConstant,
		hasRefCols:                v.NeedFillDefaultValue,
		SelectExec:                selectExec,
	}
	err := ivs.initInsertColumns()
	if err != nil {
		b.err = err
		return nil
	}

	if v.IsReplace {
		return b.buildReplace(ivs)
	}
	insert := &InsertExec{
		InsertValues: ivs,
		OnDuplicate:  append(v.OnDuplicate, v.GenCols.OnDuplicates...),
	}
	return insert
}

func (b *executorBuilder) buildLoadData(v *plannercore.LoadData) Executor {
	tbl, ok := b.is.TableByID(v.Table.TableInfo.ID)
	if !ok {
		b.err = errors.Errorf("Can not get table %d", v.Table.TableInfo.ID)
		return nil
	}
	insertVal := &InsertValues{
		baseExecutor: newBaseExecutor(b.ctx, nil, v.ID()),
		Table:        tbl,
		Columns:      v.Columns,
		GenExprs:     v.GenCols.Exprs,
	}
	loadDataInfo := &LoadDataInfo{
		row:                make([]types.Datum, 0, len(insertVal.insertColumns)),
		InsertValues:       insertVal,
		Path:               v.Path,
		Table:              tbl,
		FieldsInfo:         v.FieldsInfo,
		LinesInfo:          v.LinesInfo,
		IgnoreLines:        v.IgnoreLines,
		ColumnAssignments:  v.ColumnAssignments,
		ColumnsAndUserVars: v.ColumnsAndUserVars,
		Ctx:                b.ctx,
	}
	columnNames := loadDataInfo.initFieldMappings()
	err := loadDataInfo.initLoadColumns(columnNames)
	if err != nil {
		b.err = err
		return nil
	}
	loadDataExec := &LoadDataExec{
		baseExecutor: newBaseExecutor(b.ctx, nil, v.ID()),
		IsLocal:      v.IsLocal,
		OnDuplicate:  v.OnDuplicate,
		loadDataInfo: loadDataInfo,
	}
	var defaultLoadDataBatchCnt uint64 = 20000 // TODO this will be changed to variable in another pr
	loadDataExec.loadDataInfo.InitQueues()
	loadDataExec.loadDataInfo.SetMaxRowsInBatch(defaultLoadDataBatchCnt)

	return loadDataExec
}

func (b *executorBuilder) buildLoadStats(v *plannercore.LoadStats) Executor {
	e := &LoadStatsExec{
		baseExecutor: newBaseExecutor(b.ctx, nil, v.ID()),
		info:         &LoadStatsInfo{v.Path, b.ctx},
	}
	return e
}

func (b *executorBuilder) buildIndexAdvise(v *plannercore.IndexAdvise) Executor {
	e := &IndexAdviseExec{
		baseExecutor: newBaseExecutor(b.ctx, nil, v.ID()),
		IsLocal:      v.IsLocal,
		indexAdviseInfo: &IndexAdviseInfo{
			Path:        v.Path,
			MaxMinutes:  v.MaxMinutes,
			MaxIndexNum: v.MaxIndexNum,
			LinesInfo:   v.LinesInfo,
			Ctx:         b.ctx,
		},
	}
	return e
}

func (b *executorBuilder) buildReplace(vals *InsertValues) Executor {
	replaceExec := &ReplaceExec{
		InsertValues: vals,
	}
	return replaceExec
}

func (b *executorBuilder) buildGrant(grant *ast.GrantStmt) Executor {
	e := &GrantExec{
		baseExecutor: newBaseExecutor(b.ctx, nil, 0),
		Privs:        grant.Privs,
		ObjectType:   grant.ObjectType,
		Level:        grant.Level,
		Users:        grant.Users,
		WithGrant:    grant.WithGrant,
		TLSOptions:   grant.TLSOptions,
		is:           b.is,
	}
	return e
}

func (b *executorBuilder) buildRevoke(revoke *ast.RevokeStmt) Executor {
	e := &RevokeExec{
		baseExecutor: newBaseExecutor(b.ctx, nil, 0),
		ctx:          b.ctx,
		Privs:        revoke.Privs,
		ObjectType:   revoke.ObjectType,
		Level:        revoke.Level,
		Users:        revoke.Users,
		is:           b.is,
	}
	return e
}

func (b *executorBuilder) buildDDL(v *plannercore.DDL) Executor {
	e := &DDLExec{
		baseExecutor: newBaseExecutor(b.ctx, v.Schema(), v.ID()),
		stmt:         v.Statement,
		is:           b.is,
	}
	return e
}

// buildTrace builds a TraceExec for future executing. This method will be called
// at build().
func (b *executorBuilder) buildTrace(v *plannercore.Trace) Executor {
	t := &TraceExec{
		baseExecutor: newBaseExecutor(b.ctx, v.Schema(), v.ID()),
		stmtNode:     v.StmtNode,
		builder:      b,
		format:       v.Format,
	}
	if t.format == plannercore.TraceFormatLog {
		return &SortExec{
			baseExecutor: newBaseExecutor(b.ctx, v.Schema(), v.ID(), t),
			ByItems: []*plannerutil.ByItems{
				{Expr: &expression.Column{
					Index:   0,
					RetType: types.NewFieldType(mysql.TypeTimestamp),
				}},
			},
			schema: v.Schema(),
		}
	}
	return t
}

// buildExplain builds a explain executor. `e.rows` collects final result to `ExplainExec`.
func (b *executorBuilder) buildExplain(v *plannercore.Explain) Executor {
	explainExec := &ExplainExec{
		baseExecutor: newBaseExecutor(b.ctx, v.Schema(), v.ID()),
		explain:      v,
	}
	if v.Analyze {
		if b.ctx.GetSessionVars().StmtCtx.RuntimeStatsColl == nil {
			b.ctx.GetSessionVars().StmtCtx.RuntimeStatsColl = execdetails.NewRuntimeStatsColl()
		}
		explainExec.analyzeExec = b.build(v.TargetPlan)
	}
	return explainExec
}

func (b *executorBuilder) buildSelectInto(v *plannercore.SelectInto) Executor {
	child := b.build(v.TargetPlan)
	if b.err != nil {
		return nil
	}
	return &SelectIntoExec{
		baseExecutor: newBaseExecutor(b.ctx, v.Schema(), v.ID(), child),
		intoOpt:      v.IntoOpt,
	}
}

func (b *executorBuilder) buildUnionScanExec(v *plannercore.PhysicalUnionScan) Executor {
	reader := b.build(v.Children()[0])
	if b.err != nil {
		return nil
	}

	return b.buildUnionScanFromReader(reader, v)
}

// buildUnionScanFromReader builds union scan executor from child executor.
// Note that this function may be called by inner workers of index lookup join concurrently.
// Be careful to avoid data race.
func (b *executorBuilder) buildUnionScanFromReader(reader Executor, v *plannercore.PhysicalUnionScan) Executor {
	// Adjust UnionScan->PartitionTable->Reader
	// to PartitionTable->UnionScan->Reader
	// The build of UnionScan executor is delay to the nextPartition() function
	// because the Reader executor is available there.
	if x, ok := reader.(*PartitionTableExecutor); ok {
		nextPartitionForReader := x.nextPartition
		x.nextPartition = nextPartitionForUnionScan{
			b:     b,
			us:    v,
			child: nextPartitionForReader,
		}
		return x
	}
	// If reader is union, it means a partitiont table and we should transfer as above.
	if x, ok := reader.(*UnionExec); ok {
		for i, child := range x.children {
			x.children[i] = b.buildUnionScanFromReader(child, v)
			if b.err != nil {
				return nil
			}
		}
		return x
	}
	us := &UnionScanExec{baseExecutor: newBaseExecutor(b.ctx, v.Schema(), v.ID(), reader)}
	// Get the handle column index of the below Plan.
	us.belowHandleCols = v.HandleCols
	us.mutableRow = chunk.MutRowFromTypes(retTypes(us))

	// If the push-downed condition contains virtual column, we may build a selection upon reader
	originReader := reader
	if sel, ok := reader.(*SelectionExec); ok {
		reader = sel.children[0]
	}

	switch x := reader.(type) {
	case *TableReaderExecutor:
		us.desc = x.desc
		us.conditions, us.conditionsWithVirCol = plannercore.SplitSelCondsWithVirtualColumn(v.Conditions)
		us.columns = x.columns
		us.table = x.table
		us.virtualColumnIndex = x.virtualColumnIndex
	case *IndexReaderExecutor:
		us.desc = x.desc
		for _, ic := range x.index.Columns {
			for i, col := range x.columns {
				if col.Name.L == ic.Name.L {
					us.usedIndex = append(us.usedIndex, i)
					break
				}
			}
		}
		us.conditions, us.conditionsWithVirCol = plannercore.SplitSelCondsWithVirtualColumn(v.Conditions)
		us.columns = x.columns
		us.table = x.table
	case *IndexLookUpExecutor:
		us.desc = x.desc
		for _, ic := range x.index.Columns {
			for i, col := range x.columns {
				if col.Name.L == ic.Name.L {
					us.usedIndex = append(us.usedIndex, i)
					break
				}
			}
		}
		us.conditions, us.conditionsWithVirCol = plannercore.SplitSelCondsWithVirtualColumn(v.Conditions)
		us.columns = x.columns
		us.table = x.table
		us.virtualColumnIndex = buildVirtualColumnIndex(us.Schema(), us.columns)
	default:
		// The mem table will not be written by sql directly, so we can omit the union scan to avoid err reporting.
		return originReader
	}
	return us
}

// buildMergeJoin builds MergeJoinExec executor.
func (b *executorBuilder) buildMergeJoin(v *plannercore.PhysicalMergeJoin) Executor {
	leftExec := b.build(v.Children()[0])
	if b.err != nil {
		return nil
	}

	rightExec := b.build(v.Children()[1])
	if b.err != nil {
		return nil
	}

	defaultValues := v.DefaultValues
	if defaultValues == nil {
		if v.JoinType == plannercore.RightOuterJoin {
			defaultValues = make([]types.Datum, leftExec.Schema().Len())
		} else {
			defaultValues = make([]types.Datum, rightExec.Schema().Len())
		}
	}

	e := &MergeJoinExec{
		stmtCtx:      b.ctx.GetSessionVars().StmtCtx,
		baseExecutor: newBaseExecutor(b.ctx, v.Schema(), v.ID(), leftExec, rightExec),
		compareFuncs: v.CompareFuncs,
		joiner: newJoiner(
			b.ctx,
			v.JoinType,
			v.JoinType == plannercore.RightOuterJoin,
			defaultValues,
			v.OtherConditions,
			retTypes(leftExec),
			retTypes(rightExec),
			markChildrenUsedCols(v.Schema(), v.Children()[0].Schema(), v.Children()[1].Schema()),
		),
		isOuterJoin: v.JoinType.IsOuterJoin(),
		desc:        v.Desc,
	}

	leftTable := &mergeJoinTable{
		childIndex: 0,
		joinKeys:   v.LeftJoinKeys,
		filters:    v.LeftConditions,
	}
	rightTable := &mergeJoinTable{
		childIndex: 1,
		joinKeys:   v.RightJoinKeys,
		filters:    v.RightConditions,
	}

	if v.JoinType == plannercore.RightOuterJoin {
		e.innerTable = leftTable
		e.outerTable = rightTable
	} else {
		e.innerTable = rightTable
		e.outerTable = leftTable
	}
	e.innerTable.isInner = true

	// optimizer should guarantee that filters on inner table are pushed down
	// to tikv or extracted to a Selection.
	if len(e.innerTable.filters) != 0 {
		b.err = errors.Annotate(ErrBuildExecutor, "merge join's inner filter should be empty.")
		return nil
	}

	executorCounterMergeJoinExec.Inc()
	return e
}

func (b *executorBuilder) buildSideEstCount(v *plannercore.PhysicalHashJoin) float64 {
	buildSide := v.Children()[v.InnerChildIdx]
	if v.UseOuterToBuild {
		buildSide = v.Children()[1-v.InnerChildIdx]
	}
	if buildSide.Stats().HistColl == nil || buildSide.Stats().HistColl.Pseudo {
		return 0.0
	}
	return buildSide.StatsCount()
}

func (b *executorBuilder) buildHashJoin(v *plannercore.PhysicalHashJoin) Executor {
	leftExec := b.build(v.Children()[0])
	if b.err != nil {
		return nil
	}

	rightExec := b.build(v.Children()[1])
	if b.err != nil {
		return nil
	}

	e := &HashJoinExec{
		baseExecutor:    newBaseExecutor(b.ctx, v.Schema(), v.ID(), leftExec, rightExec),
		concurrency:     v.Concurrency,
		joinType:        v.JoinType,
		isOuterJoin:     v.JoinType.IsOuterJoin(),
		useOuterToBuild: v.UseOuterToBuild,
	}
	defaultValues := v.DefaultValues
	lhsTypes, rhsTypes := retTypes(leftExec), retTypes(rightExec)
	if v.InnerChildIdx == 1 {
		if len(v.RightConditions) > 0 {
			b.err = errors.Annotate(ErrBuildExecutor, "join's inner condition should be empty")
			return nil
		}
	} else {
		if len(v.LeftConditions) > 0 {
			b.err = errors.Annotate(ErrBuildExecutor, "join's inner condition should be empty")
			return nil
		}
	}

	// consider collations
	leftTypes := make([]*types.FieldType, 0, len(retTypes(leftExec)))
	for _, tp := range retTypes(leftExec) {
		leftTypes = append(leftTypes, tp.Clone())
	}
	rightTypes := make([]*types.FieldType, 0, len(retTypes(rightExec)))
	for _, tp := range retTypes(rightExec) {
		rightTypes = append(rightTypes, tp.Clone())
	}
	leftIsBuildSide := true

	e.isNullEQ = v.IsNullEQ
	if v.UseOuterToBuild {
		// update the buildSideEstCount due to changing the build side
		if v.InnerChildIdx == 1 {
			e.buildSideExec, e.buildKeys = leftExec, v.LeftJoinKeys
			e.probeSideExec, e.probeKeys = rightExec, v.RightJoinKeys
			e.outerFilter = v.LeftConditions
		} else {
			e.buildSideExec, e.buildKeys = rightExec, v.RightJoinKeys
			e.probeSideExec, e.probeKeys = leftExec, v.LeftJoinKeys
			e.outerFilter = v.RightConditions
			leftIsBuildSide = false
		}
		if defaultValues == nil {
			defaultValues = make([]types.Datum, e.probeSideExec.Schema().Len())
		}
	} else {
		if v.InnerChildIdx == 0 {
			e.buildSideExec, e.buildKeys = leftExec, v.LeftJoinKeys
			e.probeSideExec, e.probeKeys = rightExec, v.RightJoinKeys
			e.outerFilter = v.RightConditions
		} else {
			e.buildSideExec, e.buildKeys = rightExec, v.RightJoinKeys
			e.probeSideExec, e.probeKeys = leftExec, v.LeftJoinKeys
			e.outerFilter = v.LeftConditions
			leftIsBuildSide = false
		}
		if defaultValues == nil {
			defaultValues = make([]types.Datum, e.buildSideExec.Schema().Len())
		}
	}
	e.buildSideEstCount = b.buildSideEstCount(v)
	childrenUsedSchema := markChildrenUsedCols(v.Schema(), v.Children()[0].Schema(), v.Children()[1].Schema())
	e.joiners = make([]joiner, e.concurrency)
	for i := uint(0); i < e.concurrency; i++ {
		e.joiners[i] = newJoiner(b.ctx, v.JoinType, v.InnerChildIdx == 0, defaultValues,
			v.OtherConditions, lhsTypes, rhsTypes, childrenUsedSchema)
	}
	executorCountHashJoinExec.Inc()

	for i := range v.EqualConditions {
		chs, coll := v.EqualConditions[i].CharsetAndCollation(e.ctx)
		bt := leftTypes[v.LeftJoinKeys[i].Index]
		bt.Charset, bt.Collate = chs, coll
		pt := rightTypes[v.RightJoinKeys[i].Index]
		pt.Charset, pt.Collate = chs, coll
	}
	if leftIsBuildSide {
		e.buildTypes, e.probeTypes = leftTypes, rightTypes
	} else {
		e.buildTypes, e.probeTypes = rightTypes, leftTypes
	}
	return e
}

func (b *executorBuilder) buildHashAgg(v *plannercore.PhysicalHashAgg) Executor {
	src := b.build(v.Children()[0])
	if b.err != nil {
		return nil
	}
	sessionVars := b.ctx.GetSessionVars()
	e := &HashAggExec{
		baseExecutor:    newBaseExecutor(b.ctx, v.Schema(), v.ID(), src),
		sc:              sessionVars.StmtCtx,
		PartialAggFuncs: make([]aggfuncs.AggFunc, 0, len(v.AggFuncs)),
		GroupByItems:    v.GroupByItems,
	}
	// We take `create table t(a int, b int);` as example.
	//
	// 1. If all the aggregation functions are FIRST_ROW, we do not need to set the defaultVal for them:
	// e.g.
	// mysql> select distinct a, b from t;
	// 0 rows in set (0.00 sec)
	//
	// 2. If there exists group by items, we do not need to set the defaultVal for them either:
	// e.g.
	// mysql> select avg(a) from t group by b;
	// Empty set (0.00 sec)
	//
	// mysql> select avg(a) from t group by a;
	// +--------+
	// | avg(a) |
	// +--------+
	// |  NULL  |
	// +--------+
	// 1 row in set (0.00 sec)
	if len(v.GroupByItems) != 0 || aggregation.IsAllFirstRow(v.AggFuncs) {
		e.defaultVal = nil
	} else {
		e.defaultVal = chunk.NewChunkWithCapacity(retTypes(e), 1)
	}
	for _, aggDesc := range v.AggFuncs {
		if aggDesc.HasDistinct || len(aggDesc.OrderByItems) > 0 {
			e.isUnparallelExec = true
		}
	}
	// When we set both tidb_hashagg_final_concurrency and tidb_hashagg_partial_concurrency to 1,
	// we do not need to parallelly execute hash agg,
	// and this action can be a workaround when meeting some unexpected situation using parallelExec.
	if finalCon, partialCon := sessionVars.HashAggFinalConcurrency(), sessionVars.HashAggPartialConcurrency(); finalCon <= 0 || partialCon <= 0 || finalCon == 1 && partialCon == 1 {
		e.isUnparallelExec = true
	}
	partialOrdinal := 0
	for i, aggDesc := range v.AggFuncs {
		if e.isUnparallelExec {
			e.PartialAggFuncs = append(e.PartialAggFuncs, aggfuncs.Build(b.ctx, aggDesc, i))
		} else {
			ordinal := []int{partialOrdinal}
			partialOrdinal++
			if aggDesc.Name == ast.AggFuncAvg {
				ordinal = append(ordinal, partialOrdinal+1)
				partialOrdinal++
			}
			partialAggDesc, finalDesc := aggDesc.Split(ordinal)
			partialAggFunc := aggfuncs.Build(b.ctx, partialAggDesc, i)
			finalAggFunc := aggfuncs.Build(b.ctx, finalDesc, i)
			e.PartialAggFuncs = append(e.PartialAggFuncs, partialAggFunc)
			e.FinalAggFuncs = append(e.FinalAggFuncs, finalAggFunc)
			if partialAggDesc.Name == ast.AggFuncGroupConcat {
				// For group_concat, finalAggFunc and partialAggFunc need shared `truncate` flag to do duplicate.
				finalAggFunc.(interface{ SetTruncated(t *int32) }).SetTruncated(
					partialAggFunc.(interface{ GetTruncated() *int32 }).GetTruncated(),
				)
			}
		}
		if e.defaultVal != nil {
			value := aggDesc.GetDefaultValue()
			e.defaultVal.AppendDatum(i, &value)
		}
	}

	executorCounterHashAggExec.Inc()
	return e
}

func (b *executorBuilder) buildStreamAgg(v *plannercore.PhysicalStreamAgg) Executor {
	src := b.build(v.Children()[0])
	if b.err != nil {
		return nil
	}
	e := &StreamAggExec{
		baseExecutor: newBaseExecutor(b.ctx, v.Schema(), v.ID(), src),
		groupChecker: newVecGroupChecker(b.ctx, v.GroupByItems),
		aggFuncs:     make([]aggfuncs.AggFunc, 0, len(v.AggFuncs)),
	}
	if len(v.GroupByItems) != 0 || aggregation.IsAllFirstRow(v.AggFuncs) {
		e.defaultVal = nil
	} else {
		e.defaultVal = chunk.NewChunkWithCapacity(retTypes(e), 1)
	}
	for i, aggDesc := range v.AggFuncs {
		aggFunc := aggfuncs.Build(b.ctx, aggDesc, i)
		e.aggFuncs = append(e.aggFuncs, aggFunc)
		if e.defaultVal != nil {
			value := aggDesc.GetDefaultValue()
			e.defaultVal.AppendDatum(i, &value)
		}
	}

	executorStreamAggExec.Inc()
	return e
}

func (b *executorBuilder) buildSelection(v *plannercore.PhysicalSelection) Executor {
	childExec := b.build(v.Children()[0])
	if b.err != nil {
		return nil
	}
	e := &SelectionExec{
		baseExecutor: newBaseExecutor(b.ctx, v.Schema(), v.ID(), childExec),
		filters:      v.Conditions,
	}
	return e
}

func (b *executorBuilder) buildProjection(v *plannercore.PhysicalProjection) Executor {
	childExec := b.build(v.Children()[0])
	if b.err != nil {
		return nil
	}
	e := &ProjectionExec{
		baseExecutor:     newBaseExecutor(b.ctx, v.Schema(), v.ID(), childExec),
		numWorkers:       int64(b.ctx.GetSessionVars().ProjectionConcurrency()),
		evaluatorSuit:    expression.NewEvaluatorSuite(v.Exprs, v.AvoidColumnEvaluator),
		calculateNoDelay: v.CalculateNoDelay,
	}

	// If the calculation row count for this Projection operator is smaller
	// than a Chunk size, we turn back to the un-parallel Projection
	// implementation to reduce the goroutine overhead.
	if int64(v.StatsCount()) < int64(b.ctx.GetSessionVars().MaxChunkSize) {
		e.numWorkers = 0
	}
	return e
}

func (b *executorBuilder) buildTableDual(v *plannercore.PhysicalTableDual) Executor {
	if v.RowCount != 0 && v.RowCount != 1 {
		b.err = errors.Errorf("buildTableDual failed, invalid row count for dual table: %v", v.RowCount)
		return nil
	}
	base := newBaseExecutor(b.ctx, v.Schema(), v.ID())
	base.initCap = v.RowCount
	e := &TableDualExec{
		baseExecutor: base,
		numDualRows:  v.RowCount,
	}
	return e
}

// `getSnapshotTS` returns the timestamp of the snapshot that a reader should read.
func (b *executorBuilder) getSnapshotTS() (uint64, error) {
	// `refreshForUpdateTSForRC` should always be invoked before returning the cached value to
	// ensure the correct value is returned even the `snapshotTS` field is already set by other
	// logics. However for `IndexLookUpMergeJoin` and `IndexLookUpHashJoin`, it requires caching the
	// snapshotTS and and may even use it after the txn being destroyed. In this case, mark
	// `snapshotTSCached` to skip `refreshForUpdateTSForRC`.
	if b.snapshotTSCached {
		return b.snapshotTS, nil
	}

	if b.ctx.GetSessionVars().IsPessimisticReadConsistency() {
		if err := b.refreshForUpdateTSForRC(); err != nil {
			return 0, err
		}
	}

	if b.snapshotTS != 0 {
		b.snapshotTSCached = true
		// Return the cached value.
		return b.snapshotTS, nil
	}

	snapshotTS := b.ctx.GetSessionVars().SnapshotTS
	txn, err := b.ctx.Txn(true)
	if err != nil {
		return 0, err
	}
	if snapshotTS == 0 {
		snapshotTS = txn.StartTS()
	}
	b.snapshotTS = snapshotTS
	if b.snapshotTS == 0 {
		return 0, errors.Trace(ErrGetStartTS)
	}
	b.snapshotTSCached = true
	return snapshotTS, nil
}

func (b *executorBuilder) buildMemTable(v *plannercore.PhysicalMemTable) Executor {
	switch v.DBName.L {
	case util.MetricSchemaName.L:
		return &MemTableReaderExec{
			baseExecutor: newBaseExecutor(b.ctx, v.Schema(), v.ID()),
			table:        v.Table,
			retriever: &MetricRetriever{
				table:     v.Table,
				extractor: v.Extractor.(*plannercore.MetricTableExtractor),
			},
		}
	case util.InformationSchemaName.L:
		switch v.Table.Name.L {
		case strings.ToLower(infoschema.TableClusterConfig):
			return &MemTableReaderExec{
				baseExecutor: newBaseExecutor(b.ctx, v.Schema(), v.ID()),
				table:        v.Table,
				retriever: &clusterConfigRetriever{
					extractor: v.Extractor.(*plannercore.ClusterTableExtractor),
				},
			}
		case strings.ToLower(infoschema.TableClusterLoad):
			return &MemTableReaderExec{
				baseExecutor: newBaseExecutor(b.ctx, v.Schema(), v.ID()),
				table:        v.Table,
				retriever: &clusterServerInfoRetriever{
					extractor:      v.Extractor.(*plannercore.ClusterTableExtractor),
					serverInfoType: diagnosticspb.ServerInfoType_LoadInfo,
				},
			}
		case strings.ToLower(infoschema.TableClusterHardware):
			return &MemTableReaderExec{
				baseExecutor: newBaseExecutor(b.ctx, v.Schema(), v.ID()),
				table:        v.Table,
				retriever: &clusterServerInfoRetriever{
					extractor:      v.Extractor.(*plannercore.ClusterTableExtractor),
					serverInfoType: diagnosticspb.ServerInfoType_HardwareInfo,
				},
			}
		case strings.ToLower(infoschema.TableClusterSystemInfo):
			return &MemTableReaderExec{
				baseExecutor: newBaseExecutor(b.ctx, v.Schema(), v.ID()),
				table:        v.Table,
				retriever: &clusterServerInfoRetriever{
					extractor:      v.Extractor.(*plannercore.ClusterTableExtractor),
					serverInfoType: diagnosticspb.ServerInfoType_SystemInfo,
				},
			}
		case strings.ToLower(infoschema.TableClusterLog):
			return &MemTableReaderExec{
				baseExecutor: newBaseExecutor(b.ctx, v.Schema(), v.ID()),
				table:        v.Table,
				retriever: &clusterLogRetriever{
					extractor: v.Extractor.(*plannercore.ClusterLogTableExtractor),
				},
			}
		case strings.ToLower(infoschema.TableInspectionResult):
			return &MemTableReaderExec{
				baseExecutor: newBaseExecutor(b.ctx, v.Schema(), v.ID()),
				table:        v.Table,
				retriever: &inspectionResultRetriever{
					extractor: v.Extractor.(*plannercore.InspectionResultTableExtractor),
					timeRange: v.QueryTimeRange,
				},
			}
		case strings.ToLower(infoschema.TableInspectionSummary):
			return &MemTableReaderExec{
				baseExecutor: newBaseExecutor(b.ctx, v.Schema(), v.ID()),
				table:        v.Table,
				retriever: &inspectionSummaryRetriever{
					table:     v.Table,
					extractor: v.Extractor.(*plannercore.InspectionSummaryTableExtractor),
					timeRange: v.QueryTimeRange,
				},
			}
		case strings.ToLower(infoschema.TableInspectionRules):
			return &MemTableReaderExec{
				baseExecutor: newBaseExecutor(b.ctx, v.Schema(), v.ID()),
				table:        v.Table,
				retriever: &inspectionRuleRetriever{
					extractor: v.Extractor.(*plannercore.InspectionRuleTableExtractor),
				},
			}
		case strings.ToLower(infoschema.TableMetricSummary):
			return &MemTableReaderExec{
				baseExecutor: newBaseExecutor(b.ctx, v.Schema(), v.ID()),
				table:        v.Table,
				retriever: &MetricsSummaryRetriever{
					table:     v.Table,
					extractor: v.Extractor.(*plannercore.MetricSummaryTableExtractor),
					timeRange: v.QueryTimeRange,
				},
			}
		case strings.ToLower(infoschema.TableMetricSummaryByLabel):
			return &MemTableReaderExec{
				baseExecutor: newBaseExecutor(b.ctx, v.Schema(), v.ID()),
				table:        v.Table,
				retriever: &MetricsSummaryByLabelRetriever{
					table:     v.Table,
					extractor: v.Extractor.(*plannercore.MetricSummaryTableExtractor),
					timeRange: v.QueryTimeRange,
				},
			}
		case strings.ToLower(infoschema.TableSchemata),
			strings.ToLower(infoschema.TableStatistics),
			strings.ToLower(infoschema.TableTiDBIndexes),
			strings.ToLower(infoschema.TableViews),
			strings.ToLower(infoschema.TableTables),
			strings.ToLower(infoschema.TableSequences),
			strings.ToLower(infoschema.TablePartitions),
			strings.ToLower(infoschema.TableEngines),
			strings.ToLower(infoschema.TableCollations),
			strings.ToLower(infoschema.TableAnalyzeStatus),
			strings.ToLower(infoschema.TableClusterInfo),
			strings.ToLower(infoschema.TableProfiling),
			strings.ToLower(infoschema.TableCharacterSets),
			strings.ToLower(infoschema.TableKeyColumn),
			strings.ToLower(infoschema.TableUserPrivileges),
			strings.ToLower(infoschema.TableMetricTables),
			strings.ToLower(infoschema.TableCollationCharacterSetApplicability),
			strings.ToLower(infoschema.TableProcesslist),
			strings.ToLower(infoschema.ClusterTableProcesslist),
			strings.ToLower(infoschema.TableTiKVRegionStatus),
			strings.ToLower(infoschema.TableTiKVRegionPeers),
			strings.ToLower(infoschema.TableTiDBHotRegions),
			strings.ToLower(infoschema.TableSessionVar),
			strings.ToLower(infoschema.TableConstraints),
			strings.ToLower(infoschema.TableTiFlashReplica),
			strings.ToLower(infoschema.TableTiDBServersInfo),
			strings.ToLower(infoschema.TableTiKVStoreStatus),
			strings.ToLower(infoschema.TableStatementsSummary),
			strings.ToLower(infoschema.TableStatementsSummaryHistory),
			strings.ToLower(infoschema.ClusterTableStatementsSummary),
			strings.ToLower(infoschema.ClusterTableStatementsSummaryHistory),
			strings.ToLower(infoschema.TablePlacementPolicy):
			return &MemTableReaderExec{
				baseExecutor: newBaseExecutor(b.ctx, v.Schema(), v.ID()),
				table:        v.Table,
				retriever: &memtableRetriever{
					table:   v.Table,
					columns: v.Columns,
				},
			}
		case strings.ToLower(infoschema.TableColumns):
			return &MemTableReaderExec{
				baseExecutor: newBaseExecutor(b.ctx, v.Schema(), v.ID()),
				table:        v.Table,
				retriever: &hugeMemTableRetriever{
					table:   v.Table,
					columns: v.Columns,
				},
			}

		case strings.ToLower(infoschema.TableSlowQuery), strings.ToLower(infoschema.ClusterTableSlowLog):
			return &MemTableReaderExec{
				baseExecutor: newBaseExecutor(b.ctx, v.Schema(), v.ID()),
				table:        v.Table,
				retriever: &slowQueryRetriever{
					table:      v.Table,
					outputCols: v.Columns,
					extractor:  v.Extractor.(*plannercore.SlowQueryExtractor),
				},
			}
		case strings.ToLower(infoschema.TableStorageStats):
			return &MemTableReaderExec{
				baseExecutor: newBaseExecutor(b.ctx, v.Schema(), v.ID()),
				table:        v.Table,
				retriever: &tableStorageStatsRetriever{
					table:      v.Table,
					outputCols: v.Columns,
					extractor:  v.Extractor.(*plannercore.TableStorageStatsExtractor),
				},
			}
		case strings.ToLower(infoschema.TableDDLJobs):
			return &DDLJobsReaderExec{
				baseExecutor: newBaseExecutor(b.ctx, v.Schema(), v.ID()),
				is:           b.is,
			}
		case strings.ToLower(infoschema.TableTiFlashTables),
			strings.ToLower(infoschema.TableTiFlashSegments):
			return &MemTableReaderExec{
				baseExecutor: newBaseExecutor(b.ctx, v.Schema(), v.ID()),
				table:        v.Table,
				retriever: &TiFlashSystemTableRetriever{
					table:      v.Table,
					outputCols: v.Columns,
					extractor:  v.Extractor.(*plannercore.TiFlashSystemTableExtractor),
				},
			}
		}
	}
	tb, _ := b.is.TableByID(v.Table.ID)
	return &TableScanExec{
		baseExecutor: newBaseExecutor(b.ctx, v.Schema(), v.ID()),
		t:            tb,
		columns:      v.Columns,
	}
}

func (b *executorBuilder) buildSort(v *plannercore.PhysicalSort) Executor {
	childExec := b.build(v.Children()[0])
	if b.err != nil {
		return nil
	}
	sortExec := SortExec{
		baseExecutor: newBaseExecutor(b.ctx, v.Schema(), v.ID(), childExec),
		ByItems:      v.ByItems,
		schema:       v.Schema(),
	}
	executorCounterSortExec.Inc()
	return &sortExec
}

func (b *executorBuilder) buildTopN(v *plannercore.PhysicalTopN) Executor {
	childExec := b.build(v.Children()[0])
	if b.err != nil {
		return nil
	}
	sortExec := SortExec{
		baseExecutor: newBaseExecutor(b.ctx, v.Schema(), v.ID(), childExec),
		ByItems:      v.ByItems,
		schema:       v.Schema(),
	}
	executorCounterTopNExec.Inc()
	return &TopNExec{
		SortExec: sortExec,
		limit:    &plannercore.PhysicalLimit{Count: v.Count, Offset: v.Offset},
	}
}

func (b *executorBuilder) buildApply(v *plannercore.PhysicalApply) Executor {
	var (
		innerPlan plannercore.PhysicalPlan
		outerPlan plannercore.PhysicalPlan
	)
	if v.InnerChildIdx == 0 {
		innerPlan = v.Children()[0]
		outerPlan = v.Children()[1]
	} else {
		innerPlan = v.Children()[1]
		outerPlan = v.Children()[0]
	}
	v.OuterSchema = plannercore.ExtractCorColumnsBySchema4PhysicalPlan(innerPlan, outerPlan.Schema())
	leftChild := b.build(v.Children()[0])
	if b.err != nil {
		return nil
	}
	rightChild := b.build(v.Children()[1])
	if b.err != nil {
		return nil
	}
	otherConditions := append(expression.ScalarFuncs2Exprs(v.EqualConditions), v.OtherConditions...)
	defaultValues := v.DefaultValues
	if defaultValues == nil {
		defaultValues = make([]types.Datum, v.Children()[v.InnerChildIdx].Schema().Len())
	}
	outerExec, innerExec := leftChild, rightChild
	outerFilter, innerFilter := v.LeftConditions, v.RightConditions
	if v.InnerChildIdx == 0 {
		outerExec, innerExec = rightChild, leftChild
		outerFilter, innerFilter = v.RightConditions, v.LeftConditions
	}
	tupleJoiner := newJoiner(b.ctx, v.JoinType, v.InnerChildIdx == 0,
		defaultValues, otherConditions, retTypes(leftChild), retTypes(rightChild), nil)
	serialExec := &NestedLoopApplyExec{
		baseExecutor: newBaseExecutor(b.ctx, v.Schema(), v.ID(), outerExec, innerExec),
		innerExec:    innerExec,
		outerExec:    outerExec,
		outerFilter:  outerFilter,
		innerFilter:  innerFilter,
		outer:        v.JoinType != plannercore.InnerJoin,
		joiner:       tupleJoiner,
		outerSchema:  v.OuterSchema,
		ctx:          b.ctx,
		canUseCache:  v.CanUseCache,
	}
	executorCounterNestedLoopApplyExec.Inc()

	// try parallel mode
	if v.Concurrency > 1 {
		innerExecs := make([]Executor, 0, v.Concurrency)
		innerFilters := make([]expression.CNFExprs, 0, v.Concurrency)
		corCols := make([][]*expression.CorrelatedColumn, 0, v.Concurrency)
		joiners := make([]joiner, 0, v.Concurrency)
		for i := 0; i < v.Concurrency; i++ {
			clonedInnerPlan, err := plannercore.SafeClone(innerPlan)
			if err != nil {
				b.err = nil
				return serialExec
			}
			corCol := plannercore.ExtractCorColumnsBySchema4PhysicalPlan(clonedInnerPlan, outerPlan.Schema())
			clonedInnerExec := b.build(clonedInnerPlan)
			if b.err != nil {
				b.err = nil
				return serialExec
			}
			innerExecs = append(innerExecs, clonedInnerExec)
			corCols = append(corCols, corCol)
			innerFilters = append(innerFilters, innerFilter.Clone())
			joiners = append(joiners, newJoiner(b.ctx, v.JoinType, v.InnerChildIdx == 0,
				defaultValues, otherConditions, retTypes(leftChild), retTypes(rightChild), nil))
		}

		allExecs := append([]Executor{outerExec}, innerExecs...)

		return &ParallelNestedLoopApplyExec{
			baseExecutor: newBaseExecutor(b.ctx, v.Schema(), v.ID(), allExecs...),
			innerExecs:   innerExecs,
			outerExec:    outerExec,
			outerFilter:  outerFilter,
			innerFilter:  innerFilters,
			outer:        v.JoinType != plannercore.InnerJoin,
			joiners:      joiners,
			corCols:      corCols,
			concurrency:  v.Concurrency,
			useCache:     true,
		}
	}
	return serialExec
}

func (b *executorBuilder) buildMaxOneRow(v *plannercore.PhysicalMaxOneRow) Executor {
	childExec := b.build(v.Children()[0])
	if b.err != nil {
		return nil
	}
	base := newBaseExecutor(b.ctx, v.Schema(), v.ID(), childExec)
	base.initCap = 2
	base.maxChunkSize = 2
	e := &MaxOneRowExec{baseExecutor: base}
	return e
}

func (b *executorBuilder) buildUnionAll(v *plannercore.PhysicalUnionAll) Executor {
	childExecs := make([]Executor, len(v.Children()))
	for i, child := range v.Children() {
		childExecs[i] = b.build(child)
		if b.err != nil {
			return nil
		}
	}
	e := &UnionExec{
		baseExecutor: newBaseExecutor(b.ctx, v.Schema(), v.ID(), childExecs...),
		concurrency:  b.ctx.GetSessionVars().UnionConcurrency(),
	}
	return e
}

func buildHandleColsForSplit(sc *stmtctx.StatementContext, tbInfo *model.TableInfo) plannercore.HandleCols {
	if tbInfo.IsCommonHandle {
		primaryIdx := tables.FindPrimaryIndex(tbInfo)
		tableCols := make([]*expression.Column, len(tbInfo.Columns))
		for i, col := range tbInfo.Columns {
			tableCols[i] = &expression.Column{
				ID:      col.ID,
				RetType: &col.FieldType,
			}
		}
		for i, pkCol := range primaryIdx.Columns {
			tableCols[pkCol.Offset].Index = i
		}
		return plannercore.NewCommonHandleCols(sc, tbInfo, primaryIdx, tableCols)
	}
	intCol := &expression.Column{
		RetType: types.NewFieldType(mysql.TypeLonglong),
	}
	return plannercore.NewIntHandleCols(intCol)
}

func (b *executorBuilder) buildSplitRegion(v *plannercore.SplitRegion) Executor {
	base := newBaseExecutor(b.ctx, v.Schema(), v.ID())
	base.initCap = 1
	base.maxChunkSize = 1
	if v.IndexInfo != nil {
		return &SplitIndexRegionExec{
			baseExecutor:   base,
			tableInfo:      v.TableInfo,
			partitionNames: v.PartitionNames,
			indexInfo:      v.IndexInfo,
			lower:          v.Lower,
			upper:          v.Upper,
			num:            v.Num,
			valueLists:     v.ValueLists,
		}
	}
	handleCols := buildHandleColsForSplit(b.ctx.GetSessionVars().StmtCtx, v.TableInfo)
	if len(v.ValueLists) > 0 {
		return &SplitTableRegionExec{
			baseExecutor:   base,
			tableInfo:      v.TableInfo,
			partitionNames: v.PartitionNames,
			handleCols:     handleCols,
			valueLists:     v.ValueLists,
		}
	}
	return &SplitTableRegionExec{
		baseExecutor:   base,
		tableInfo:      v.TableInfo,
		partitionNames: v.PartitionNames,
		handleCols:     handleCols,
		lower:          v.Lower,
		upper:          v.Upper,
		num:            v.Num,
	}
}

func (b *executorBuilder) buildUpdate(v *plannercore.Update) Executor {
	tblID2table := make(map[int64]table.Table, len(v.TblColPosInfos))
	for _, info := range v.TblColPosInfos {
		tbl, _ := b.is.TableByID(info.TblID)
		tblID2table[info.TblID] = tbl
		if len(v.PartitionedTable) > 0 {
			// The v.PartitionedTable collects the partitioned table.
			// Replace the original table with the partitioned table to support partition selection.
			// e.g. update t partition (p0, p1), the new values are not belong to the given set p0, p1
			// Using the table in v.PartitionedTable returns a proper error, while using the original table can't.
			for _, p := range v.PartitionedTable {
				if info.TblID == p.Meta().ID {
					tblID2table[info.TblID] = p
				}
			}
		}
	}
	if b.err = b.updateForUpdateTSIfNeeded(v.SelectPlan); b.err != nil {
		return nil
	}
	b.snapshotTS = b.ctx.GetSessionVars().TxnCtx.GetForUpdateTS()
	selExec := b.build(v.SelectPlan)
	if b.err != nil {
		return nil
	}
	base := newBaseExecutor(b.ctx, v.Schema(), v.ID(), selExec)
	base.initCap = chunk.ZeroCapacity
	updateExec := &UpdateExec{
		baseExecutor:              base,
		OrderedList:               v.OrderedList,
		allAssignmentsAreConstant: v.AllAssignmentsAreConstant,
		tblID2table:               tblID2table,
		tblColPosInfos:            v.TblColPosInfos,
	}
	return updateExec
}

func (b *executorBuilder) buildDelete(v *plannercore.Delete) Executor {
	tblID2table := make(map[int64]table.Table, len(v.TblColPosInfos))
	for _, info := range v.TblColPosInfos {
		tblID2table[info.TblID], _ = b.is.TableByID(info.TblID)
	}
	if b.err = b.updateForUpdateTSIfNeeded(v.SelectPlan); b.err != nil {
		return nil
	}
	b.snapshotTS = b.ctx.GetSessionVars().TxnCtx.GetForUpdateTS()
	selExec := b.build(v.SelectPlan)
	if b.err != nil {
		return nil
	}
	base := newBaseExecutor(b.ctx, v.Schema(), v.ID(), selExec)
	base.initCap = chunk.ZeroCapacity
	deleteExec := &DeleteExec{
		baseExecutor:   base,
		tblID2Table:    tblID2table,
		IsMultiTable:   v.IsMultiTable,
		tblColPosInfos: v.TblColPosInfos,
	}
	return deleteExec
}

// updateForUpdateTSIfNeeded updates the ForUpdateTS for a pessimistic transaction if needed.
// PointGet executor will get conflict error if the ForUpdateTS is older than the latest commitTS,
// so we don't need to update now for better latency.
func (b *executorBuilder) updateForUpdateTSIfNeeded(selectPlan plannercore.PhysicalPlan) error {
	txnCtx := b.ctx.GetSessionVars().TxnCtx
	if !txnCtx.IsPessimistic {
		return nil
	}
	if _, ok := selectPlan.(*plannercore.PointGetPlan); ok {
		return nil
	}
	// Activate the invalid txn, use the txn startTS as newForUpdateTS
	txn, err := b.ctx.Txn(false)
	if err != nil {
		return err
	}
	if !txn.Valid() {
		_, err := b.ctx.Txn(true)
		if err != nil {
			return err
		}
		return nil
	}
	// The Repeatable Read transaction use Read Committed level to read data for writing (insert, update, delete, select for update),
	// We should always update/refresh the for-update-ts no matter the isolation level is RR or RC.
	if b.ctx.GetSessionVars().IsPessimisticReadConsistency() {
		return b.refreshForUpdateTSForRC()
	}
	return UpdateForUpdateTS(b.ctx, 0)
}

// refreshForUpdateTSForRC is used to refresh the for-update-ts for reading data at read consistency level in pessimistic transaction.
// It could use the cached tso from the statement future to avoid get tso many times.
func (b *executorBuilder) refreshForUpdateTSForRC() error {
	defer func() {
		b.snapshotTS = b.ctx.GetSessionVars().TxnCtx.GetForUpdateTS()
	}()
	future := b.ctx.GetSessionVars().TxnCtx.GetStmtFutureForRC()
	if future == nil {
		return nil
	}
	newForUpdateTS, waitErr := future.Wait()
	if waitErr != nil {
		logutil.BgLogger().Warn("wait tso failed",
			zap.Uint64("startTS", b.ctx.GetSessionVars().TxnCtx.StartTS),
			zap.Error(waitErr))
	}
	b.ctx.GetSessionVars().TxnCtx.SetStmtFutureForRC(nil)
	// If newForUpdateTS is 0, it will force to get a new for-update-ts from PD.
	return UpdateForUpdateTS(b.ctx, newForUpdateTS)
}

func (b *executorBuilder) buildAnalyzeIndexPushdown(task plannercore.AnalyzeIndexTask, opts map[ast.AnalyzeOptionType]uint64, autoAnalyze string) *analyzeTask {
	_, offset := timeutil.Zone(b.ctx.GetSessionVars().Location())
	sc := b.ctx.GetSessionVars().StmtCtx
	e := &AnalyzeIndexExec{
		ctx:            b.ctx,
		tableID:        task.TableID,
		isCommonHandle: task.TblInfo.IsCommonHandle,
		idxInfo:        task.IndexInfo,
		concurrency:    b.ctx.GetSessionVars().IndexSerialScanConcurrency(),
		analyzePB: &tipb.AnalyzeReq{
			Tp:             tipb.AnalyzeType_TypeIndex,
			Flags:          sc.PushDownFlags(),
			TimeZoneOffset: offset,
		},
		opts: opts,
	}
	e.analyzePB.IdxReq = &tipb.AnalyzeIndexReq{
		BucketSize: int64(opts[ast.AnalyzeOptNumBuckets]),
		NumColumns: int32(len(task.IndexInfo.Columns)),
	}
	if e.isCommonHandle && e.idxInfo.Primary {
		e.analyzePB.Tp = tipb.AnalyzeType_TypeCommonHandle
	}
	depth := int32(opts[ast.AnalyzeOptCMSketchDepth])
	width := int32(opts[ast.AnalyzeOptCMSketchWidth])
	e.analyzePB.IdxReq.CmsketchDepth = &depth
	e.analyzePB.IdxReq.CmsketchWidth = &width
	job := &statistics.AnalyzeJob{DBName: task.DBName, TableName: task.TableName, PartitionName: task.PartitionName, JobInfo: autoAnalyze + "analyze index " + task.IndexInfo.Name.O}
	return &analyzeTask{taskType: idxTask, idxExec: e, job: job}
}

func (b *executorBuilder) buildAnalyzeIndexIncremental(task plannercore.AnalyzeIndexTask, opts map[ast.AnalyzeOptionType]uint64) *analyzeTask {
	h := domain.GetDomain(b.ctx).StatsHandle()
	statsTbl := h.GetPartitionStats(&model.TableInfo{}, task.TableID.PersistID)
	analyzeTask := b.buildAnalyzeIndexPushdown(task, opts, "")
	if statsTbl.Pseudo {
		return analyzeTask
	}
	idx, ok := statsTbl.Indices[task.IndexInfo.ID]
	if !ok || idx.Len() == 0 || idx.LastAnalyzePos.IsNull() {
		return analyzeTask
	}
	var oldHist *statistics.Histogram
	if statistics.IsAnalyzed(idx.Flag) {
		exec := analyzeTask.idxExec
		if idx.CMSketch != nil {
			width, depth := idx.CMSketch.GetWidthAndDepth()
			exec.analyzePB.IdxReq.CmsketchWidth = &width
			exec.analyzePB.IdxReq.CmsketchDepth = &depth
		}
		oldHist = idx.Histogram.Copy()
	} else {
		_, bktID := idx.LessRowCountWithBktIdx(idx.LastAnalyzePos)
		if bktID == 0 {
			return analyzeTask
		}
		oldHist = idx.TruncateHistogram(bktID)
	}
	oldHist = oldHist.RemoveUpperBound()
	analyzeTask.taskType = idxIncrementalTask
	analyzeTask.idxIncrementalExec = &analyzeIndexIncrementalExec{AnalyzeIndexExec: *analyzeTask.idxExec, oldHist: oldHist, oldCMS: idx.CMSketch}
	analyzeTask.job = &statistics.AnalyzeJob{DBName: task.DBName, TableName: task.TableName, PartitionName: task.PartitionName, JobInfo: "analyze incremental index " + task.IndexInfo.Name.O}
	return analyzeTask
}

func (b *executorBuilder) buildAnalyzeColumnsPushdown(task plannercore.AnalyzeColumnsTask, opts map[ast.AnalyzeOptionType]uint64, autoAnalyze string) *analyzeTask {
	cols := task.ColsInfo
	if hasPkHist(task.HandleCols) {
		colInfo := task.TblInfo.Columns[task.HandleCols.GetCol(0).Index]
		cols = append([]*model.ColumnInfo{colInfo}, cols...)
	} else if task.HandleCols != nil && !task.HandleCols.IsInt() {
		cols = make([]*model.ColumnInfo, 0, len(task.ColsInfo)+task.HandleCols.NumCols())
		for i := 0; i < task.HandleCols.NumCols(); i++ {
			cols = append(cols, task.TblInfo.Columns[task.HandleCols.GetCol(i).Index])
		}
		cols = append(cols, task.ColsInfo...)
		task.ColsInfo = cols
	}

	_, offset := timeutil.Zone(b.ctx.GetSessionVars().Location())
	sc := b.ctx.GetSessionVars().StmtCtx
	e := &AnalyzeColumnsExec{
		ctx:         b.ctx,
		tableID:     task.TableID,
		colsInfo:    task.ColsInfo,
		handleCols:  task.HandleCols,
		concurrency: b.ctx.GetSessionVars().DistSQLScanConcurrency(),
		analyzePB: &tipb.AnalyzeReq{
			Tp:             tipb.AnalyzeType_TypeColumn,
			Flags:          sc.PushDownFlags(),
			TimeZoneOffset: offset,
		},
		opts: opts,
	}
	depth := int32(opts[ast.AnalyzeOptCMSketchDepth])
	width := int32(opts[ast.AnalyzeOptCMSketchWidth])
	e.analyzePB.ColReq = &tipb.AnalyzeColumnsReq{
		BucketSize:    int64(opts[ast.AnalyzeOptNumBuckets]),
		SampleSize:    maxRegionSampleSize,
		SketchSize:    maxSketchSize,
		ColumnsInfo:   util.ColumnsToProto(cols, task.HandleCols != nil && task.HandleCols.IsInt()),
		CmsketchDepth: &depth,
		CmsketchWidth: &width,
	}
	if task.TblInfo != nil {
		e.analyzePB.ColReq.PrimaryColumnIds = tables.TryGetCommonPkColumnIds(task.TblInfo)
	}
	b.err = plannercore.SetPBColumnsDefaultValue(b.ctx, e.analyzePB.ColReq.ColumnsInfo, cols)
	job := &statistics.AnalyzeJob{DBName: task.DBName, TableName: task.TableName, PartitionName: task.PartitionName, JobInfo: autoAnalyze + "analyze columns"}
	return &analyzeTask{taskType: colTask, colExec: e, job: job}
}

func (b *executorBuilder) buildAnalyzePKIncremental(task plannercore.AnalyzeColumnsTask, opts map[ast.AnalyzeOptionType]uint64) *analyzeTask {
	h := domain.GetDomain(b.ctx).StatsHandle()
	statsTbl := h.GetPartitionStats(&model.TableInfo{}, task.TableID.PersistID)
	analyzeTask := b.buildAnalyzeColumnsPushdown(task, opts, "")
	if statsTbl.Pseudo {
		return analyzeTask
	}
	if task.HandleCols == nil || !task.HandleCols.IsInt() {
		return analyzeTask
	}
	col, ok := statsTbl.Columns[task.HandleCols.GetCol(0).ID]
	if !ok || col.Len() == 0 || col.LastAnalyzePos.IsNull() {
		return analyzeTask
	}
	var oldHist *statistics.Histogram
	if statistics.IsAnalyzed(col.Flag) {
		oldHist = col.Histogram.Copy()
	} else {
		d, err := col.LastAnalyzePos.ConvertTo(b.ctx.GetSessionVars().StmtCtx, col.Tp)
		if err != nil {
			b.err = err
			return nil
		}
		_, bktID := col.LessRowCountWithBktIdx(d)
		if bktID == 0 {
			return analyzeTask
		}
		oldHist = col.TruncateHistogram(bktID)
		oldHist.NDV = int64(oldHist.TotalRowCount())
	}
	exec := analyzeTask.colExec
	analyzeTask.taskType = pkIncrementalTask
	analyzeTask.colIncrementalExec = &analyzePKIncrementalExec{AnalyzeColumnsExec: *exec, oldHist: oldHist}
	analyzeTask.job = &statistics.AnalyzeJob{DBName: task.DBName, TableName: task.TableName, PartitionName: task.PartitionName, JobInfo: "analyze incremental primary key"}
	return analyzeTask
}

func (b *executorBuilder) buildAnalyzeFastColumn(e *AnalyzeExec, task plannercore.AnalyzeColumnsTask, opts map[ast.AnalyzeOptionType]uint64) {
	findTask := false
	for _, eTask := range e.tasks {
		if eTask.fastExec != nil && eTask.fastExec.tableID.Equals(&task.TableID) {
			eTask.fastExec.colsInfo = append(eTask.fastExec.colsInfo, task.ColsInfo...)
			findTask = true
			break
		}
	}
	if !findTask {
		var concurrency int
		concurrency, b.err = getBuildStatsConcurrency(e.ctx)
		if b.err != nil {
			return
		}
		fastExec := &AnalyzeFastExec{
			ctx:         b.ctx,
			tableID:     task.TableID,
			colsInfo:    task.ColsInfo,
			handleCols:  task.HandleCols,
			opts:        opts,
			tblInfo:     task.TblInfo,
			concurrency: concurrency,
			wg:          &sync.WaitGroup{},
		}
		b.err = fastExec.calculateEstimateSampleStep()
		if b.err != nil {
			return
		}
		e.tasks = append(e.tasks, &analyzeTask{
			taskType: fastTask,
			fastExec: fastExec,
			job:      &statistics.AnalyzeJob{DBName: task.DBName, TableName: task.TableName, PartitionName: task.PartitionName, JobInfo: "fast analyze columns"},
		})
	}
}

func (b *executorBuilder) buildAnalyzeFastIndex(e *AnalyzeExec, task plannercore.AnalyzeIndexTask, opts map[ast.AnalyzeOptionType]uint64) {
	findTask := false
	for _, eTask := range e.tasks {
		if eTask.fastExec != nil && eTask.fastExec.tableID.Equals(&task.TableID) {
			eTask.fastExec.idxsInfo = append(eTask.fastExec.idxsInfo, task.IndexInfo)
			findTask = true
			break
		}
	}
	if !findTask {
		var concurrency int
		concurrency, b.err = getBuildStatsConcurrency(e.ctx)
		if b.err != nil {
			return
		}
		fastExec := &AnalyzeFastExec{
			ctx:         b.ctx,
			tableID:     task.TableID,
			idxsInfo:    []*model.IndexInfo{task.IndexInfo},
			opts:        opts,
			tblInfo:     task.TblInfo,
			concurrency: concurrency,
			wg:          &sync.WaitGroup{},
		}
		b.err = fastExec.calculateEstimateSampleStep()
		if b.err != nil {
			return
		}
		e.tasks = append(e.tasks, &analyzeTask{
			taskType: fastTask,
			fastExec: fastExec,
			job:      &statistics.AnalyzeJob{DBName: task.DBName, TableName: task.TableName, PartitionName: "fast analyze index " + task.IndexInfo.Name.O},
		})
	}
}

func (b *executorBuilder) buildAnalyze(v *plannercore.Analyze) Executor {
	e := &AnalyzeExec{
		baseExecutor: newBaseExecutor(b.ctx, v.Schema(), v.ID()),
		tasks:        make([]*analyzeTask, 0, len(v.ColTasks)+len(v.IdxTasks)),
		wg:           &sync.WaitGroup{},
	}
	enableFastAnalyze := b.ctx.GetSessionVars().EnableFastAnalyze
	autoAnalyze := ""
	if b.ctx.GetSessionVars().InRestrictedSQL {
		autoAnalyze = "auto "
	}
	for _, task := range v.ColTasks {
		if task.Incremental {
			e.tasks = append(e.tasks, b.buildAnalyzePKIncremental(task, v.Opts))
		} else {
			if enableFastAnalyze {
				b.buildAnalyzeFastColumn(e, task, v.Opts)
			} else {
				e.tasks = append(e.tasks, b.buildAnalyzeColumnsPushdown(task, v.Opts, autoAnalyze))
			}
		}
		if b.err != nil {
			return nil
		}
	}
	for _, task := range v.IdxTasks {
		if task.Incremental {
			e.tasks = append(e.tasks, b.buildAnalyzeIndexIncremental(task, v.Opts))
		} else {
			if enableFastAnalyze {
				b.buildAnalyzeFastIndex(e, task, v.Opts)
			} else {
				if task.TableID.StoreAsCollectID() && len(task.TableID.CollectIDs) > 1 && !task.IndexInfo.Global && !task.IndexInfo.Unique {
					b.buildAnalyzeFastIndex(e, task, v.Opts)
				} else {
					e.tasks = append(e.tasks, b.buildAnalyzeIndexPushdown(task, v.Opts, autoAnalyze))
				}
			}
		}
		if b.err != nil {
			return nil
		}
	}
	return e
}

func constructDistExec(sctx sessionctx.Context, plans []plannercore.PhysicalPlan) ([]*tipb.Executor, bool, error) {
	streaming := true
	executors := make([]*tipb.Executor, 0, len(plans))
	for _, p := range plans {
		execPB, err := p.ToPB(sctx, kv.TiKV)
		if err != nil {
			return nil, false, err
		}
		if !plannercore.SupportStreaming(p) {
			streaming = false
		}
		executors = append(executors, execPB)
	}
	return executors, streaming, nil
}

// markChildrenUsedCols compares each child with the output schema, and mark
// each column of the child is used by output or not.
func markChildrenUsedCols(outputSchema *expression.Schema, childSchema ...*expression.Schema) (childrenUsed [][]bool) {
	for _, child := range childSchema {
		used := expression.GetUsedList(outputSchema.Columns, child)
		childrenUsed = append(childrenUsed, used)
	}
	return
}

func constructDistExecForTiFlash(sctx sessionctx.Context, p plannercore.PhysicalPlan) ([]*tipb.Executor, bool, error) {
	execPB, err := p.ToPB(sctx, kv.TiFlash)
	return []*tipb.Executor{execPB}, false, err

}

func constructDAGReq(ctx sessionctx.Context, plans []plannercore.PhysicalPlan, storeType kv.StoreType) (dagReq *tipb.DAGRequest, streaming bool, err error) {
	dagReq = &tipb.DAGRequest{}
	dagReq.TimeZoneName, dagReq.TimeZoneOffset = timeutil.Zone(ctx.GetSessionVars().Location())
	sc := ctx.GetSessionVars().StmtCtx
	if sc.RuntimeStatsColl != nil {
		collExec := true
		dagReq.CollectExecutionSummaries = &collExec
	}
	dagReq.Flags = sc.PushDownFlags()
	if storeType == kv.TiFlash {
		var executors []*tipb.Executor
		executors, streaming, err = constructDistExecForTiFlash(ctx, plans[0])
		dagReq.RootExecutor = executors[0]
	} else {
		dagReq.Executors, streaming, err = constructDistExec(ctx, plans)
	}

	distsql.SetEncodeType(ctx, dagReq)
	return dagReq, streaming, err
}

func (b *executorBuilder) corColInDistPlan(plans []plannercore.PhysicalPlan) bool {
	for _, p := range plans {
		x, ok := p.(*plannercore.PhysicalSelection)
		if !ok {
			continue
		}
		for _, cond := range x.Conditions {
			if len(expression.ExtractCorColumns(cond)) > 0 {
				return true
			}
		}
	}
	return false
}

// corColInAccess checks whether there's correlated column in access conditions.
func (b *executorBuilder) corColInAccess(p plannercore.PhysicalPlan) bool {
	var access []expression.Expression
	switch x := p.(type) {
	case *plannercore.PhysicalTableScan:
		access = x.AccessCondition
	case *plannercore.PhysicalIndexScan:
		access = x.AccessCondition
	}
	for _, cond := range access {
		if len(expression.ExtractCorColumns(cond)) > 0 {
			return true
		}
	}
	return false
}

func (b *executorBuilder) buildIndexLookUpJoin(v *plannercore.PhysicalIndexJoin) Executor {
	outerExec := b.build(v.Children()[1-v.InnerChildIdx])
	if b.err != nil {
		return nil
	}
	outerTypes := retTypes(outerExec)
	innerPlan := v.Children()[v.InnerChildIdx]
	innerTypes := make([]*types.FieldType, innerPlan.Schema().Len())
	for i, col := range innerPlan.Schema().Columns {
		innerTypes[i] = col.RetType.Clone()
		// The `innerTypes` would be called for `Datum.ConvertTo` when converting the columns from outer table
		// to build hash map or construct lookup keys. So we need to modify its Flen otherwise there would be
		// truncate error. See issue https://github.com/pingcap/tidb/issues/21232 for example.
		if innerTypes[i].EvalType() == types.ETString {
			innerTypes[i].Flen = types.UnspecifiedLength
		}
	}

	var (
		outerFilter           []expression.Expression
		leftTypes, rightTypes []*types.FieldType
	)

	if v.InnerChildIdx == 0 {
		leftTypes, rightTypes = innerTypes, outerTypes
		outerFilter = v.RightConditions
		if len(v.LeftConditions) > 0 {
			b.err = errors.Annotate(ErrBuildExecutor, "join's inner condition should be empty")
			return nil
		}
	} else {
		leftTypes, rightTypes = outerTypes, innerTypes
		outerFilter = v.LeftConditions
		if len(v.RightConditions) > 0 {
			b.err = errors.Annotate(ErrBuildExecutor, "join's inner condition should be empty")
			return nil
		}
	}
	defaultValues := v.DefaultValues
	if defaultValues == nil {
		defaultValues = make([]types.Datum, len(innerTypes))
	}
	hasPrefixCol := false
	for _, l := range v.IdxColLens {
		if l != types.UnspecifiedLength {
			hasPrefixCol = true
			break
		}
	}
	e := &IndexLookUpJoin{
		baseExecutor: newBaseExecutor(b.ctx, v.Schema(), v.ID(), outerExec),
		outerCtx: outerCtx{
			rowTypes: outerTypes,
			filter:   outerFilter,
		},
		innerCtx: innerCtx{
			readerBuilder: &dataReaderBuilder{Plan: innerPlan, executorBuilder: b},
			rowTypes:      innerTypes,
			colLens:       v.IdxColLens,
			hasPrefixCol:  hasPrefixCol,
		},
		workerWg:      new(sync.WaitGroup),
		isOuterJoin:   v.JoinType.IsOuterJoin(),
		indexRanges:   v.Ranges,
		keyOff2IdxOff: v.KeyOff2IdxOff,
		lastColHelper: v.CompareFilters,
	}
	childrenUsedSchema := markChildrenUsedCols(v.Schema(), v.Children()[0].Schema(), v.Children()[1].Schema())
	e.joiner = newJoiner(b.ctx, v.JoinType, v.InnerChildIdx == 0, defaultValues, v.OtherConditions, leftTypes, rightTypes, childrenUsedSchema)
	outerKeyCols := make([]int, len(v.OuterJoinKeys))
	for i := 0; i < len(v.OuterJoinKeys); i++ {
		outerKeyCols[i] = v.OuterJoinKeys[i].Index
	}
	innerKeyCols := make([]int, len(v.InnerJoinKeys))
	for i := 0; i < len(v.InnerJoinKeys); i++ {
		innerKeyCols[i] = v.InnerJoinKeys[i].Index
	}
	e.outerCtx.keyCols = outerKeyCols
	e.innerCtx.keyCols = innerKeyCols

	outerHashCols, innerHashCols := make([]int, len(v.OuterHashKeys)), make([]int, len(v.InnerHashKeys))
	for i := 0; i < len(v.OuterHashKeys); i++ {
		outerHashCols[i] = v.OuterHashKeys[i].Index
	}
	for i := 0; i < len(v.InnerHashKeys); i++ {
		innerHashCols[i] = v.InnerHashKeys[i].Index
	}
	e.outerCtx.hashCols = outerHashCols
	e.innerCtx.hashCols = innerHashCols

	e.joinResult = newFirstChunk(e)
	executorCounterIndexLookUpJoin.Inc()
	return e
}

func (b *executorBuilder) buildIndexLookUpMergeJoin(v *plannercore.PhysicalIndexMergeJoin) Executor {
	outerExec := b.build(v.Children()[1-v.InnerChildIdx])
	if b.err != nil {
		return nil
	}
	outerTypes := retTypes(outerExec)
	innerPlan := v.Children()[v.InnerChildIdx]
	innerTypes := make([]*types.FieldType, innerPlan.Schema().Len())
	for i, col := range innerPlan.Schema().Columns {
		innerTypes[i] = col.RetType.Clone()
		// The `innerTypes` would be called for `Datum.ConvertTo` when converting the columns from outer table
		// to build hash map or construct lookup keys. So we need to modify its Flen otherwise there would be
		// truncate error. See issue https://github.com/pingcap/tidb/issues/21232 for example.
		if innerTypes[i].EvalType() == types.ETString {
			innerTypes[i].Flen = types.UnspecifiedLength
		}
	}
	var (
		outerFilter           []expression.Expression
		leftTypes, rightTypes []*types.FieldType
	)
	if v.InnerChildIdx == 0 {
		leftTypes, rightTypes = innerTypes, outerTypes
		outerFilter = v.RightConditions
		if len(v.LeftConditions) > 0 {
			b.err = errors.Annotate(ErrBuildExecutor, "join's inner condition should be empty")
			return nil
		}
	} else {
		leftTypes, rightTypes = outerTypes, innerTypes
		outerFilter = v.LeftConditions
		if len(v.RightConditions) > 0 {
			b.err = errors.Annotate(ErrBuildExecutor, "join's inner condition should be empty")
			return nil
		}
	}
	defaultValues := v.DefaultValues
	if defaultValues == nil {
		defaultValues = make([]types.Datum, len(innerTypes))
	}
	outerKeyCols := make([]int, len(v.OuterJoinKeys))
	for i := 0; i < len(v.OuterJoinKeys); i++ {
		outerKeyCols[i] = v.OuterJoinKeys[i].Index
	}
	innerKeyCols := make([]int, len(v.InnerJoinKeys))
	for i := 0; i < len(v.InnerJoinKeys); i++ {
		innerKeyCols[i] = v.InnerJoinKeys[i].Index
	}
	executorCounterIndexLookUpJoin.Inc()

	e := &IndexLookUpMergeJoin{
		baseExecutor: newBaseExecutor(b.ctx, v.Schema(), v.ID(), outerExec),
		outerMergeCtx: outerMergeCtx{
			rowTypes:      outerTypes,
			filter:        outerFilter,
			joinKeys:      v.OuterJoinKeys,
			keyCols:       outerKeyCols,
			needOuterSort: v.NeedOuterSort,
			compareFuncs:  v.OuterCompareFuncs,
		},
		innerMergeCtx: innerMergeCtx{
			readerBuilder:           &dataReaderBuilder{Plan: innerPlan, executorBuilder: b},
			rowTypes:                innerTypes,
			joinKeys:                v.InnerJoinKeys,
			keyCols:                 innerKeyCols,
			compareFuncs:            v.CompareFuncs,
			colLens:                 v.IdxColLens,
			desc:                    v.Desc,
			keyOff2KeyOffOrderByIdx: v.KeyOff2KeyOffOrderByIdx,
		},
		workerWg:      new(sync.WaitGroup),
		isOuterJoin:   v.JoinType.IsOuterJoin(),
		indexRanges:   v.Ranges,
		keyOff2IdxOff: v.KeyOff2IdxOff,
		lastColHelper: v.CompareFilters,
	}
	childrenUsedSchema := markChildrenUsedCols(v.Schema(), v.Children()[0].Schema(), v.Children()[1].Schema())
	joiners := make([]joiner, e.ctx.GetSessionVars().IndexLookupJoinConcurrency())
	for i := 0; i < len(joiners); i++ {
		joiners[i] = newJoiner(b.ctx, v.JoinType, v.InnerChildIdx == 0, defaultValues, v.OtherConditions, leftTypes, rightTypes, childrenUsedSchema)
	}
	e.joiners = joiners
	return e
}

func (b *executorBuilder) buildIndexNestedLoopHashJoin(v *plannercore.PhysicalIndexHashJoin) Executor {
	e := b.buildIndexLookUpJoin(&(v.PhysicalIndexJoin)).(*IndexLookUpJoin)
	idxHash := &IndexNestedLoopHashJoin{
		IndexLookUpJoin: *e,
		keepOuterOrder:  v.KeepOuterOrder,
	}
	concurrency := e.ctx.GetSessionVars().IndexLookupJoinConcurrency()
	idxHash.joiners = make([]joiner, concurrency)
	for i := 0; i < concurrency; i++ {
		idxHash.joiners[i] = e.joiner.Clone()
	}
	return idxHash
}

// containsLimit tests if the execs contains Limit because we do not know whether `Limit` has consumed all of its' source,
// so the feedback may not be accurate.
func containsLimit(execs []*tipb.Executor) bool {
	for _, exec := range execs {
		if exec.Limit != nil {
			return true
		}
	}
	return false
}

// When allow batch cop is 1, only agg / topN uses batch cop.
// When allow batch cop is 2, every query uses batch cop.
func (e *TableReaderExecutor) setBatchCop(v *plannercore.PhysicalTableReader) {
	if e.storeType != kv.TiFlash || e.keepOrder {
		return
	}
	switch e.ctx.GetSessionVars().AllowBatchCop {
	case 1:
		for _, p := range v.TablePlans {
			switch p.(type) {
			case *plannercore.PhysicalHashAgg, *plannercore.PhysicalStreamAgg, *plannercore.PhysicalTopN, *plannercore.PhysicalHashJoin:
				e.batchCop = true
			}
		}
	case 2:
		e.batchCop = true
	}
	return
}

func buildNoRangeTableReader(b *executorBuilder, v *plannercore.PhysicalTableReader) (*TableReaderExecutor, error) {
	tablePlans := v.TablePlans
	if v.StoreType == kv.TiFlash {
		tablePlans = []plannercore.PhysicalPlan{v.GetTablePlan()}
	}
	dagReq, streaming, err := constructDAGReq(b.ctx, tablePlans, v.StoreType)
	if err != nil {
		return nil, err
	}
	ts := v.GetTableScan()
	tbl, _ := b.is.TableByID(ts.Table.ID)
	isPartition, physicalTableID := ts.IsPartition()
	if isPartition {
		pt := tbl.(table.PartitionedTable)
		tbl = pt.GetPartition(physicalTableID)
	}
	startTS, err := b.getSnapshotTS()
	if err != nil {
		return nil, err
	}
	e := &TableReaderExecutor{
		baseExecutor:   newBaseExecutor(b.ctx, v.Schema(), v.ID()),
		dagPB:          dagReq,
		startTS:        startTS,
		table:          tbl,
		keepOrder:      ts.KeepOrder,
		desc:           ts.Desc,
		columns:        ts.Columns,
		streaming:      streaming,
		corColInFilter: b.corColInDistPlan(v.TablePlans),
		corColInAccess: b.corColInAccess(v.TablePlans[0]),
		plans:          v.TablePlans,
		tablePlan:      v.GetTablePlan(),
		storeType:      v.StoreType,
	}
	e.setBatchCop(v)
	e.buildVirtualColumnInfo()
	if containsLimit(dagReq.Executors) {
		e.feedback = statistics.NewQueryFeedback(0, nil, 0, ts.Desc)
	} else {
		e.feedback = statistics.NewQueryFeedback(getFeedbackStatsTableID(e.ctx, tbl), ts.Hist, int64(ts.StatsCount()), ts.Desc)
	}
	collect := statistics.CollectFeedback(b.ctx.GetSessionVars().StmtCtx, e.feedback, len(ts.Ranges))
	if !collect {
		e.feedback.Invalidate()
	}
	e.dagPB.CollectRangeCounts = &collect
	if v.StoreType == kv.TiDB && b.ctx.GetSessionVars().User != nil {
		// User info is used to do privilege check. It is only used in TiDB cluster memory table.
		e.dagPB.User = &tipb.UserIdentity{
			UserName: b.ctx.GetSessionVars().User.Username,
			UserHost: b.ctx.GetSessionVars().User.Hostname,
		}
	}

	for i := range v.Schema().Columns {
		dagReq.OutputOffsets = append(dagReq.OutputOffsets, uint32(i))
	}

	return e, nil
}

func (b *executorBuilder) buildMPPGather(v *plannercore.PhysicalTableReader) Executor {
	startTs, err := b.getSnapshotTS()
	if err != nil {
		b.err = err
		return nil
	}
	gather := &MPPGather{
		baseExecutor: newBaseExecutor(b.ctx, v.Schema(), v.ID()),
		is:           b.is,
		originalPlan: v.GetTablePlan(),
		startTS:      startTs,
		allocTaskID:  &b.mppTaskID,
	}
	return gather
}

// buildTableReader builds a table reader executor. It first build a no range table reader,
// and then update it ranges from table scan plan.
func (b *executorBuilder) buildTableReader(v *plannercore.PhysicalTableReader) Executor {
	if useMPPExecution(b.ctx, v) {
		return b.buildMPPGather(v)
	}
	ret, err := buildNoRangeTableReader(b, v)
	if err != nil {
		b.err = err
		return nil
	}

	ts := v.GetTableScan()
	ret.ranges = ts.Ranges
	sctx := b.ctx.GetSessionVars().StmtCtx
	sctx.TableIDs = append(sctx.TableIDs, ts.Table.ID)

	if !b.ctx.GetSessionVars().UseDynamicPartitionPrune() {
		return ret
	}

	pi := ts.Table.GetPartitionInfo()
	if pi == nil {
		return ret
	}

	tmp, _ := b.is.TableByID(ts.Table.ID)
	tbl := tmp.(table.PartitionedTable)
	partitions, err := partitionPruning(b.ctx, tbl, v.PartitionInfo.PruningConds, v.PartitionInfo.PartitionNames, v.PartitionInfo.Columns, v.PartitionInfo.ColumnNames)
	if err != nil {
		b.err = err
		return nil
	}
	if v.StoreType == kv.TiFlash {
		partsExecutor := make([]Executor, 0, len(partitions))
		for _, part := range partitions {
			exec, err := buildNoRangeTableReader(b, v)
			if err != nil {
				b.err = err
				return nil
			}
			exec.ranges = ts.Ranges
			nexec, err := nextPartitionForTableReader{exec: exec}.nextPartition(context.Background(), part)
			if err != nil {
				b.err = err
				return nil
			}
			partsExecutor = append(partsExecutor, nexec)
		}
		if len(partsExecutor) == 0 {
			return &TableDualExec{baseExecutor: *ret.base()}
		}
		if len(partsExecutor) == 1 {
			return partsExecutor[0]
		}
		return &UnionExec{
			baseExecutor: newBaseExecutor(b.ctx, v.Schema(), v.ID(), partsExecutor...),
			concurrency:  b.ctx.GetSessionVars().UnionConcurrency(),
		}
	}

	if len(partitions) == 0 {
		return &TableDualExec{baseExecutor: *ret.base()}
	}
	ret.kvRangeBuilder = kvRangeBuilderFromRangeAndPartition{
		sctx:       b.ctx,
		partitions: partitions,
		ranges:     ts.Ranges,
	}

	return ret
}

func buildPartitionTable(b *executorBuilder, tblInfo *model.TableInfo, partitionInfo *plannercore.PartitionInfo, e Executor, n nextPartition) (Executor, error) {
	tmp, _ := b.is.TableByID(tblInfo.ID)
	tbl := tmp.(table.PartitionedTable)
	partitions, err := partitionPruning(b.ctx, tbl, partitionInfo.PruningConds, partitionInfo.PartitionNames, partitionInfo.Columns, partitionInfo.ColumnNames)
	if err != nil {
		return nil, err
	}

	if len(partitions) == 0 {
		return &TableDualExec{baseExecutor: *e.base()}, nil
	}
	return &PartitionTableExecutor{
		baseExecutor:  *e.base(),
		partitions:    partitions,
		nextPartition: n,
	}, nil
}

func buildIndexRangeForEachPartition(ctx sessionctx.Context, usedPartitions []table.PhysicalTable, contentPos []int64,
	lookUpContent []*indexJoinLookUpContent, indexRanges []*ranger.Range, keyOff2IdxOff []int, cwc *plannercore.ColWithCmpFuncManager) (map[int64][]*ranger.Range, error) {
	contentBucket := make(map[int64][]*indexJoinLookUpContent)
	for _, p := range usedPartitions {
		contentBucket[p.GetPhysicalID()] = make([]*indexJoinLookUpContent, 0, 8)
	}
	for i, pos := range contentPos {
		if _, ok := contentBucket[pos]; ok {
			contentBucket[pos] = append(contentBucket[pos], lookUpContent[i])
		}
	}
	nextRange := make(map[int64][]*ranger.Range)
	for _, p := range usedPartitions {
		ranges, err := buildRangesForIndexJoin(ctx, contentBucket[p.GetPhysicalID()], indexRanges, keyOff2IdxOff, cwc)
		if err != nil {
			return nil, err
		}
		nextRange[p.GetPhysicalID()] = ranges
	}
	return nextRange, nil
}

func keyColumnsIncludeAllPartitionColumns(keyColumns []int, pe *tables.PartitionExpr) bool {
	tmp := make(map[int]struct{}, len(keyColumns))
	for _, offset := range keyColumns {
		tmp[offset] = struct{}{}
	}
	for _, offset := range pe.ColumnOffset {
		if _, ok := tmp[offset]; !ok {
			return false
		}
	}
	return true
}

func prunePartitionForInnerExecutor(ctx sessionctx.Context, tbl table.Table, schema *expression.Schema, partitionInfo *plannercore.PartitionInfo,
	lookUpContent []*indexJoinLookUpContent) (usedPartition []table.PhysicalTable, canPrune bool, contentPos []int64, err error) {
	partitionTbl := tbl.(table.PartitionedTable)
	locateKey := make([]types.Datum, schema.Len())
	// TODO: condition based pruning can be do in advance.
	condPruneResult, err := partitionPruning(ctx, partitionTbl, partitionInfo.PruningConds, partitionInfo.PartitionNames, partitionInfo.Columns, partitionInfo.ColumnNames)
	if err != nil {
		return nil, false, nil, err
	}

	// check whether can runtime prune.
	type partitionExpr interface {
		PartitionExpr() (*tables.PartitionExpr, error)
	}
	pe, err := tbl.(partitionExpr).PartitionExpr()
	if err != nil {
		return nil, false, nil, err
	}
	offsetMap := make(map[int]bool)
	for _, offset := range lookUpContent[0].keyCols {
		offsetMap[offset] = true
	}
	for _, offset := range pe.ColumnOffset {
		if _, ok := offsetMap[offset]; !ok {
			logutil.BgLogger().Warn("can not runtime prune in index join")
			return condPruneResult, false, nil, nil
		}
	}

	partitions := make(map[int64]table.PhysicalTable)
	contentPos = make([]int64, len(lookUpContent))
	for idx, content := range lookUpContent {
		for i, date := range content.keys {
			locateKey[content.keyCols[i]] = date
		}
		p, err := partitionTbl.GetPartitionByRow(ctx, locateKey)
		if err != nil {
			return nil, false, nil, err
		}
		if _, ok := partitions[p.GetPhysicalID()]; !ok {
			partitions[p.GetPhysicalID()] = p
		}
		contentPos[idx] = p.GetPhysicalID()
	}

	usedPartition = make([]table.PhysicalTable, 0, len(partitions))
	for _, p := range condPruneResult {
		if _, ok := partitions[p.GetPhysicalID()]; ok {
			usedPartition = append(usedPartition, p)
		}
	}
	return usedPartition, true, contentPos, nil
}

func buildNoRangeIndexReader(b *executorBuilder, v *plannercore.PhysicalIndexReader) (*IndexReaderExecutor, error) {
	dagReq, streaming, err := constructDAGReq(b.ctx, v.IndexPlans, kv.TiKV)
	if err != nil {
		return nil, err
	}
	is := v.IndexPlans[0].(*plannercore.PhysicalIndexScan)
	tbl, _ := b.is.TableByID(is.Table.ID)
	isPartition, physicalTableID := is.IsPartition()
	if isPartition {
		pt := tbl.(table.PartitionedTable)
		tbl = pt.GetPartition(physicalTableID)
	} else {
		physicalTableID = is.Table.ID
	}
	startTS, err := b.getSnapshotTS()
	if err != nil {
		return nil, err
	}
	e := &IndexReaderExecutor{
		baseExecutor:    newBaseExecutor(b.ctx, v.Schema(), v.ID()),
		dagPB:           dagReq,
		startTS:         startTS,
		physicalTableID: physicalTableID,
		table:           tbl,
		index:           is.Index,
		keepOrder:       is.KeepOrder,
		desc:            is.Desc,
		columns:         is.Columns,
		streaming:       streaming,
		corColInFilter:  b.corColInDistPlan(v.IndexPlans),
		corColInAccess:  b.corColInAccess(v.IndexPlans[0]),
		idxCols:         is.IdxCols,
		colLens:         is.IdxColLens,
		plans:           v.IndexPlans,
		outputColumns:   v.OutputColumns,
	}
	if containsLimit(dagReq.Executors) {
		e.feedback = statistics.NewQueryFeedback(0, nil, 0, is.Desc)
	} else {
		tblID := e.physicalTableID
		if b.ctx.GetSessionVars().UseDynamicPartitionPrune() {
			tblID = e.table.Meta().ID
		}
		e.feedback = statistics.NewQueryFeedback(tblID, is.Hist, int64(is.StatsCount()), is.Desc)
	}
	collect := statistics.CollectFeedback(b.ctx.GetSessionVars().StmtCtx, e.feedback, len(is.Ranges))
	if !collect {
		e.feedback.Invalidate()
	}
	e.dagPB.CollectRangeCounts = &collect

	for _, col := range v.OutputColumns {
		dagReq.OutputOffsets = append(dagReq.OutputOffsets, uint32(col.Index))
	}

	return e, nil
}

func (b *executorBuilder) buildIndexReader(v *plannercore.PhysicalIndexReader) Executor {
	ret, err := buildNoRangeIndexReader(b, v)
	if err != nil {
		b.err = err
		return nil
	}

	is := v.IndexPlans[0].(*plannercore.PhysicalIndexScan)
	ret.ranges = is.Ranges
	sctx := b.ctx.GetSessionVars().StmtCtx
	sctx.IndexNames = append(sctx.IndexNames, is.Table.Name.O+":"+is.Index.Name.O)

	if !b.ctx.GetSessionVars().UseDynamicPartitionPrune() {
		return ret
	}

	pi := is.Table.GetPartitionInfo()
	if pi == nil {
		return ret
	}

	if is.Index.Global {
		return ret
	}

	tmp, _ := b.is.TableByID(is.Table.ID)
	tbl := tmp.(table.PartitionedTable)
	partitions, err := partitionPruning(b.ctx, tbl, v.PartitionInfo.PruningConds, v.PartitionInfo.PartitionNames, v.PartitionInfo.Columns, v.PartitionInfo.ColumnNames)
	if err != nil {
		b.err = err
		return nil
	}
	ret.partitions = partitions
	return ret
}

func buildTableReq(b *executorBuilder, schemaLen int, plans []plannercore.PhysicalPlan) (dagReq *tipb.DAGRequest, streaming bool, val table.Table, err error) {
	tableReq, tableStreaming, err := constructDAGReq(b.ctx, plans, kv.TiKV)
	if err != nil {
		return nil, false, nil, err
	}
	for i := 0; i < schemaLen; i++ {
		tableReq.OutputOffsets = append(tableReq.OutputOffsets, uint32(i))
	}
	ts := plans[0].(*plannercore.PhysicalTableScan)
	tbl, _ := b.is.TableByID(ts.Table.ID)
	isPartition, physicalTableID := ts.IsPartition()
	if isPartition {
		pt := tbl.(table.PartitionedTable)
		tbl = pt.GetPartition(physicalTableID)
	}
	return tableReq, tableStreaming, tbl, err
}

func buildIndexReq(b *executorBuilder, schemaLen, handleLen int, plans []plannercore.PhysicalPlan) (dagReq *tipb.DAGRequest, streaming bool, err error) {
	indexReq, indexStreaming, err := constructDAGReq(b.ctx, plans, kv.TiKV)
	if err != nil {
		return nil, false, err
	}
	indexReq.OutputOffsets = []uint32{}
	for i := 0; i < handleLen; i++ {
		indexReq.OutputOffsets = append(indexReq.OutputOffsets, uint32(schemaLen+i))
	}
	if len(indexReq.OutputOffsets) == 0 {
		indexReq.OutputOffsets = []uint32{uint32(schemaLen)}
	}
	return indexReq, indexStreaming, err
}

func buildNoRangeIndexLookUpReader(b *executorBuilder, v *plannercore.PhysicalIndexLookUpReader) (*IndexLookUpExecutor, error) {
	is := v.IndexPlans[0].(*plannercore.PhysicalIndexScan)
	var handleLen int
	if len(v.CommonHandleCols) != 0 {
		handleLen = len(v.CommonHandleCols)
	} else {
		handleLen = 1
	}
	if is.Index.Global {
		// Should output pid col.
		handleLen++
	}
	indexReq, indexStreaming, err := buildIndexReq(b, len(is.Index.Columns), handleLen, v.IndexPlans)
	if err != nil {
		return nil, err
	}
	tableReq, tableStreaming, tbl, err := buildTableReq(b, v.Schema().Len(), v.TablePlans)
	if err != nil {
		return nil, err
	}
	ts := v.TablePlans[0].(*plannercore.PhysicalTableScan)
	startTS, err := b.getSnapshotTS()
	if err != nil {
		return nil, err
	}
	e := &IndexLookUpExecutor{
		baseExecutor:      newBaseExecutor(b.ctx, v.Schema(), v.ID()),
		dagPB:             indexReq,
		startTS:           startTS,
		table:             tbl,
		index:             is.Index,
		keepOrder:         is.KeepOrder,
		desc:              is.Desc,
		tableRequest:      tableReq,
		columns:           ts.Columns,
		indexStreaming:    indexStreaming,
		tableStreaming:    tableStreaming,
		dataReaderBuilder: &dataReaderBuilder{executorBuilder: b},
		corColInIdxSide:   b.corColInDistPlan(v.IndexPlans),
		corColInTblSide:   b.corColInDistPlan(v.TablePlans),
		corColInAccess:    b.corColInAccess(v.IndexPlans[0]),
		idxCols:           is.IdxCols,
		colLens:           is.IdxColLens,
		idxPlans:          v.IndexPlans,
		tblPlans:          v.TablePlans,
		PushedLimit:       v.PushedLimit,
	}

	if containsLimit(indexReq.Executors) {
		e.feedback = statistics.NewQueryFeedback(0, nil, 0, is.Desc)
	} else {
		e.feedback = statistics.NewQueryFeedback(getFeedbackStatsTableID(e.ctx, tbl), is.Hist, int64(is.StatsCount()), is.Desc)
	}
	// Do not collect the feedback for table request.
	collectTable := false
	e.tableRequest.CollectRangeCounts = &collectTable
	collectIndex := statistics.CollectFeedback(b.ctx.GetSessionVars().StmtCtx, e.feedback, len(is.Ranges))
	if !collectIndex {
		e.feedback.Invalidate()
	}
	e.dagPB.CollectRangeCounts = &collectIndex
	if v.ExtraHandleCol != nil {
		e.handleIdx = append(e.handleIdx, v.ExtraHandleCol.Index)
		e.handleCols = []*expression.Column{v.ExtraHandleCol}
	} else {
		for _, handleCol := range v.CommonHandleCols {
			e.handleIdx = append(e.handleIdx, handleCol.Index)
		}
		e.handleCols = v.CommonHandleCols
		e.primaryKeyIndex = tables.FindPrimaryIndex(tbl.Meta())
	}
	return e, nil
}

func (b *executorBuilder) buildIndexLookUpReader(v *plannercore.PhysicalIndexLookUpReader) Executor {
	ret, err := buildNoRangeIndexLookUpReader(b, v)
	if err != nil {
		b.err = err
		return nil
	}

	is := v.IndexPlans[0].(*plannercore.PhysicalIndexScan)
	ts := v.TablePlans[0].(*plannercore.PhysicalTableScan)

	ret.ranges = is.Ranges
	executorCounterIndexLookUpExecutor.Inc()

	sctx := b.ctx.GetSessionVars().StmtCtx
	sctx.IndexNames = append(sctx.IndexNames, is.Table.Name.O+":"+is.Index.Name.O)
	sctx.TableIDs = append(sctx.TableIDs, ts.Table.ID)

	if !b.ctx.GetSessionVars().UseDynamicPartitionPrune() {
		return ret
	}

	if pi := is.Table.GetPartitionInfo(); pi == nil {
		return ret
	}

	if is.Index.Global {
		return ret
	}

	nextPartition := nextPartitionForIndexLookUp{exec: ret}
	exec, err := buildPartitionTable(b, ts.Table, &v.PartitionInfo, ret, nextPartition)
	if err != nil {
		b.err = err
		return nil
	}
	return exec
}

func buildNoRangeIndexMergeReader(b *executorBuilder, v *plannercore.PhysicalIndexMergeReader) (*IndexMergeReaderExecutor, error) {
	partialPlanCount := len(v.PartialPlans)
	partialReqs := make([]*tipb.DAGRequest, 0, partialPlanCount)
	partialStreamings := make([]bool, 0, partialPlanCount)
	indexes := make([]*model.IndexInfo, 0, partialPlanCount)
	keepOrders := make([]bool, 0, partialPlanCount)
	descs := make([]bool, 0, partialPlanCount)
	feedbacks := make([]*statistics.QueryFeedback, 0, partialPlanCount)
	ts := v.TablePlans[0].(*plannercore.PhysicalTableScan)
	for i := 0; i < partialPlanCount; i++ {
		var tempReq *tipb.DAGRequest
		var tempStreaming bool
		var err error

		feedback := statistics.NewQueryFeedback(0, nil, 0, ts.Desc)
		feedback.Invalidate()
		feedbacks = append(feedbacks, feedback)

		if is, ok := v.PartialPlans[i][0].(*plannercore.PhysicalIndexScan); ok {
			tempReq, tempStreaming, err = buildIndexReq(b, len(is.Index.Columns), ts.HandleCols.NumCols(), v.PartialPlans[i])
			keepOrders = append(keepOrders, is.KeepOrder)
			descs = append(descs, is.Desc)
			indexes = append(indexes, is.Index)
		} else {
			ts := v.PartialPlans[i][0].(*plannercore.PhysicalTableScan)
			tempReq, tempStreaming, _, err = buildTableReq(b, len(ts.Columns), v.PartialPlans[i])
			keepOrders = append(keepOrders, ts.KeepOrder)
			descs = append(descs, ts.Desc)
			indexes = append(indexes, nil)
		}
		if err != nil {
			return nil, err
		}
		collect := false
		tempReq.CollectRangeCounts = &collect
		partialReqs = append(partialReqs, tempReq)
		partialStreamings = append(partialStreamings, tempStreaming)
	}
	tableReq, tableStreaming, tblInfo, err := buildTableReq(b, v.Schema().Len(), v.TablePlans)
	if err != nil {
		return nil, err
	}
	startTS, err := b.getSnapshotTS()
	if err != nil {
		return nil, err
	}
	e := &IndexMergeReaderExecutor{
		baseExecutor:      newBaseExecutor(b.ctx, v.Schema(), v.ID()),
		dagPBs:            partialReqs,
		startTS:           startTS,
		table:             tblInfo,
		indexes:           indexes,
		descs:             descs,
		tableRequest:      tableReq,
		columns:           ts.Columns,
		partialStreamings: partialStreamings,
		tableStreaming:    tableStreaming,
		partialPlans:      v.PartialPlans,
		tblPlans:          v.TablePlans,
		dataReaderBuilder: &dataReaderBuilder{executorBuilder: b},
		feedbacks:         feedbacks,
		handleCols:        ts.HandleCols,
	}
	collectTable := false
	e.tableRequest.CollectRangeCounts = &collectTable
	return e, nil
}

func (b *executorBuilder) buildIndexMergeReader(v *plannercore.PhysicalIndexMergeReader) Executor {
	ret, err := buildNoRangeIndexMergeReader(b, v)
	if err != nil {
		b.err = err
		return nil
	}
	ret.ranges = make([][]*ranger.Range, 0, len(v.PartialPlans))
	sctx := b.ctx.GetSessionVars().StmtCtx
	for i := 0; i < len(v.PartialPlans); i++ {
		if is, ok := v.PartialPlans[i][0].(*plannercore.PhysicalIndexScan); ok {
			ret.ranges = append(ret.ranges, is.Ranges)
			sctx.IndexNames = append(sctx.IndexNames, is.Table.Name.O+":"+is.Index.Name.O)
		} else {
			ret.ranges = append(ret.ranges, v.PartialPlans[i][0].(*plannercore.PhysicalTableScan).Ranges)
			if ret.table.Meta().IsCommonHandle {
				tblInfo := ret.table.Meta()
				sctx.IndexNames = append(sctx.IndexNames, tblInfo.Name.O+":"+tables.FindPrimaryIndex(tblInfo).Name.O)
			}
		}
	}
	ts := v.TablePlans[0].(*plannercore.PhysicalTableScan)
	sctx.TableIDs = append(sctx.TableIDs, ts.Table.ID)
	executorCounterIndexMergeReaderExecutor.Inc()

	if !b.ctx.GetSessionVars().UseDynamicPartitionPrune() {
		return ret
	}

	if pi := ts.Table.GetPartitionInfo(); pi == nil {
		return ret
	}

	nextPartition := nextPartitionForIndexMerge{ret}
	exec, err := buildPartitionTable(b, ts.Table, &v.PartitionInfo, ret, nextPartition)
	if err != nil {
		b.err = err
		return nil
	}
	return exec
}

// dataReaderBuilder build an executor.
// The executor can be used to read data in the ranges which are constructed by datums.
// Differences from executorBuilder:
// 1. dataReaderBuilder calculate data range from argument, rather than plan.
// 2. the result executor is already opened.
type dataReaderBuilder struct {
	plannercore.Plan
	*executorBuilder

	selectResultHook // for testing
}

type mockPhysicalIndexReader struct {
	plannercore.PhysicalPlan

	e Executor
}

func (builder *dataReaderBuilder) buildExecutorForIndexJoin(ctx context.Context, lookUpContents []*indexJoinLookUpContent,
	IndexRanges []*ranger.Range, keyOff2IdxOff []int, cwc *plannercore.ColWithCmpFuncManager, canReorderHandles bool) (Executor, error) {
	return builder.buildExecutorForIndexJoinInternal(ctx, builder.Plan, lookUpContents, IndexRanges, keyOff2IdxOff, cwc, canReorderHandles)
}

func (builder *dataReaderBuilder) buildExecutorForIndexJoinInternal(ctx context.Context, plan plannercore.Plan, lookUpContents []*indexJoinLookUpContent,
	IndexRanges []*ranger.Range, keyOff2IdxOff []int, cwc *plannercore.ColWithCmpFuncManager, canReorderHandles bool) (Executor, error) {
	switch v := plan.(type) {
	case *plannercore.PhysicalTableReader:
		return builder.buildTableReaderForIndexJoin(ctx, v, lookUpContents, IndexRanges, keyOff2IdxOff, cwc, canReorderHandles)
	case *plannercore.PhysicalIndexReader:
		return builder.buildIndexReaderForIndexJoin(ctx, v, lookUpContents, IndexRanges, keyOff2IdxOff, cwc)
	case *plannercore.PhysicalIndexLookUpReader:
		return builder.buildIndexLookUpReaderForIndexJoin(ctx, v, lookUpContents, IndexRanges, keyOff2IdxOff, cwc)
	case *plannercore.PhysicalUnionScan:
		return builder.buildUnionScanForIndexJoin(ctx, v, lookUpContents, IndexRanges, keyOff2IdxOff, cwc, canReorderHandles)
	// The inner child of IndexJoin might be Projection when a combination of the following conditions is true:
	// 	1. The inner child fetch data using indexLookupReader
	// 	2. PK is not handle
	// 	3. The inner child needs to keep order
	// In this case, an extra column tidb_rowid will be appended in the output result of IndexLookupReader(see copTask.doubleReadNeedProj).
	// Then we need a Projection upon IndexLookupReader to prune the redundant column.
	case *plannercore.PhysicalProjection:
		return builder.buildProjectionForIndexJoin(ctx, v, lookUpContents, IndexRanges, keyOff2IdxOff, cwc)
	// Need to support physical selection because after PR 16389, TiDB will push down all the expr supported by TiKV or TiFlash
	// in predicate push down stage, so if there is an expr which only supported by TiFlash, a physical selection will be added after index read
	case *plannercore.PhysicalSelection:
		childExec, err := builder.buildExecutorForIndexJoinInternal(ctx, v.Children()[0], lookUpContents, IndexRanges, keyOff2IdxOff, cwc, canReorderHandles)
		if err != nil {
			return nil, err
		}
		exec := &SelectionExec{
			baseExecutor: newBaseExecutor(builder.ctx, v.Schema(), v.ID(), childExec),
			filters:      v.Conditions,
		}
		err = exec.open(ctx)
		return exec, err
	case *mockPhysicalIndexReader:
		return v.e, nil
	}
	return nil, errors.New("Wrong plan type for dataReaderBuilder")
}

func (builder *dataReaderBuilder) buildUnionScanForIndexJoin(ctx context.Context, v *plannercore.PhysicalUnionScan,
	values []*indexJoinLookUpContent, indexRanges []*ranger.Range, keyOff2IdxOff []int,
	cwc *plannercore.ColWithCmpFuncManager, canReorderHandles bool) (Executor, error) {
	childBuilder := &dataReaderBuilder{Plan: v.Children()[0], executorBuilder: builder.executorBuilder}
	reader, err := childBuilder.buildExecutorForIndexJoin(ctx, values, indexRanges, keyOff2IdxOff, cwc, canReorderHandles)
	if err != nil {
		return nil, err
	}

	ret := builder.buildUnionScanFromReader(reader, v)
	if us, ok := ret.(*UnionScanExec); ok {
		err = us.open(ctx)
	}
	return ret, err
}

func (builder *dataReaderBuilder) buildTableReaderForIndexJoin(ctx context.Context, v *plannercore.PhysicalTableReader,
	lookUpContents []*indexJoinLookUpContent, indexRanges []*ranger.Range, keyOff2IdxOff []int,
	cwc *plannercore.ColWithCmpFuncManager, canReorderHandles bool) (Executor, error) {
	e, err := buildNoRangeTableReader(builder.executorBuilder, v)
	if err != nil {
		return nil, err
	}
	tbInfo := e.table.Meta()
	if v.IsCommonHandle {
		if tbInfo.GetPartitionInfo() == nil || !builder.ctx.GetSessionVars().UseDynamicPartitionPrune() {
			kvRanges, err := buildKvRangesForIndexJoin(e.ctx, getPhysicalTableID(e.table), -1, lookUpContents, indexRanges, keyOff2IdxOff, cwc)
			if err != nil {
				return nil, err
			}
			return builder.buildTableReaderFromKvRanges(ctx, e, kvRanges)
		}

		tbl, _ := builder.is.TableByID(tbInfo.ID)
		pt := tbl.(table.PartitionedTable)
		pe, err := tbl.(interface {
			PartitionExpr() (*tables.PartitionExpr, error)
		}).PartitionExpr()
		if err != nil {
			return nil, err
		}
		var kvRanges []kv.KeyRange
		if keyColumnsIncludeAllPartitionColumns(lookUpContents[0].keyCols, pe) {
			// In this case we can use dynamic partition pruning.
			locateKey := make([]types.Datum, e.Schema().Len())
			kvRanges = make([]kv.KeyRange, 0, len(lookUpContents))
			for _, content := range lookUpContents {
				for i, date := range content.keys {
					locateKey[content.keyCols[i]] = date
				}
				p, err := pt.GetPartitionByRow(e.ctx, locateKey)
				if err != nil {
					return nil, err
				}
				pid := p.GetPhysicalID()
				tmp, err := buildKvRangesForIndexJoin(e.ctx, pid, -1, []*indexJoinLookUpContent{content}, indexRanges, keyOff2IdxOff, cwc)
				if err != nil {
					return nil, err
				}
				kvRanges = append(kvRanges, tmp...)
			}
		} else {
			partitionInfo := &v.PartitionInfo
			partitions, err := partitionPruning(e.ctx, pt, partitionInfo.PruningConds, partitionInfo.PartitionNames, partitionInfo.Columns, partitionInfo.ColumnNames)
			if err != nil {
				return nil, err
			}
			kvRanges = make([]kv.KeyRange, 0, len(partitions)*len(lookUpContents))
			for _, p := range partitions {
				pid := p.GetPhysicalID()
				tmp, err := buildKvRangesForIndexJoin(e.ctx, pid, -1, lookUpContents, indexRanges, keyOff2IdxOff, cwc)
				if err != nil {
					return nil, err
				}
				kvRanges = append(tmp, kvRanges...)
			}
		}
		return builder.buildTableReaderFromKvRanges(ctx, e, kvRanges)
	}

	handles, lookUpContents := dedupHandles(lookUpContents)
	if tbInfo.GetPartitionInfo() == nil {
		return builder.buildTableReaderFromHandles(ctx, e, handles, canReorderHandles)
	}
	if !builder.ctx.GetSessionVars().UseDynamicPartitionPrune() {
		return builder.buildTableReaderFromHandles(ctx, e, handles, canReorderHandles)
	}

	tbl, _ := builder.is.TableByID(tbInfo.ID)
	pt := tbl.(table.PartitionedTable)
	pe, err := tbl.(interface {
		PartitionExpr() (*tables.PartitionExpr, error)
	}).PartitionExpr()
	if err != nil {
		return nil, err
	}
	var kvRanges []kv.KeyRange
	if keyColumnsIncludeAllPartitionColumns(lookUpContents[0].keyCols, pe) {
		locateKey := make([]types.Datum, e.Schema().Len())
		kvRanges = make([]kv.KeyRange, 0, len(lookUpContents))
		for _, content := range lookUpContents {
			for i, date := range content.keys {
				locateKey[content.keyCols[i]] = date
			}
			p, err := pt.GetPartitionByRow(e.ctx, locateKey)
			if err != nil {
				return nil, err
			}
			pid := p.GetPhysicalID()
			handle := kv.IntHandle(content.keys[0].GetInt64())
			tmp := distsql.TableHandlesToKVRanges(pid, []kv.Handle{handle})
			kvRanges = append(kvRanges, tmp...)
		}
	} else {
		partitionInfo := &v.PartitionInfo
		partitions, err := partitionPruning(e.ctx, pt, partitionInfo.PruningConds, partitionInfo.PartitionNames, partitionInfo.Columns, partitionInfo.ColumnNames)
		if err != nil {
			return nil, err
		}
		for _, p := range partitions {
			pid := p.GetPhysicalID()
			tmp := distsql.TableHandlesToKVRanges(pid, handles)
			kvRanges = append(kvRanges, tmp...)
		}
	}
	return builder.buildTableReaderFromKvRanges(ctx, e, kvRanges)
}

func dedupHandles(lookUpContents []*indexJoinLookUpContent) ([]kv.Handle, []*indexJoinLookUpContent) {
	handles := make([]kv.Handle, 0, len(lookUpContents))
	validLookUpContents := make([]*indexJoinLookUpContent, 0, len(lookUpContents))
	for _, content := range lookUpContents {
		isValidHandle := true
		handle := kv.IntHandle(content.keys[0].GetInt64())
		for _, key := range content.keys {
			if handle.IntValue() != key.GetInt64() {
				isValidHandle = false
				break
			}
		}
		if isValidHandle {
			handles = append(handles, handle)
			validLookUpContents = append(validLookUpContents, content)
		}
	}
	return handles, validLookUpContents
}

type kvRangeBuilderFromFunc func(pid int64) ([]kv.KeyRange, error)

func (h kvRangeBuilderFromFunc) buildKeyRange(pid int64) ([]kv.KeyRange, error) {
	return h(pid)
}

type kvRangeBuilderFromRangeAndPartition struct {
	sctx       sessionctx.Context
	partitions []table.PhysicalTable
	ranges     []*ranger.Range
}

func (h kvRangeBuilderFromRangeAndPartition) buildKeyRange(int64) ([]kv.KeyRange, error) {
	var ret []kv.KeyRange
	for _, p := range h.partitions {
		pid := p.GetPhysicalID()
		meta := p.Meta()
		if meta != nil && meta.IsCommonHandle {
			kvRange, err := distsql.CommonHandleRangesToKVRanges(h.sctx.GetSessionVars().StmtCtx, []int64{pid}, h.ranges)
			if err != nil {
				return nil, err
			}
			ret = append(ret, kvRange...)
		} else {
			kvRange := distsql.TableRangesToKVRanges(pid, h.ranges, nil)
			ret = append(ret, kvRange...)
		}
	}
	return ret, nil
}

func (builder *dataReaderBuilder) buildTableReaderBase(ctx context.Context, e *TableReaderExecutor, reqBuilderWithRange distsql.RequestBuilder) (*TableReaderExecutor, error) {
	startTS, err := builder.getSnapshotTS()
	if err != nil {
		return nil, err
	}
	kvReq, err := reqBuilderWithRange.
		SetDAGRequest(e.dagPB).
		SetStartTS(startTS).
		SetDesc(e.desc).
		SetKeepOrder(e.keepOrder).
		SetStreaming(e.streaming).
		SetFromSessionVars(e.ctx.GetSessionVars()).
		Build()
	if err != nil {
		return nil, err
	}
	e.kvRanges = append(e.kvRanges, kvReq.KeyRanges...)
	e.resultHandler = &tableResultHandler{}
	result, err := builder.SelectResult(ctx, builder.ctx, kvReq, retTypes(e), e.feedback, getPhysicalPlanIDs(e.plans), e.id)
	if err != nil {
		return nil, err
	}
	result.Fetch(ctx)
	e.resultHandler.open(nil, result)
	return e, nil
}

func (builder *dataReaderBuilder) buildTableReaderFromHandles(ctx context.Context, e *TableReaderExecutor, handles []kv.Handle, canReorderHandles bool) (*TableReaderExecutor, error) {
	if canReorderHandles {
		sort.Slice(handles, func(i, j int) bool {
			return handles[i].Compare(handles[j]) < 0
		})
	}
	var b distsql.RequestBuilder
	if len(handles) > 0 {
		if _, ok := handles[0].(kv.PartitionHandle); ok {
			b.SetPartitionsAndHandles(handles)
		} else {
			b.SetTableHandles(getPhysicalTableID(e.table), handles)
		}
	}
	return builder.buildTableReaderBase(ctx, e, b)
}

func (builder *dataReaderBuilder) buildTableReaderFromKvRanges(ctx context.Context, e *TableReaderExecutor, ranges []kv.KeyRange) (Executor, error) {
	var b distsql.RequestBuilder
	b.SetKeyRanges(ranges)
	return builder.buildTableReaderBase(ctx, e, b)
}

func (builder *dataReaderBuilder) buildIndexReaderForIndexJoin(ctx context.Context, v *plannercore.PhysicalIndexReader,
	lookUpContents []*indexJoinLookUpContent, indexRanges []*ranger.Range, keyOff2IdxOff []int, cwc *plannercore.ColWithCmpFuncManager) (Executor, error) {
	e, err := buildNoRangeIndexReader(builder.executorBuilder, v)
	if err != nil {
		return nil, err
	}
	tbInfo := e.table.Meta()
	if tbInfo.GetPartitionInfo() == nil || !builder.ctx.GetSessionVars().UseDynamicPartitionPrune() {
		kvRanges, err := buildKvRangesForIndexJoin(e.ctx, e.physicalTableID, e.index.ID, lookUpContents, indexRanges, keyOff2IdxOff, cwc)
		if err != nil {
			return nil, err
		}
		err = e.open(ctx, kvRanges)
		return e, err
	}

	nextPartition := nextPartitionForIndexReader{exec: e, innerPartitionInfo: &innerPartitionInfo{isFullPartition: true}}
	tbl, _ := builder.executorBuilder.is.TableByID(tbInfo.ID)
	usedPartition, canPrune, contentPos, err := prunePartitionForInnerExecutor(builder.executorBuilder.ctx, tbl, e.Schema(), &v.PartitionInfo, lookUpContents)
	if err != nil {
		return nil, err
	}
	if len(usedPartition) != 0 {
		if canPrune {
			rangeMap, err := buildIndexRangeForEachPartition(e.ctx, usedPartition, contentPos, lookUpContents, indexRanges, keyOff2IdxOff, cwc)
			if err != nil {
				return nil, err
			}
			nextPartition.isFullPartition = false
			nextPartition.nextRange = rangeMap
		} else {
			e.ranges, err = buildRangesForIndexJoin(e.ctx, lookUpContents, indexRanges, keyOff2IdxOff, cwc)
			if err != nil {
				return nil, err
			}
		}
		partitionExec := &PartitionTableExecutor{
			baseExecutor:  *e.base(),
			partitions:    usedPartition,
			nextPartition: nextPartition,
		}
		err = partitionExec.Open(ctx)
		return partitionExec, err
	}
	ret := &TableDualExec{baseExecutor: *e.base()}
	err = ret.Open(ctx)
	return ret, err
}

func (builder *dataReaderBuilder) buildIndexLookUpReaderForIndexJoin(ctx context.Context, v *plannercore.PhysicalIndexLookUpReader,
	lookUpContents []*indexJoinLookUpContent, indexRanges []*ranger.Range, keyOff2IdxOff []int, cwc *plannercore.ColWithCmpFuncManager) (Executor, error) {
	e, err := buildNoRangeIndexLookUpReader(builder.executorBuilder, v)
	if err != nil {
		return nil, err
	}

	tbInfo := e.table.Meta()
	if tbInfo.GetPartitionInfo() == nil || !builder.ctx.GetSessionVars().UseDynamicPartitionPrune() {
		e.kvRanges, err = buildKvRangesForIndexJoin(e.ctx, getPhysicalTableID(e.table), e.index.ID, lookUpContents, indexRanges, keyOff2IdxOff, cwc)
		if err != nil {
			return nil, err
		}
		err = e.open(ctx)
		return e, err
	}
	nextPartition := nextPartitionForIndexLookUp{exec: e, innerPartitionInfo: &innerPartitionInfo{isFullPartition: true}}
	tbl, _ := builder.executorBuilder.is.TableByID(tbInfo.ID)
	usedPartition, canPrune, contentPos, err := prunePartitionForInnerExecutor(builder.executorBuilder.ctx, tbl, e.Schema(), &v.PartitionInfo, lookUpContents)
	if err != nil {
		return nil, err
	}
	if len(usedPartition) != 0 {
		if canPrune {
			rangeMap, err := buildIndexRangeForEachPartition(e.ctx, usedPartition, contentPos, lookUpContents, indexRanges, keyOff2IdxOff, cwc)
			if err != nil {
				return nil, err
			}
			nextPartition.isFullPartition = false
			nextPartition.nextRange = rangeMap
		} else {
			e.ranges, err = buildRangesForIndexJoin(e.ctx, lookUpContents, indexRanges, keyOff2IdxOff, cwc)
			if err != nil {
				return nil, err
			}
		}
		partitionExec := &PartitionTableExecutor{
			baseExecutor:  *e.base(),
			partitions:    usedPartition,
			nextPartition: nextPartition,
		}
		err = partitionExec.Open(ctx)
		return partitionExec, err
	}
	ret := &TableDualExec{baseExecutor: *e.base()}
	err = ret.Open(ctx)
	return ret, err
}

func (builder *dataReaderBuilder) buildProjectionForIndexJoin(ctx context.Context, v *plannercore.PhysicalProjection,
	lookUpContents []*indexJoinLookUpContent, indexRanges []*ranger.Range, keyOff2IdxOff []int, cwc *plannercore.ColWithCmpFuncManager) (Executor, error) {
	physicalIndexLookUp, isDoubleRead := v.Children()[0].(*plannercore.PhysicalIndexLookUpReader)
	if !isDoubleRead {
		return nil, errors.Errorf("inner child of Projection should be IndexLookupReader, but got %T", v)
	}
	childExec, err := builder.buildIndexLookUpReaderForIndexJoin(ctx, physicalIndexLookUp, lookUpContents, indexRanges, keyOff2IdxOff, cwc)
	if err != nil {
		return nil, err
	}

	e := &ProjectionExec{
		baseExecutor:     newBaseExecutor(builder.ctx, v.Schema(), v.ID(), childExec),
		numWorkers:       int64(builder.ctx.GetSessionVars().ProjectionConcurrency()),
		evaluatorSuit:    expression.NewEvaluatorSuite(v.Exprs, v.AvoidColumnEvaluator),
		calculateNoDelay: v.CalculateNoDelay,
	}

	// If the calculation row count for this Projection operator is smaller
	// than a Chunk size, we turn back to the un-parallel Projection
	// implementation to reduce the goroutine overhead.
	if int64(v.StatsCount()) < int64(builder.ctx.GetSessionVars().MaxChunkSize) {
		e.numWorkers = 0
	}
	err = e.open(ctx)

	return e, err
}

// buildRangesForIndexJoin builds kv ranges for index join when the inner plan is index scan plan.
func buildRangesForIndexJoin(ctx sessionctx.Context, lookUpContents []*indexJoinLookUpContent,
	ranges []*ranger.Range, keyOff2IdxOff []int, cwc *plannercore.ColWithCmpFuncManager) ([]*ranger.Range, error) {
	retRanges := make([]*ranger.Range, 0, len(ranges)*len(lookUpContents))
	lastPos := len(ranges[0].LowVal) - 1
	tmpDatumRanges := make([]*ranger.Range, 0, len(lookUpContents))
	for _, content := range lookUpContents {
		for _, ran := range ranges {
			for keyOff, idxOff := range keyOff2IdxOff {
				ran.LowVal[idxOff] = content.keys[keyOff]
				ran.HighVal[idxOff] = content.keys[keyOff]
			}
		}
		if cwc == nil {
			// A deep copy is need here because the old []*range.Range is overwriten
			for _, ran := range ranges {
				retRanges = append(retRanges, ran.Clone())
			}
			continue
		}
		nextColRanges, err := cwc.BuildRangesByRow(ctx, content.row)
		if err != nil {
			return nil, err
		}
		for _, nextColRan := range nextColRanges {
			for _, ran := range ranges {
				ran.LowVal[lastPos] = nextColRan.LowVal[0]
				ran.HighVal[lastPos] = nextColRan.HighVal[0]
				ran.LowExclude = nextColRan.LowExclude
				ran.HighExclude = nextColRan.HighExclude
				tmpDatumRanges = append(tmpDatumRanges, ran.Clone())
			}
		}
	}

	if cwc == nil {
		return retRanges, nil
	}

	return ranger.UnionRanges(ctx.GetSessionVars().StmtCtx, tmpDatumRanges, true)
}

// buildKvRangesForIndexJoin builds kv ranges for index join when the inner plan is index scan plan.
func buildKvRangesForIndexJoin(ctx sessionctx.Context, tableID, indexID int64, lookUpContents []*indexJoinLookUpContent,
	ranges []*ranger.Range, keyOff2IdxOff []int, cwc *plannercore.ColWithCmpFuncManager) (_ []kv.KeyRange, err error) {
	kvRanges := make([]kv.KeyRange, 0, len(ranges)*len(lookUpContents))
	lastPos := len(ranges[0].LowVal) - 1
	sc := ctx.GetSessionVars().StmtCtx
	tmpDatumRanges := make([]*ranger.Range, 0, len(lookUpContents))
	for _, content := range lookUpContents {
		for _, ran := range ranges {
			for keyOff, idxOff := range keyOff2IdxOff {
				ran.LowVal[idxOff] = content.keys[keyOff]
				ran.HighVal[idxOff] = content.keys[keyOff]
			}
		}
		if cwc == nil {
			// Index id is -1 means it's a common handle.
			var tmpKvRanges []kv.KeyRange
			var err error
			if indexID == -1 {
				tmpKvRanges, err = distsql.CommonHandleRangesToKVRanges(sc, []int64{tableID}, ranges)
			} else {
				tmpKvRanges, err = distsql.IndexRangesToKVRanges(sc, tableID, indexID, ranges, nil)
			}
			if err != nil {
				return nil, err
			}
			kvRanges = append(kvRanges, tmpKvRanges...)
			continue
		}
		nextColRanges, err := cwc.BuildRangesByRow(ctx, content.row)
		if err != nil {
			return nil, err
		}
		for _, nextColRan := range nextColRanges {
			for _, ran := range ranges {
				ran.LowVal[lastPos] = nextColRan.LowVal[0]
				ran.HighVal[lastPos] = nextColRan.HighVal[0]
				ran.LowExclude = nextColRan.LowExclude
				ran.HighExclude = nextColRan.HighExclude
				tmpDatumRanges = append(tmpDatumRanges, ran.Clone())
			}
		}
	}

	if cwc == nil {
		sort.Slice(kvRanges, func(i, j int) bool {
			return bytes.Compare(kvRanges[i].StartKey, kvRanges[j].StartKey) < 0
		})
		return kvRanges, nil
	}

	tmpDatumRanges, err = ranger.UnionRanges(ctx.GetSessionVars().StmtCtx, tmpDatumRanges, true)
	if err != nil {
		return nil, err
	}
	// Index id is -1 means it's a common handle.
	if indexID == -1 {
		return distsql.CommonHandleRangesToKVRanges(ctx.GetSessionVars().StmtCtx, []int64{tableID}, tmpDatumRanges)
	}
	return distsql.IndexRangesToKVRanges(ctx.GetSessionVars().StmtCtx, tableID, indexID, tmpDatumRanges, nil)
}

func (b *executorBuilder) buildWindow(v *plannercore.PhysicalWindow) *WindowExec {
	childExec := b.build(v.Children()[0])
	if b.err != nil {
		return nil
	}
	base := newBaseExecutor(b.ctx, v.Schema(), v.ID(), childExec)
	groupByItems := make([]expression.Expression, 0, len(v.PartitionBy))
	for _, item := range v.PartitionBy {
		groupByItems = append(groupByItems, item.Col)
	}
	orderByCols := make([]*expression.Column, 0, len(v.OrderBy))
	for _, item := range v.OrderBy {
		orderByCols = append(orderByCols, item.Col)
	}
	windowFuncs := make([]aggfuncs.AggFunc, 0, len(v.WindowFuncDescs))
	partialResults := make([]aggfuncs.PartialResult, 0, len(v.WindowFuncDescs))
	resultColIdx := v.Schema().Len() - len(v.WindowFuncDescs)
	for _, desc := range v.WindowFuncDescs {
		aggDesc, err := aggregation.NewAggFuncDesc(b.ctx, desc.Name, desc.Args, false)
		if err != nil {
			b.err = err
			return nil
		}
		agg := aggfuncs.BuildWindowFunctions(b.ctx, aggDesc, resultColIdx, orderByCols)
		windowFuncs = append(windowFuncs, agg)
		partialResult, _ := agg.AllocPartialResult()
		partialResults = append(partialResults, partialResult)
		resultColIdx++
	}
	var processor windowProcessor
	if v.Frame == nil {
		processor = &aggWindowProcessor{
			windowFuncs:    windowFuncs,
			partialResults: partialResults,
		}
	} else if v.Frame.Type == ast.Rows {
		processor = &rowFrameWindowProcessor{
			windowFuncs:    windowFuncs,
			partialResults: partialResults,
			start:          v.Frame.Start,
			end:            v.Frame.End,
		}
	} else {
		cmpResult := int64(-1)
		if len(v.OrderBy) > 0 && v.OrderBy[0].Desc {
			cmpResult = 1
		}
		processor = &rangeFrameWindowProcessor{
			windowFuncs:       windowFuncs,
			partialResults:    partialResults,
			start:             v.Frame.Start,
			end:               v.Frame.End,
			orderByCols:       orderByCols,
			expectedCmpResult: cmpResult,
		}
	}
	return &WindowExec{baseExecutor: base,
		processor:      processor,
		groupChecker:   newVecGroupChecker(b.ctx, groupByItems),
		numWindowFuncs: len(v.WindowFuncDescs),
	}
}

func (b *executorBuilder) buildShuffle(v *plannercore.PhysicalShuffle) *ShuffleExec {
	base := newBaseExecutor(b.ctx, v.Schema(), v.ID())
	shuffle := &ShuffleExec{
		baseExecutor: base,
		concurrency:  v.Concurrency,
	}

	splitters := make([]partitionSplitter, len(v.ByItemArrays))
	switch v.SplitterType {
	case plannercore.PartitionHashSplitterType:
		for i, byItems := range v.ByItemArrays {
			splitters[i] = buildPartitionHashSplitter(shuffle.concurrency, byItems)
		}
	case plannercore.PartitionRangeSplitterType:
		for i, byItems := range v.ByItemArrays {
			splitters[i] = buildPartitionRangeSplitter(b.ctx, shuffle.concurrency, byItems)
		}
	default:
		panic("Not implemented. Should not reach here.")
	}
	shuffle.splitters = splitters

	shuffle.dataSources = make([]Executor, len(v.DataSources))
	for i, dataSource := range v.DataSources {
		shuffle.dataSources[i] = b.build(dataSource)
		if b.err != nil {
			return nil
		}
	}

	head := v.Children()[0]
	shuffle.workers = make([]*shuffleWorker, shuffle.concurrency)
	for i := range shuffle.workers {
		receivers := make([]*shuffleReceiver, len(v.DataSources))
		for j, dataSource := range v.DataSources {
			receivers[j] = &shuffleReceiver{
				baseExecutor: newBaseExecutor(b.ctx, dataSource.Schema(), dataSource.ID()),
			}
		}

		w := &shuffleWorker{
			receivers: receivers,
		}

		for j, dataSource := range v.DataSources {
			stub := plannercore.PhysicalShuffleReceiverStub{
				Receiver: (unsafe.Pointer)(receivers[j]),
			}.Init(b.ctx, dataSource.Stats(), dataSource.SelectBlockOffset(), nil)
			stub.SetSchema(dataSource.Schema())
			v.Tails[j].SetChildren(stub)
		}

		w.childExec = b.build(head)
		if b.err != nil {
			return nil
		}

		shuffle.workers[i] = w
	}

	return shuffle
}

func (b *executorBuilder) buildShuffleReceiverStub(v *plannercore.PhysicalShuffleReceiverStub) *shuffleReceiver {
	return (*shuffleReceiver)(v.Receiver)
}

func (b *executorBuilder) buildSQLBindExec(v *plannercore.SQLBindPlan) Executor {
	base := newBaseExecutor(b.ctx, v.Schema(), v.ID())
	base.initCap = chunk.ZeroCapacity

	e := &SQLBindExec{
		baseExecutor: base,
		sqlBindOp:    v.SQLBindOp,
		normdOrigSQL: v.NormdOrigSQL,
		bindSQL:      v.BindSQL,
		charset:      v.Charset,
		collation:    v.Collation,
		db:           v.Db,
		isGlobal:     v.IsGlobal,
		bindAst:      v.BindStmt,
	}
	return e
}

// NewRowDecoder creates a chunk decoder for new row format row value decode.
func NewRowDecoder(ctx sessionctx.Context, schema *expression.Schema, tbl *model.TableInfo) *rowcodec.ChunkDecoder {
	getColInfoByID := func(tbl *model.TableInfo, colID int64) *model.ColumnInfo {
		for _, col := range tbl.Columns {
			if col.ID == colID {
				return col
			}
		}
		return nil
	}
	var pkCols []int64
	reqCols := make([]rowcodec.ColInfo, len(schema.Columns))
	for i := range schema.Columns {
		idx, col := i, schema.Columns[i]
		isPK := (tbl.PKIsHandle && mysql.HasPriKeyFlag(col.RetType.Flag)) || col.ID == model.ExtraHandleID
		if isPK {
			pkCols = append(pkCols, col.ID)
		}
		isGeneratedCol := false
		if col.VirtualExpr != nil {
			isGeneratedCol = true
		}
		reqCols[idx] = rowcodec.ColInfo{
			ID:            col.ID,
			VirtualGenCol: isGeneratedCol,
			Ft:            col.RetType,
		}
	}
	if len(pkCols) == 0 {
		pkCols = tables.TryGetCommonPkColumnIds(tbl)
		if len(pkCols) == 0 {
			pkCols = []int64{0}
		}
	}
	defVal := func(i int, chk *chunk.Chunk) error {
		ci := getColInfoByID(tbl, reqCols[i].ID)
		d, err := table.GetColOriginDefaultValue(ctx, ci)
		if err != nil {
			return err
		}
		chk.AppendDatum(i, &d)
		return nil
	}
	return rowcodec.NewChunkDecoder(reqCols, pkCols, defVal, ctx.GetSessionVars().TimeZone)
}

func (b *executorBuilder) buildBatchPointGet(plan *plannercore.BatchPointGetPlan) Executor {
	startTS, err := b.getSnapshotTS()
	if err != nil {
		b.err = err
		return nil
	}
	decoder := NewRowDecoder(b.ctx, plan.Schema(), plan.TblInfo)
	e := &BatchPointGetExec{
		baseExecutor: newBaseExecutor(b.ctx, plan.Schema(), plan.ID()),
		tblInfo:      plan.TblInfo,
		idxInfo:      plan.IndexInfo,
		rowDecoder:   decoder,
		startTS:      startTS,
		keepOrder:    plan.KeepOrder,
		desc:         plan.Desc,
		lock:         plan.Lock,
		waitTime:     plan.LockWaitTime,
		partPos:      plan.PartitionColPos,
		columns:      plan.Columns,
	}
	if e.lock {
		b.hasLock = true
	}
	var capacity int
	if plan.IndexInfo != nil && !isCommonHandleRead(plan.TblInfo, plan.IndexInfo) {
		e.idxVals = plan.IndexValues
		capacity = len(e.idxVals)
	} else {
		// `SELECT a FROM t WHERE a IN (1, 1, 2, 1, 2)` should not return duplicated rows
		handles := make([]kv.Handle, 0, len(plan.Handles))
		dedup := kv.NewHandleMap()
		if plan.IndexInfo == nil {
			for _, handle := range plan.Handles {
				if _, found := dedup.Get(handle); found {
					continue
				}
				dedup.Set(handle, true)
				handles = append(handles, handle)
			}
		} else {
			for _, value := range plan.IndexValues {
				handleBytes, err := EncodeUniqueIndexValuesForKey(e.ctx, e.tblInfo, plan.IndexInfo, value)
				if err != nil {
					b.err = err
					return nil
				}
				handle, err := kv.NewCommonHandle(handleBytes)
				if err != nil {
					b.err = err
					return nil
				}
				if _, found := dedup.Get(handle); found {
					continue
				}
				dedup.Set(handle, true)
				handles = append(handles, handle)
			}
		}
		e.handles = handles
		capacity = len(e.handles)
	}
	e.base().initCap = capacity
	e.base().maxChunkSize = capacity
	e.buildVirtualColumnInfo()
	return e
}

func isCommonHandleRead(tbl *model.TableInfo, idx *model.IndexInfo) bool {
	return tbl.IsCommonHandle && idx.Primary
}

func getPhysicalTableID(t table.Table) int64 {
	if p, ok := t.(table.PhysicalTable); ok {
		return p.GetPhysicalID()
	}
	return t.Meta().ID
}

func getFeedbackStatsTableID(ctx sessionctx.Context, t table.Table) int64 {
	if p, ok := t.(table.PhysicalTable); ok && !ctx.GetSessionVars().UseDynamicPartitionPrune() {
		return p.GetPhysicalID()
	}
	return t.Meta().ID
}

func (b *executorBuilder) buildAdminShowTelemetry(v *plannercore.AdminShowTelemetry) Executor {
	return &AdminShowTelemetryExec{baseExecutor: newBaseExecutor(b.ctx, v.Schema(), v.ID())}
}

func (b *executorBuilder) buildAdminResetTelemetryID(v *plannercore.AdminResetTelemetryID) Executor {
	return &AdminResetTelemetryIDExec{baseExecutor: newBaseExecutor(b.ctx, v.Schema(), v.ID())}
}

func partitionPruning(ctx sessionctx.Context, tbl table.PartitionedTable, conds []expression.Expression, partitionNames []model.CIStr,
	columns []*expression.Column, columnNames types.NameSlice) ([]table.PhysicalTable, error) {
	idxArr, err := plannercore.PartitionPruning(ctx, tbl, conds, partitionNames, columns, columnNames)
	if err != nil {
		return nil, err
	}

	pi := tbl.Meta().GetPartitionInfo()
	var ret []table.PhysicalTable
	if fullRangePartition(idxArr) {
		ret = make([]table.PhysicalTable, 0, len(pi.Definitions))
		for _, def := range pi.Definitions {
			p := tbl.GetPartition(def.ID)
			ret = append(ret, p)
		}
	} else {
		ret = make([]table.PhysicalTable, 0, len(idxArr))
		for _, idx := range idxArr {
			pid := pi.Definitions[idx].ID
			p := tbl.GetPartition(pid)
			ret = append(ret, p)
		}
	}
	return ret, nil
}

func fullRangePartition(idxArr []int) bool {
	return len(idxArr) == 1 && idxArr[0] == plannercore.FullRange
}

func (b *executorBuilder) buildTableSample(v *plannercore.PhysicalTableSample) *TableSampleExecutor {
	startTS, err := b.getSnapshotTS()
	if err != nil {
		b.err = err
		return nil
	}
	e := &TableSampleExecutor{
		baseExecutor: newBaseExecutor(b.ctx, v.Schema(), v.ID()),
		table:        v.TableInfo,
		startTS:      startTS,
	}
	if v.TableSampleInfo.AstNode.SampleMethod == ast.SampleMethodTypeTiDBRegion {
		e.sampler = newTableRegionSampler(
			b.ctx, v.TableInfo, startTS, v.TableSampleInfo.Partitions, v.Schema(),
			v.TableSampleInfo.FullSchema, e.retFieldTypes, v.Desc)
	}
	return e
}<|MERGE_RESOLUTION|>--- conflicted
+++ resolved
@@ -73,21 +73,13 @@
 // executorBuilder builds an Executor from a Plan.
 // The InfoSchema must not change during execution.
 type executorBuilder struct {
-<<<<<<< HEAD
-	ctx        sessionctx.Context
-	is         infoschema.InfoSchema
-	snapshotTS uint64 // The consistent snapshot timestamp for the executor to read data.
-	err        error  // err is set when there is error happened during Executor building process.
-	hasLock    bool
-	mppTaskID  int64
-=======
 	ctx              sessionctx.Context
 	is               infoschema.InfoSchema
 	snapshotTS       uint64 // The consistent snapshot timestamp for the executor to read data.
 	snapshotTSCached bool
 	err              error // err is set when there is error happened during Executor building process.
 	hasLock          bool
->>>>>>> 65a3a7d9
+	mppTaskID        int64
 }
 
 func newExecutorBuilder(ctx sessionctx.Context, is infoschema.InfoSchema) *executorBuilder {
