--- conflicted
+++ resolved
@@ -1496,7 +1496,6 @@
 			attachPlan2Task(p, t)
 		}
 	} else if mpp, ok := t.(*mppTask); ok {
-<<<<<<< HEAD
 		if len(p.GroupByItems) != 0 && mpp.partTp == property.HashType {
 			/// 1-phase agg: when the partition columns can be satisfied, where the plan does not need to enforce Exchange
 			/// only push down the original agg
@@ -1534,16 +1533,6 @@
 			inputRows = t.count()
 			attachPlan2Task(finalAgg, t)
 		}
-=======
-		partialAgg, finalAgg := p.newPartialAggregate(kv.TiFlash)
-		if partialAgg != nil {
-			partialAgg.SetChildren(mpp.p)
-			mpp.p = partialAgg
-		}
-		t = mpp.convertToRootTask(p.ctx)
-		inputRows = t.count()
-		attachPlan2Task(finalAgg, t)
->>>>>>> 56ef0ab2
 	} else {
 		attachPlan2Task(p, t)
 	}
@@ -1602,12 +1591,6 @@
 
 	ts        *PhysicalTableScan
 	receivers []*PhysicalExchangeReceiver
-<<<<<<< HEAD
-
-	oldProp    *property.PhysicalProperty
-	oldMppTask *mppTask
-=======
->>>>>>> 56ef0ab2
 }
 
 func (t *mppTask) count() float64 {
@@ -1704,20 +1687,10 @@
 	}.Init(ctx, t.p.statsInfo())
 	receiver.SetChildren(sender)
 	return &mppTask{
-<<<<<<< HEAD
-		p:          receiver,
-		cst:        t.cst,
-		partTp:     prop.PartitionTp,
-		hashCols:   prop.PartitionCols,
-		receivers:  []*PhysicalExchangeReceiver{receiver},
-		oldMppTask: t,
-		oldProp:    prop,
-=======
 		p:         receiver,
 		cst:       t.cst,
 		partTp:    prop.PartitionTp,
 		hashCols:  prop.PartitionCols,
 		receivers: []*PhysicalExchangeReceiver{receiver},
->>>>>>> 56ef0ab2
 	}
 }