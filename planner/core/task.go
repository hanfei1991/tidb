--- conflicted
+++ resolved
@@ -978,10 +978,7 @@
 		}.Init(ctx, t.tablePlan.SelectBlockOffset())
 		p.PartitionInfo = t.partitionInfo
 		p.stats = t.tablePlan.statsInfo()
-<<<<<<< HEAD
 		p.cost = t.cost()
-		if needExtraProj {
-=======
 
 		// If agg was pushed down in attach2Task(), the partial agg was placed on the top of tablePlan, the final agg was
 		// placed above the PhysicalTableReader, and the schema should have been set correctly for them, the schema of
@@ -996,7 +993,6 @@
 		}
 
 		if needExtraProj && !aggPushedDown {
->>>>>>> af098280
 			proj := PhysicalProjection{Exprs: expression.Column2Exprs(prevSchema.Columns)}.Init(ts.ctx, ts.stats, ts.SelectBlockOffset(), nil)
 			proj.SetSchema(prevSchema)
 			proj.SetChildren(p)
@@ -1610,10 +1606,7 @@
 	p.AggFuncs = partialPref.AggFuncs
 	p.GroupByItems = partialPref.GroupByItems
 	p.schema = partialPref.Schema
-	partialAgg, err := p.self.Clone()
-	if err != nil {
-		return nil, p.self
-	}
+	partialAgg := p.self
 	// Create physical "final" aggregation.
 	prop := &property.PhysicalProperty{ExpectedCnt: math.MaxFloat64}
 	if p.tp == plancodec.TypeStreamAgg {
