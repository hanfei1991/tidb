--- conflicted
+++ resolved
@@ -584,7 +584,6 @@
 	if !rTask.indexPlanFinished {
 		rTask.finishIndexPlan()
 	}
-<<<<<<< HEAD
 
 	lCost := lTask.cost()
 	rCost := rTask.cost()
@@ -609,13 +608,6 @@
 		indexPlanFinished: true,
 		tablePlan: p,
 		cst:  lCost + rCost + p.GetCost(lTask.count(), rTask.count()),
-=======
-	task := &copTask{
-		tblColHists:       rTask.tblColHists,
-		indexPlanFinished: true,
-		tablePlan:         p,
-		cst:               lTask.cost() + rTask.cost(),
->>>>>>> 97248241
 	}
 	logutil.BgLogger().Info("bc join cost", zap.Float64("bc cost", task.cst))
 	return task
