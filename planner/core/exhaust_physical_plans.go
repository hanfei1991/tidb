// Copyright 2017 PingCAP, Inc.
//
// Licensed under the Apache License, Version 2.0 (the "License");
// you may not use this file except in compliance with the License.
// You may obtain a copy of the License at
//
//     http://www.apache.org/licenses/LICENSE-2.0
//
// Unless required by applicable law or agreed to in writing, software
// distributed under the License is distributed on an "AS IS" BASIS,
// See the License for the specific language governing permissions and
// limitations under the License.

package core

import (
	"bytes"
	"fmt"
	"math"
	"sort"

	"github.com/pingcap/failpoint"
	"github.com/pingcap/parser/ast"
	"github.com/pingcap/parser/model"
	"github.com/pingcap/parser/mysql"
	"github.com/pingcap/tidb/expression"
	"github.com/pingcap/tidb/expression/aggregation"
	"github.com/pingcap/tidb/kv"
	"github.com/pingcap/tidb/planner/property"
	"github.com/pingcap/tidb/planner/util"
	"github.com/pingcap/tidb/sessionctx"
	"github.com/pingcap/tidb/types"
	"github.com/pingcap/tidb/util/chunk"
	"github.com/pingcap/tidb/util/logutil"
	"github.com/pingcap/tidb/util/ranger"
	"github.com/pingcap/tidb/util/set"
	"go.uber.org/zap"
)

func (p *LogicalUnionScan) exhaustPhysicalPlans(prop *property.PhysicalProperty) ([]PhysicalPlan, bool) {
<<<<<<< HEAD
	if prop.IsFlashOnlyProp() {
		return nil, true
	}
=======
>>>>>>> fcfedb77
	childProp := prop.Clone()
	us := PhysicalUnionScan{
		Conditions: p.conditions,
		HandleCol:  p.handleCol,
	}.Init(p.ctx, p.stats, p.blockOffset, childProp)
	return []PhysicalPlan{us}, true
}

func getMaxSortPrefix(sortCols, allCols []*expression.Column) []int {
	tmpSchema := expression.NewSchema(allCols...)
	sortColOffsets := make([]int, 0, len(sortCols))
	for _, sortCol := range sortCols {
		offset := tmpSchema.ColumnIndex(sortCol)
		if offset == -1 {
			return sortColOffsets
		}
		sortColOffsets = append(sortColOffsets, offset)
	}
	return sortColOffsets
}

func findMaxPrefixLen(candidates [][]*expression.Column, keys []*expression.Column) int {
	maxLen := 0
	for _, candidateKeys := range candidates {
		matchedLen := 0
		for i := range keys {
			if i < len(candidateKeys) && keys[i].Equal(nil, candidateKeys[i]) {
				matchedLen++
			} else {
				break
			}
		}
		if matchedLen > maxLen {
			maxLen = matchedLen
		}
	}
	return maxLen
}

func (p *LogicalJoin) moveEqualToOtherConditions(offsets []int) []expression.Expression {
	// Construct used equal condition set based on the equal condition offsets.
	usedEqConds := set.NewIntSet()
	for _, eqCondIdx := range offsets {
		usedEqConds.Insert(eqCondIdx)
	}

	// Construct otherConds, which is composed of the original other conditions
	// and the remained unused equal conditions.
	numOtherConds := len(p.OtherConditions) + len(p.EqualConditions) - len(usedEqConds)
	otherConds := make([]expression.Expression, len(p.OtherConditions), numOtherConds)
	copy(otherConds, p.OtherConditions)
	for eqCondIdx := range p.EqualConditions {
		if !usedEqConds.Exist(eqCondIdx) {
			otherConds = append(otherConds, p.EqualConditions[eqCondIdx])
		}
	}

	return otherConds
}

// Only if the input required prop is the prefix fo join keys, we can pass through this property.
func (p *PhysicalMergeJoin) tryToGetChildReqProp(prop *property.PhysicalProperty) ([]*property.PhysicalProperty, bool) {
	all, desc := prop.AllSameOrder()
	lProp := property.NewPhysicalProperty(property.RootTaskType, p.LeftJoinKeys, desc, math.MaxFloat64, false)
	rProp := property.NewPhysicalProperty(property.RootTaskType, p.RightJoinKeys, desc, math.MaxFloat64, false)
	if !prop.IsEmpty() {
		// sort merge join fits the cases of massive ordered data, so desc scan is always expensive.
		if !all {
			return nil, false
		}
		if !prop.IsPrefix(lProp) && !prop.IsPrefix(rProp) {
			return nil, false
		}
		if prop.IsPrefix(rProp) && p.JoinType == LeftOuterJoin {
			return nil, false
		}
		if prop.IsPrefix(lProp) && p.JoinType == RightOuterJoin {
			return nil, false
		}
	}

	return []*property.PhysicalProperty{lProp, rProp}, true
}

func (p *LogicalJoin) checkJoinKeyCollation(leftKeys, rightKeys []*expression.Column) bool {
	// if a left key and its corresponding right key have different collation, don't use MergeJoin since
	// the their children may sort their records in different ways
	for i := range leftKeys {
		lt := leftKeys[i].RetType
		rt := rightKeys[i].RetType
		if (lt.EvalType() == types.ETString && rt.EvalType() == types.ETString) &&
			(leftKeys[i].RetType.Charset != rightKeys[i].RetType.Charset ||
				leftKeys[i].RetType.Collate != rightKeys[i].RetType.Collate) {
			return false
		}
	}
	return true
}

// GetMergeJoin convert the logical join to physical merge join based on the physical property.
func (p *LogicalJoin) GetMergeJoin(prop *property.PhysicalProperty, schema *expression.Schema, statsInfo *property.StatsInfo, leftStatsInfo *property.StatsInfo, rightStatsInfo *property.StatsInfo) []PhysicalPlan {
	joins := make([]PhysicalPlan, 0, len(p.leftProperties)+1)
	// The leftProperties caches all the possible properties that are provided by its children.
	leftJoinKeys, rightJoinKeys := p.GetJoinKeys()
	for _, lhsChildProperty := range p.leftProperties {
		offsets := getMaxSortPrefix(lhsChildProperty, leftJoinKeys)
		if len(offsets) == 0 {
			continue
		}

		leftKeys := lhsChildProperty[:len(offsets)]
		rightKeys := expression.NewSchema(rightJoinKeys...).ColumnsByIndices(offsets)

		prefixLen := findMaxPrefixLen(p.rightProperties, rightKeys)
		if prefixLen == 0 {
			continue
		}

		leftKeys = leftKeys[:prefixLen]
		rightKeys = rightKeys[:prefixLen]
		if !p.checkJoinKeyCollation(leftKeys, rightKeys) {
			continue
		}
		offsets = offsets[:prefixLen]
		baseJoin := basePhysicalJoin{
			JoinType:        p.JoinType,
			LeftConditions:  p.LeftConditions,
			RightConditions: p.RightConditions,
			DefaultValues:   p.DefaultValues,
			LeftJoinKeys:    leftKeys,
			RightJoinKeys:   rightKeys,
		}
		mergeJoin := PhysicalMergeJoin{basePhysicalJoin: baseJoin}.Init(p.ctx, statsInfo.ScaleByExpectCnt(prop.ExpectedCnt), p.blockOffset)
		mergeJoin.SetSchema(schema)
		mergeJoin.OtherConditions = p.moveEqualToOtherConditions(offsets)
		mergeJoin.initCompareFuncs()
		if reqProps, ok := mergeJoin.tryToGetChildReqProp(prop); ok {
			// Adjust expected count for children nodes.
			if prop.ExpectedCnt < statsInfo.RowCount {
				expCntScale := prop.ExpectedCnt / statsInfo.RowCount
				reqProps[0].ExpectedCnt = leftStatsInfo.RowCount * expCntScale
				reqProps[1].ExpectedCnt = rightStatsInfo.RowCount * expCntScale
			}
			mergeJoin.childrenReqProps = reqProps
			_, desc := prop.AllSameOrder()
			mergeJoin.Desc = desc
			joins = append(joins, mergeJoin)
		}
	}
	// If TiDB_SMJ hint is existed, it should consider enforce merge join,
	// because we can't trust lhsChildProperty completely.
	if (p.preferJoinType & preferMergeJoin) > 0 {
		joins = append(joins, p.getEnforcedMergeJoin(prop, schema, statsInfo)...)
	}

	return joins
}

// Change JoinKeys order, by offsets array
// offsets array is generate by prop check
func getNewJoinKeysByOffsets(oldJoinKeys []*expression.Column, offsets []int) []*expression.Column {
	newKeys := make([]*expression.Column, 0, len(oldJoinKeys))
	for _, offset := range offsets {
		newKeys = append(newKeys, oldJoinKeys[offset])
	}
	for pos, key := range oldJoinKeys {
		isExist := false
		for _, p := range offsets {
			if p == pos {
				isExist = true
				break
			}
		}
		if !isExist {
			newKeys = append(newKeys, key)
		}
	}
	return newKeys
}

func (p *LogicalJoin) getEnforcedMergeJoin(prop *property.PhysicalProperty, schema *expression.Schema, statsInfo *property.StatsInfo) []PhysicalPlan {
	// Check whether SMJ can satisfy the required property
	leftJoinKeys, rightJoinKeys := p.GetJoinKeys()
	offsets := make([]int, 0, len(leftJoinKeys))
	all, desc := prop.AllSameOrder()
	if !all {
		return nil
	}
	for _, item := range prop.Items {
		isExist := false
		for joinKeyPos := 0; joinKeyPos < len(leftJoinKeys); joinKeyPos++ {
			var key *expression.Column
			if item.Col.Equal(p.ctx, leftJoinKeys[joinKeyPos]) {
				key = leftJoinKeys[joinKeyPos]
			}
			if item.Col.Equal(p.ctx, rightJoinKeys[joinKeyPos]) {
				key = rightJoinKeys[joinKeyPos]
			}
			if key == nil {
				continue
			}
			for i := 0; i < len(offsets); i++ {
				if offsets[i] == joinKeyPos {
					isExist = true
					break
				}
			}
			if !isExist {
				offsets = append(offsets, joinKeyPos)
			}
			isExist = true
			break
		}
		if !isExist {
			return nil
		}
	}
	// Generate the enforced sort merge join
	leftKeys := getNewJoinKeysByOffsets(leftJoinKeys, offsets)
	rightKeys := getNewJoinKeysByOffsets(rightJoinKeys, offsets)
	otherConditions := make([]expression.Expression, len(p.OtherConditions), len(p.OtherConditions)+len(p.EqualConditions))
	copy(otherConditions, p.OtherConditions)
	if !p.checkJoinKeyCollation(leftKeys, rightKeys) {
		// if the join keys' collation are conflicted, we use the empty join key
		// and move EqualConditions to OtherConditions.
		leftKeys = nil
		rightKeys = nil
		otherConditions = append(otherConditions, expression.ScalarFuncs2Exprs(p.EqualConditions)...)
	}
	lProp := property.NewPhysicalProperty(property.RootTaskType, leftKeys, desc, math.MaxFloat64, true)
	rProp := property.NewPhysicalProperty(property.RootTaskType, rightKeys, desc, math.MaxFloat64, true)
	baseJoin := basePhysicalJoin{
		JoinType:        p.JoinType,
		LeftConditions:  p.LeftConditions,
		RightConditions: p.RightConditions,
		DefaultValues:   p.DefaultValues,
		LeftJoinKeys:    leftKeys,
		RightJoinKeys:   rightKeys,
		OtherConditions: otherConditions,
	}
	enforcedPhysicalMergeJoin := PhysicalMergeJoin{basePhysicalJoin: baseJoin, Desc: desc}.Init(p.ctx, statsInfo.ScaleByExpectCnt(prop.ExpectedCnt), p.blockOffset)
	enforcedPhysicalMergeJoin.SetSchema(schema)
	enforcedPhysicalMergeJoin.childrenReqProps = []*property.PhysicalProperty{lProp, rProp}
	enforcedPhysicalMergeJoin.initCompareFuncs()
	return []PhysicalPlan{enforcedPhysicalMergeJoin}
}

func (p *PhysicalMergeJoin) initCompareFuncs() {
	p.CompareFuncs = make([]expression.CompareFunc, 0, len(p.LeftJoinKeys))
	for i := range p.LeftJoinKeys {
		p.CompareFuncs = append(p.CompareFuncs, expression.GetCmpFunction(p.ctx, p.LeftJoinKeys[i], p.RightJoinKeys[i]))
	}
}

// ForceUseOuterBuild4Test is a test option to control forcing use outer input as build.
// TODO: use hint and remove this variable
var ForceUseOuterBuild4Test = false

// ForcedHashLeftJoin4Test is a test option to force using HashLeftJoin
// TODO: use hint and remove this variable
var ForcedHashLeftJoin4Test = false

func (p *LogicalJoin) getHashJoins(prop *property.PhysicalProperty) []PhysicalPlan {
	if !prop.IsEmpty() { // hash join doesn't promise any orders
		return nil
	}
	joins := make([]PhysicalPlan, 0, 2)
	switch p.JoinType {
	case SemiJoin, AntiSemiJoin, LeftOuterSemiJoin, AntiLeftOuterSemiJoin:
		joins = append(joins, p.getHashJoin(prop, 1, false))
	case LeftOuterJoin:
		if ForceUseOuterBuild4Test {
			joins = append(joins, p.getHashJoin(prop, 1, true))
		} else {
			joins = append(joins, p.getHashJoin(prop, 1, false))
			joins = append(joins, p.getHashJoin(prop, 1, true))
		}
	case RightOuterJoin:
		if ForceUseOuterBuild4Test {
			joins = append(joins, p.getHashJoin(prop, 0, true))
		} else {
			joins = append(joins, p.getHashJoin(prop, 0, false))
			joins = append(joins, p.getHashJoin(prop, 0, true))
		}
	case InnerJoin:
		if ForcedHashLeftJoin4Test {
			joins = append(joins, p.getHashJoin(prop, 1, false))
		} else {
			joins = append(joins, p.getHashJoin(prop, 1, false))
			joins = append(joins, p.getHashJoin(prop, 0, false))
		}
	}
	return joins
}

func (p *LogicalJoin) getHashJoin(prop *property.PhysicalProperty, innerIdx int, useOuterToBuild bool) *PhysicalHashJoin {
	chReqProps := make([]*property.PhysicalProperty, 2)
	chReqProps[innerIdx] = &property.PhysicalProperty{ExpectedCnt: math.MaxFloat64}
	chReqProps[1-innerIdx] = &property.PhysicalProperty{ExpectedCnt: math.MaxFloat64}
	if prop.ExpectedCnt < p.stats.RowCount {
		expCntScale := prop.ExpectedCnt / p.stats.RowCount
		chReqProps[1-innerIdx].ExpectedCnt = p.children[1-innerIdx].statsInfo().RowCount * expCntScale
	}
	hashJoin := NewPhysicalHashJoin(p, innerIdx, useOuterToBuild, p.stats.ScaleByExpectCnt(prop.ExpectedCnt), chReqProps...)
	hashJoin.SetSchema(p.schema)
	return hashJoin
}

// When inner plan is TableReader, the parameter `ranges` will be nil. Because pk only have one column. So all of its range
// is generated during execution time.
func (p *LogicalJoin) constructIndexJoin(
	prop *property.PhysicalProperty,
	outerIdx int,
	innerTask task,
	ranges []*ranger.Range,
	keyOff2IdxOff []int,
	path *util.AccessPath,
	compareFilters *ColWithCmpFuncManager,
) []PhysicalPlan {
	joinType := p.JoinType
	var (
		innerJoinKeys []*expression.Column
		outerJoinKeys []*expression.Column
	)
	if outerIdx == 0 {
		outerJoinKeys, innerJoinKeys = p.GetJoinKeys()
	} else {
		innerJoinKeys, outerJoinKeys = p.GetJoinKeys()
	}
	chReqProps := make([]*property.PhysicalProperty, 2)
	chReqProps[outerIdx] = &property.PhysicalProperty{TaskTp: property.RootTaskType, ExpectedCnt: math.MaxFloat64, Items: prop.Items}
	if prop.ExpectedCnt < p.stats.RowCount {
		expCntScale := prop.ExpectedCnt / p.stats.RowCount
		chReqProps[outerIdx].ExpectedCnt = p.children[outerIdx].statsInfo().RowCount * expCntScale
	}
	newInnerKeys := make([]*expression.Column, 0, len(innerJoinKeys))
	newOuterKeys := make([]*expression.Column, 0, len(outerJoinKeys))
	newKeyOff := make([]int, 0, len(keyOff2IdxOff))
	newOtherConds := make([]expression.Expression, len(p.OtherConditions), len(p.OtherConditions)+len(p.EqualConditions))
	copy(newOtherConds, p.OtherConditions)
	for keyOff, idxOff := range keyOff2IdxOff {
		if keyOff2IdxOff[keyOff] < 0 {
			newOtherConds = append(newOtherConds, p.EqualConditions[keyOff])
			continue
		}
		newInnerKeys = append(newInnerKeys, innerJoinKeys[keyOff])
		newOuterKeys = append(newOuterKeys, outerJoinKeys[keyOff])
		newKeyOff = append(newKeyOff, idxOff)
	}
	baseJoin := basePhysicalJoin{
		InnerChildIdx:   1 - outerIdx,
		LeftConditions:  p.LeftConditions,
		RightConditions: p.RightConditions,
		OtherConditions: newOtherConds,
		JoinType:        joinType,
		OuterJoinKeys:   newOuterKeys,
		InnerJoinKeys:   newInnerKeys,
		DefaultValues:   p.DefaultValues,
	}
	join := PhysicalIndexJoin{
		basePhysicalJoin: baseJoin,
		innerTask:        innerTask,
		KeyOff2IdxOff:    newKeyOff,
		Ranges:           ranges,
		CompareFilters:   compareFilters,
	}.Init(p.ctx, p.stats.ScaleByExpectCnt(prop.ExpectedCnt), p.blockOffset, chReqProps...)
	if path != nil {
		join.IdxColLens = path.IdxColLens
	}
	join.SetSchema(p.schema)
	return []PhysicalPlan{join}
}

func (p *LogicalJoin) constructIndexMergeJoin(
	prop *property.PhysicalProperty,
	outerIdx int,
	innerTask task,
	ranges []*ranger.Range,
	keyOff2IdxOff []int,
	path *util.AccessPath,
	compareFilters *ColWithCmpFuncManager,
) []PhysicalPlan {
	indexJoins := p.constructIndexJoin(prop, outerIdx, innerTask, ranges, keyOff2IdxOff, path, compareFilters)
	indexMergeJoins := make([]PhysicalPlan, 0, len(indexJoins))
	for _, plan := range indexJoins {
		join := plan.(*PhysicalIndexJoin)
		hasPrefixCol := false
		for _, l := range join.IdxColLens {
			if l != types.UnspecifiedLength {
				hasPrefixCol = true
				break
			}
		}
		// If index column has prefix length, the merge join can not guarantee the relevance
		// between index and join keys. So we should skip this case.
		// For more details, please check the following code and comments.
		if hasPrefixCol {
			continue
		}

		// keyOff2KeyOffOrderByIdx is map the join keys offsets to [0, len(joinKeys)) ordered by the
		// join key position in inner index.
		keyOff2KeyOffOrderByIdx := make([]int, len(join.OuterJoinKeys))
		keyOffMapList := make([]int, len(join.KeyOff2IdxOff))
		copy(keyOffMapList, join.KeyOff2IdxOff)
		keyOffMap := make(map[int]int, len(keyOffMapList))
		for i, idxOff := range keyOffMapList {
			keyOffMap[idxOff] = i
		}
		sort.Slice(keyOffMapList, func(i, j int) bool { return keyOffMapList[i] < keyOffMapList[j] })
		for keyOff, idxOff := range keyOffMapList {
			keyOff2KeyOffOrderByIdx[keyOffMap[idxOff]] = keyOff
		}
		// isOuterKeysPrefix means whether the outer join keys are the prefix of the prop items.
		isOuterKeysPrefix := len(join.OuterJoinKeys) <= len(prop.Items)
		compareFuncs := make([]expression.CompareFunc, 0, len(join.OuterJoinKeys))
		outerCompareFuncs := make([]expression.CompareFunc, 0, len(join.OuterJoinKeys))

		for i := range join.KeyOff2IdxOff {
			if isOuterKeysPrefix && !prop.Items[i].Col.Equal(nil, join.OuterJoinKeys[keyOff2KeyOffOrderByIdx[i]]) {
				isOuterKeysPrefix = false
			}
			compareFuncs = append(compareFuncs, expression.GetCmpFunction(p.ctx, join.OuterJoinKeys[i], join.InnerJoinKeys[i]))
			outerCompareFuncs = append(outerCompareFuncs, expression.GetCmpFunction(p.ctx, join.OuterJoinKeys[i], join.OuterJoinKeys[i]))
		}
		// canKeepOuterOrder means whether the prop items are the prefix of the outer join keys.
		canKeepOuterOrder := len(prop.Items) <= len(join.OuterJoinKeys)
		for i := 0; canKeepOuterOrder && i < len(prop.Items); i++ {
			if !prop.Items[i].Col.Equal(nil, join.OuterJoinKeys[keyOff2KeyOffOrderByIdx[i]]) {
				canKeepOuterOrder = false
			}
		}
		// Since index merge join requires prop items the prefix of outer join keys
		// or outer join keys the prefix of the prop items. So we need `canKeepOuterOrder` or
		// `isOuterKeysPrefix` to be true.
		if canKeepOuterOrder || isOuterKeysPrefix {
			indexMergeJoin := PhysicalIndexMergeJoin{
				PhysicalIndexJoin:       *join,
				KeyOff2KeyOffOrderByIdx: keyOff2KeyOffOrderByIdx,
				NeedOuterSort:           !isOuterKeysPrefix,
				CompareFuncs:            compareFuncs,
				OuterCompareFuncs:       outerCompareFuncs,
				Desc:                    !prop.IsEmpty() && prop.Items[0].Desc,
			}.Init(p.ctx)
			indexMergeJoins = append(indexMergeJoins, indexMergeJoin)
		}
	}
	return indexMergeJoins
}

func (p *LogicalJoin) constructIndexHashJoin(
	prop *property.PhysicalProperty,
	outerIdx int,
	innerTask task,
	ranges []*ranger.Range,
	keyOff2IdxOff []int,
	path *util.AccessPath,
	compareFilters *ColWithCmpFuncManager,
) []PhysicalPlan {
	indexJoins := p.constructIndexJoin(prop, outerIdx, innerTask, ranges, keyOff2IdxOff, path, compareFilters)
	indexHashJoins := make([]PhysicalPlan, 0, len(indexJoins))
	for _, plan := range indexJoins {
		join := plan.(*PhysicalIndexJoin)
		indexHashJoin := PhysicalIndexHashJoin{
			PhysicalIndexJoin: *join,
			// Prop is empty means that the parent operator does not need the
			// join operator to provide any promise of the output order.
			KeepOuterOrder: !prop.IsEmpty(),
		}.Init(p.ctx)
		indexHashJoins = append(indexHashJoins, indexHashJoin)
	}
	return indexHashJoins
}

// getIndexJoinByOuterIdx will generate index join by outerIndex. OuterIdx points out the outer child.
// First of all, we'll check whether the inner child is DataSource.
// Then, we will extract the join keys of p's equal conditions. Then check whether all of them are just the primary key
// or match some part of on index. If so we will choose the best one and construct a index join.
func (p *LogicalJoin) getIndexJoinByOuterIdx(prop *property.PhysicalProperty, outerIdx int) (joins []PhysicalPlan) {
	outerChild, innerChild := p.children[outerIdx], p.children[1-outerIdx]
	all, _ := prop.AllSameOrder()
	// If the order by columns are not all from outer child, index join cannot promise the order.
	if !prop.AllColsFromSchema(outerChild.Schema()) || !all {
		return nil
	}
	var (
		innerJoinKeys []*expression.Column
		outerJoinKeys []*expression.Column
	)
	if outerIdx == 0 {
		outerJoinKeys, innerJoinKeys = p.GetJoinKeys()
	} else {
		innerJoinKeys, outerJoinKeys = p.GetJoinKeys()
	}
	ds, isDataSource := innerChild.(*DataSource)
	us, isUnionScan := innerChild.(*LogicalUnionScan)
	if (!isDataSource && !isUnionScan) || (isDataSource && ds.preferStoreType&preferTiFlash != 0) {
		return nil
	}
	if isUnionScan {
		// The child of union scan may be union all for partition table.
		ds, isDataSource = us.Children()[0].(*DataSource)
		if !isDataSource {
			return nil
		}
		// If one of the union scan children is a TiFlash table, then we can't choose index join.
		for _, child := range us.Children() {
			if ds, ok := child.(*DataSource); ok && ds.preferStoreType&preferTiFlash != 0 {
				return nil
			}
		}
	}
	var avgInnerRowCnt float64
	if outerChild.statsInfo().RowCount > 0 {
		avgInnerRowCnt = p.equalCondOutCnt / outerChild.statsInfo().RowCount
	}
	joins = p.buildIndexJoinInner2TableScan(prop, ds, innerJoinKeys, outerJoinKeys, outerIdx, us, avgInnerRowCnt)
	if joins != nil {
		return
	}
	return p.buildIndexJoinInner2IndexScan(prop, ds, innerJoinKeys, outerJoinKeys, outerIdx, us, avgInnerRowCnt)
}

// buildIndexJoinInner2TableScan builds a TableScan as the inner child for an
// IndexJoin if possible.
// If the inner side of a index join is a TableScan, only one tuple will be
// fetched from the inner side for every tuple from the outer side. This will be
// promised to be no worse than building IndexScan as the inner child.
func (p *LogicalJoin) buildIndexJoinInner2TableScan(
	prop *property.PhysicalProperty, ds *DataSource, innerJoinKeys, outerJoinKeys []*expression.Column,
	outerIdx int, us *LogicalUnionScan, avgInnerRowCnt float64) (joins []PhysicalPlan) {
	var tblPath *util.AccessPath
	for _, path := range ds.possibleAccessPaths {
		if path.IsTablePath && path.StoreType == kv.TiKV {
			tblPath = path
			break
		}
	}
	if tblPath == nil {
		return nil
	}
	pkCol := ds.getPKIsHandleCol()
	if pkCol == nil {
		return nil
	}
	keyOff2IdxOff := make([]int, len(innerJoinKeys))
	newOuterJoinKeys := make([]*expression.Column, 0)
	pkMatched := false
	for i, key := range innerJoinKeys {
		if !key.Equal(nil, pkCol) {
			keyOff2IdxOff[i] = -1
			continue
		}
		pkMatched = true
		keyOff2IdxOff[i] = 0
		// Add to newOuterJoinKeys only if conditions contain inner primary key. For issue #14822.
		newOuterJoinKeys = append(newOuterJoinKeys, outerJoinKeys[i])
	}
	outerJoinKeys = newOuterJoinKeys
	if !pkMatched {
		return nil
	}
	joins = make([]PhysicalPlan, 0, 3)
	innerTask := p.constructInnerTableScanTask(ds, pkCol, outerJoinKeys, us, false, false, avgInnerRowCnt)
	failpoint.Inject("MockOnlyEnableIndexHashJoin", func(val failpoint.Value) {
		if val.(bool) {
			failpoint.Return(p.constructIndexHashJoin(prop, outerIdx, innerTask, nil, keyOff2IdxOff, nil, nil))
		}
	})
	joins = append(joins, p.constructIndexJoin(prop, outerIdx, innerTask, nil, keyOff2IdxOff, nil, nil)...)
	// The index merge join's inner plan is different from index join, so we
	// should construct another inner plan for it.
	// Because we can't keep order for union scan, if there is a union scan in inner task,
	// we can't construct index merge join.
	if us == nil {
		innerTask2 := p.constructInnerTableScanTask(ds, pkCol, outerJoinKeys, us, true, !prop.IsEmpty() && prop.Items[0].Desc, avgInnerRowCnt)
		joins = append(joins, p.constructIndexMergeJoin(prop, outerIdx, innerTask2, nil, keyOff2IdxOff, nil, nil)...)
	}
	// We can reuse the `innerTask` here since index nested loop hash join
	// do not need the inner child to promise the order.
	joins = append(joins, p.constructIndexHashJoin(prop, outerIdx, innerTask, nil, keyOff2IdxOff, nil, nil)...)
	return joins
}

func (p *LogicalJoin) buildIndexJoinInner2IndexScan(
	prop *property.PhysicalProperty, ds *DataSource, innerJoinKeys, outerJoinKeys []*expression.Column,
	outerIdx int, us *LogicalUnionScan, avgInnerRowCnt float64) (joins []PhysicalPlan) {
	helper := &indexJoinBuildHelper{join: p}
	for _, path := range ds.possibleAccessPaths {
		if path.IsTablePath {
			continue
		}
		emptyRange, err := helper.analyzeLookUpFilters(path, ds, innerJoinKeys)
		if emptyRange {
			return nil
		}
		if err != nil {
			logutil.BgLogger().Warn("build index join failed", zap.Error(err))
		}
	}
	if helper.chosenPath == nil {
		return nil
	}
	keyOff2IdxOff := make([]int, len(innerJoinKeys))
	for i := range keyOff2IdxOff {
		keyOff2IdxOff[i] = -1
	}
	for idxOff, keyOff := range helper.idxOff2KeyOff {
		if keyOff != -1 {
			keyOff2IdxOff[keyOff] = idxOff
		}
	}
	joins = make([]PhysicalPlan, 0, 3)
	rangeInfo := helper.buildRangeDecidedByInformation(helper.chosenPath.IdxCols, outerJoinKeys)
	maxOneRow := false
	if helper.chosenPath.Index.Unique && helper.maxUsedCols == len(helper.chosenPath.FullIdxCols) {
		l := len(helper.chosenAccess)
		if l == 0 {
			maxOneRow = true
		} else {
			sf, ok := helper.chosenAccess[l-1].(*expression.ScalarFunction)
			maxOneRow = ok && (sf.FuncName.L == ast.EQ)
		}
	}
	innerTask := p.constructInnerIndexScanTask(ds, helper.chosenPath, helper.chosenRemained, outerJoinKeys, us, rangeInfo, false, false, avgInnerRowCnt, maxOneRow)
	failpoint.Inject("MockOnlyEnableIndexHashJoin", func(val failpoint.Value) {
		if val.(bool) {
			failpoint.Return(p.constructIndexHashJoin(prop, outerIdx, innerTask, helper.chosenRanges, keyOff2IdxOff, helper.chosenPath, helper.lastColManager))
		}
	})
	joins = append(joins, p.constructIndexJoin(prop, outerIdx, innerTask, helper.chosenRanges, keyOff2IdxOff, helper.chosenPath, helper.lastColManager)...)
	// The index merge join's inner plan is different from index join, so we
	// should construct another inner plan for it.
	// Because we can't keep order for union scan, if there is a union scan in inner task,
	// we can't construct index merge join.
	if us == nil {
		innerTask2 := p.constructInnerIndexScanTask(ds, helper.chosenPath, helper.chosenRemained, outerJoinKeys, us, rangeInfo, true, !prop.IsEmpty() && prop.Items[0].Desc, avgInnerRowCnt, maxOneRow)
		joins = append(joins, p.constructIndexMergeJoin(prop, outerIdx, innerTask2, helper.chosenRanges, keyOff2IdxOff, helper.chosenPath, helper.lastColManager)...)
	}
	// We can reuse the `innerTask` here since index nested loop hash join
	// do not need the inner child to promise the order.
	joins = append(joins, p.constructIndexHashJoin(prop, outerIdx, innerTask, helper.chosenRanges, keyOff2IdxOff, helper.chosenPath, helper.lastColManager)...)
	return joins
}

type indexJoinBuildHelper struct {
	join *LogicalJoin

	chosenIndexInfo *model.IndexInfo
	maxUsedCols     int
	chosenAccess    []expression.Expression
	chosenRemained  []expression.Expression
	idxOff2KeyOff   []int
	lastColManager  *ColWithCmpFuncManager
	chosenRanges    []*ranger.Range
	chosenPath      *util.AccessPath

	curPossibleUsedKeys []*expression.Column
	curNotUsedIndexCols []*expression.Column
	curNotUsedColLens   []int
	curIdxOff2KeyOff    []int
}

func (ijHelper *indexJoinBuildHelper) buildRangeDecidedByInformation(idxCols []*expression.Column, outerJoinKeys []*expression.Column) string {
	buffer := bytes.NewBufferString("[")
	isFirst := true
	for idxOff, keyOff := range ijHelper.idxOff2KeyOff {
		if keyOff == -1 {
			continue
		}
		if !isFirst {
			buffer.WriteString(" ")
		} else {
			isFirst = false
		}
		buffer.WriteString(fmt.Sprintf("eq(%v, %v)", idxCols[idxOff], outerJoinKeys[keyOff]))
	}
	for _, access := range ijHelper.chosenAccess {
		if !isFirst {
			buffer.WriteString(" ")
		} else {
			isFirst = false
		}
		buffer.WriteString(fmt.Sprintf("%v", access))
	}
	buffer.WriteString("]")
	return buffer.String()
}

// constructInnerTableScanTask is specially used to construct the inner plan for PhysicalIndexJoin.
func (p *LogicalJoin) constructInnerTableScanTask(
	ds *DataSource,
	pk *expression.Column,
	outerJoinKeys []*expression.Column,
	us *LogicalUnionScan,
	keepOrder bool,
	desc bool,
	rowCount float64,
) task {
	ranges := ranger.FullIntRange(mysql.HasUnsignedFlag(pk.RetType.Flag))
	ts := PhysicalTableScan{
		Table:           ds.tableInfo,
		Columns:         ds.Columns,
		TableAsName:     ds.TableAsName,
		DBName:          ds.DBName,
		filterCondition: ds.pushedDownConds,
		Ranges:          ranges,
		rangeDecidedBy:  outerJoinKeys,
		KeepOrder:       keepOrder,
		Desc:            desc,
	}.Init(ds.ctx, ds.blockOffset)
	ts.SetSchema(ds.schema.Clone())
	if rowCount <= 0 {
		rowCount = float64(1)
	}
	selectivity := float64(1)
	countAfterAccess := rowCount
	if len(ts.filterCondition) > 0 {
		var err error
		selectivity, _, err = ds.tableStats.HistColl.Selectivity(ds.ctx, ts.filterCondition, ds.possibleAccessPaths)
		if err != nil || selectivity <= 0 {
			logutil.BgLogger().Debug("unexpected selectivity, use selection factor", zap.Float64("selectivity", selectivity), zap.String("table", ts.TableAsName.L))
			selectivity = SelectionFactor
		}
		// rowCount is computed from result row count of join, which has already accounted the filters on DataSource,
		// i.e, rowCount equals to `countAfterAccess * selectivity`.
		countAfterAccess = rowCount / selectivity
	}
	ts.stats = &property.StatsInfo{
		// TableScan as inner child of IndexJoin can return at most 1 tuple for each outer row.
		RowCount:     math.Min(1.0, countAfterAccess),
		StatsVersion: ds.stats.StatsVersion,
		// Cardinality would not be used in cost computation of IndexJoin, set leave it as default nil.
	}
	rowSize := ds.TblColHists.GetTableAvgRowSize(p.ctx, ds.TblCols, ts.StoreType, true)
	sessVars := ds.ctx.GetSessionVars()
	copTask := &copTask{
		tablePlan:         ts,
		indexPlanFinished: true,
		cst:               sessVars.ScanFactor * rowSize * ts.stats.RowCount,
		tblColHists:       ds.TblColHists,
		keepOrder:         ts.KeepOrder,
	}
	selStats := ts.stats.Scale(selectivity)
	ts.addPushedDownSelection(copTask, selStats)
	t := finishCopTask(ds.ctx, copTask).(*rootTask)
	reader := t.p
	t.p = p.constructInnerUnionScan(us, reader)
	return t
}

func (p *LogicalJoin) constructInnerUnionScan(us *LogicalUnionScan, reader PhysicalPlan) PhysicalPlan {
	if us == nil {
		return reader
	}
	// Use `reader.stats` instead of `us.stats` because it should be more accurate. No need to specify
	// childrenReqProps now since we have got reader already.
	physicalUnionScan := PhysicalUnionScan{
		Conditions: us.conditions,
		HandleCol:  us.handleCol,
	}.Init(us.ctx, reader.statsInfo(), us.blockOffset, nil)
	physicalUnionScan.SetChildren(reader)
	return physicalUnionScan
}

// constructInnerIndexScanTask is specially used to construct the inner plan for PhysicalIndexJoin.
func (p *LogicalJoin) constructInnerIndexScanTask(
	ds *DataSource,
	path *util.AccessPath,
	filterConds []expression.Expression,
	outerJoinKeys []*expression.Column,
	us *LogicalUnionScan,
	rangeInfo string,
	keepOrder bool,
	desc bool,
	rowCount float64,
	maxOneRow bool,
) task {
	is := PhysicalIndexScan{
		Table:            ds.tableInfo,
		TableAsName:      ds.TableAsName,
		DBName:           ds.DBName,
		Columns:          ds.Columns,
		Index:            path.Index,
		IdxCols:          path.IdxCols,
		IdxColLens:       path.IdxColLens,
		dataSourceSchema: ds.schema,
		KeepOrder:        keepOrder,
		Ranges:           ranger.FullRange(),
		rangeInfo:        rangeInfo,
		Desc:             desc,
		isPartition:      ds.isPartition,
		physicalTableID:  ds.physicalTableID,
	}.Init(ds.ctx, ds.blockOffset)
	cop := &copTask{
		indexPlan:   is,
		tblColHists: ds.TblColHists,
		tblCols:     ds.TblCols,
		keepOrder:   is.KeepOrder,
	}
	if !isCoveringIndex(ds.schema.Columns, path.FullIdxCols, path.FullIdxColLens, is.Table.PKIsHandle) {
		// On this way, it's double read case.
		ts := PhysicalTableScan{
			Columns:         ds.Columns,
			Table:           is.Table,
			TableAsName:     ds.TableAsName,
			isPartition:     ds.isPartition,
			physicalTableID: ds.physicalTableID,
		}.Init(ds.ctx, ds.blockOffset)
		ts.schema = is.dataSourceSchema.Clone()
		// If inner cop task need keep order, the extraHandleCol should be set.
		if cop.keepOrder {
			cop.extraHandleCol, cop.doubleReadNeedProj = ts.appendExtraHandleCol(ds)
		}
		cop.tablePlan = ts
	}
	is.initSchema(path.Index, path.FullIdxCols, cop.tablePlan != nil)
	indexConds, tblConds := splitIndexFilterConditions(filterConds, path.FullIdxCols, path.FullIdxColLens, ds.tableInfo)
	// Specially handle cases when input rowCount is 0, which can only happen in 2 scenarios:
	// - estimated row count of outer plan is 0;
	// - estimated row count of inner "DataSource + filters" is 0;
	// if it is the first case, it does not matter what row count we set for inner task, since the cost of index join would
	// always be 0 then;
	// if it is the second case, HashJoin should always be cheaper than IndexJoin then, so we set row count of inner task
	// to table size, to simply make it more expensive.
	if rowCount <= 0 {
		rowCount = ds.tableStats.RowCount
	}
	if maxOneRow {
		// Theoretically, this line is unnecessary because row count estimation of join should guarantee rowCount is not larger
		// than 1.0; however, there may be rowCount larger than 1.0 in reality, e.g, pseudo statistics cases, which does not reflect
		// unique constraint in NDV.
		rowCount = math.Min(rowCount, 1.0)
	}
	tmpPath := &util.AccessPath{
		IndexFilters:     indexConds,
		TableFilters:     tblConds,
		CountAfterIndex:  rowCount,
		CountAfterAccess: rowCount,
	}
	// Assume equal conditions used by index join and other conditions are independent.
	if len(tblConds) > 0 {
		selectivity, _, err := ds.tableStats.HistColl.Selectivity(ds.ctx, tblConds, ds.possibleAccessPaths)
		if err != nil || selectivity <= 0 {
			logutil.BgLogger().Debug("unexpected selectivity, use selection factor", zap.Float64("selectivity", selectivity), zap.String("table", ds.TableAsName.L))
			selectivity = SelectionFactor
		}
		// rowCount is computed from result row count of join, which has already accounted the filters on DataSource,
		// i.e, rowCount equals to `countAfterIndex * selectivity`.
		cnt := rowCount / selectivity
		if maxOneRow {
			cnt = math.Min(cnt, 1.0)
		}
		tmpPath.CountAfterIndex = cnt
		tmpPath.CountAfterAccess = cnt
	}
	if len(indexConds) > 0 {
		selectivity, _, err := ds.tableStats.HistColl.Selectivity(ds.ctx, indexConds, ds.possibleAccessPaths)
		if err != nil || selectivity <= 0 {
			logutil.BgLogger().Debug("unexpected selectivity, use selection factor", zap.Float64("selectivity", selectivity), zap.String("table", ds.TableAsName.L))
			selectivity = SelectionFactor
		}
		cnt := tmpPath.CountAfterIndex / selectivity
		if maxOneRow {
			cnt = math.Min(cnt, 1.0)
		}
		tmpPath.CountAfterAccess = cnt
	}
	is.stats = ds.tableStats.ScaleByExpectCnt(tmpPath.CountAfterAccess)
	rowSize := is.indexScanRowSize(path.Index, ds, true)
	sessVars := ds.ctx.GetSessionVars()
	cop.cst = tmpPath.CountAfterAccess * rowSize * sessVars.ScanFactor
	finalStats := ds.tableStats.ScaleByExpectCnt(rowCount)
	is.addPushedDownSelection(cop, ds, tmpPath, finalStats)
	t := finishCopTask(ds.ctx, cop).(*rootTask)
	reader := t.p
	t.p = p.constructInnerUnionScan(us, reader)
	return t
}

var symmetricOp = map[string]string{
	ast.LT: ast.GT,
	ast.GE: ast.LE,
	ast.GT: ast.LT,
	ast.LE: ast.GE,
}

// ColWithCmpFuncManager is used in index join to handle the column with compare functions(>=, >, <, <=).
// It stores the compare functions and build ranges in execution phase.
type ColWithCmpFuncManager struct {
	TargetCol         *expression.Column
	colLength         int
	OpType            []string
	opArg             []expression.Expression
	TmpConstant       []*expression.Constant
	affectedColSchema *expression.Schema
	compareFuncs      []chunk.CompareFunc
}

func (cwc *ColWithCmpFuncManager) appendNewExpr(opName string, arg expression.Expression, affectedCols []*expression.Column) {
	cwc.OpType = append(cwc.OpType, opName)
	cwc.opArg = append(cwc.opArg, arg)
	cwc.TmpConstant = append(cwc.TmpConstant, &expression.Constant{RetType: cwc.TargetCol.RetType})
	for _, col := range affectedCols {
		if cwc.affectedColSchema.Contains(col) {
			continue
		}
		cwc.compareFuncs = append(cwc.compareFuncs, chunk.GetCompareFunc(col.RetType))
		cwc.affectedColSchema.Append(col)
	}
}

// CompareRow compares the rows for deduplicate.
func (cwc *ColWithCmpFuncManager) CompareRow(lhs, rhs chunk.Row) int {
	for i, col := range cwc.affectedColSchema.Columns {
		ret := cwc.compareFuncs[i](lhs, col.Index, rhs, col.Index)
		if ret != 0 {
			return ret
		}
	}
	return 0
}

// BuildRangesByRow will build range of the given row. It will eval each function's arg then call BuildRange.
func (cwc *ColWithCmpFuncManager) BuildRangesByRow(ctx sessionctx.Context, row chunk.Row) ([]*ranger.Range, error) {
	exprs := make([]expression.Expression, len(cwc.OpType))
	for i, opType := range cwc.OpType {
		constantArg, err := cwc.opArg[i].Eval(row)
		if err != nil {
			return nil, err
		}
		cwc.TmpConstant[i].Value = constantArg
		newExpr, err := expression.NewFunction(ctx, opType, types.NewFieldType(mysql.TypeTiny), cwc.TargetCol, cwc.TmpConstant[i])
		if err != nil {
			return nil, err
		}
		exprs = append(exprs, newExpr)
	}
	ranges, err := ranger.BuildColumnRange(exprs, ctx.GetSessionVars().StmtCtx, cwc.TargetCol.RetType, cwc.colLength)
	if err != nil {
		return nil, err
	}
	return ranges, nil
}

func (cwc *ColWithCmpFuncManager) resolveIndices(schema *expression.Schema) (err error) {
	for i := range cwc.opArg {
		cwc.opArg[i], err = cwc.opArg[i].ResolveIndices(schema)
		if err != nil {
			return err
		}
	}
	return nil
}

// String implements Stringer interface.
func (cwc *ColWithCmpFuncManager) String() string {
	buffer := bytes.NewBufferString("")
	for i := range cwc.OpType {
		buffer.WriteString(fmt.Sprintf("%v(%v, %v)", cwc.OpType[i], cwc.TargetCol, cwc.opArg[i]))
		if i < len(cwc.OpType)-1 {
			buffer.WriteString(" ")
		}
	}
	return buffer.String()
}

func (ijHelper *indexJoinBuildHelper) resetContextForIndex(innerKeys []*expression.Column, idxCols []*expression.Column, colLens []int) {
	tmpSchema := expression.NewSchema(innerKeys...)
	ijHelper.curIdxOff2KeyOff = make([]int, len(idxCols))
	ijHelper.curNotUsedIndexCols = make([]*expression.Column, 0, len(idxCols))
	ijHelper.curNotUsedColLens = make([]int, 0, len(idxCols))
	for i, idxCol := range idxCols {
		ijHelper.curIdxOff2KeyOff[i] = tmpSchema.ColumnIndex(idxCol)
		if ijHelper.curIdxOff2KeyOff[i] >= 0 {
			continue
		}
		ijHelper.curNotUsedIndexCols = append(ijHelper.curNotUsedIndexCols, idxCol)
		ijHelper.curNotUsedColLens = append(ijHelper.curNotUsedColLens, colLens[i])
	}
}

// findUsefulEqAndInFilters analyzes the pushedDownConds held by inner child and split them to three parts.
// usefulEqOrInFilters is the continuous eq/in conditions on current unused index columns.
// uselessFilters is the conditions which cannot be used for building ranges.
// remainingRangeCandidates is the other conditions for future use.
func (ijHelper *indexJoinBuildHelper) findUsefulEqAndInFilters(innerPlan *DataSource) (usefulEqOrInFilters, uselessFilters, remainingRangeCandidates []expression.Expression) {
	uselessFilters = make([]expression.Expression, 0, len(innerPlan.pushedDownConds))
	var remainedEqOrIn []expression.Expression
	// Extract the eq/in functions of possible join key.
	// you can see the comment of ExtractEqAndInCondition to get the meaning of the second return value.
	usefulEqOrInFilters, remainedEqOrIn, remainingRangeCandidates, _ = ranger.ExtractEqAndInCondition(
		innerPlan.ctx, innerPlan.pushedDownConds,
		ijHelper.curNotUsedIndexCols,
		ijHelper.curNotUsedColLens,
	)
	uselessFilters = append(uselessFilters, remainedEqOrIn...)
	return usefulEqOrInFilters, uselessFilters, remainingRangeCandidates
}

// buildLastColManager analyze the `OtherConditions` of join to see whether there're some filters can be used in manager.
// The returned value is just for outputting explain information
func (ijHelper *indexJoinBuildHelper) buildLastColManager(nextCol *expression.Column,
	innerPlan *DataSource, cwc *ColWithCmpFuncManager) []expression.Expression {
	var lastColAccesses []expression.Expression
loopOtherConds:
	for _, filter := range ijHelper.join.OtherConditions {
		sf, ok := filter.(*expression.ScalarFunction)
		if !ok || !(sf.FuncName.L == ast.LE || sf.FuncName.L == ast.LT || sf.FuncName.L == ast.GE || sf.FuncName.L == ast.GT) {
			continue
		}
		var funcName string
		var anotherArg expression.Expression
		if lCol, ok := sf.GetArgs()[0].(*expression.Column); ok && lCol.Equal(nil, nextCol) {
			anotherArg = sf.GetArgs()[1]
			funcName = sf.FuncName.L
		} else if rCol, ok := sf.GetArgs()[1].(*expression.Column); ok && rCol.Equal(nil, nextCol) {
			anotherArg = sf.GetArgs()[0]
			// The column manager always build expression in the form of col op arg1.
			// So we need use the symmetric one of the current function.
			funcName = symmetricOp[sf.FuncName.L]
		} else {
			continue
		}
		affectedCols := expression.ExtractColumns(anotherArg)
		if len(affectedCols) == 0 {
			continue
		}
		for _, col := range affectedCols {
			if innerPlan.schema.Contains(col) {
				continue loopOtherConds
			}
		}
		lastColAccesses = append(lastColAccesses, sf)
		cwc.appendNewExpr(funcName, anotherArg, affectedCols)
	}
	return lastColAccesses
}

// removeUselessEqAndInFunc removes the useless eq/in conditions. It's designed for the following case:
//   t1 join t2 on t1.a=t2.a and t1.c=t2.c where t1.b > t2.b-10 and t1.b < t2.b+10 there's index(a, b, c) on t1.
//   In this case the curIdxOff2KeyOff is [0 -1 1] and the notKeyEqAndIn is [].
//   It's clearly that the column c cannot be used to access data. So we need to remove it and reset the IdxOff2KeyOff to
//   [0 -1 -1].
//   So that we can use t1.a=t2.a and t1.b > t2.b-10 and t1.b < t2.b+10 to build ranges then access data.
func (ijHelper *indexJoinBuildHelper) removeUselessEqAndInFunc(
	idxCols []*expression.Column,
	notKeyEqAndIn []expression.Expression) (
	usefulEqAndIn, uselessOnes []expression.Expression,
) {
	ijHelper.curPossibleUsedKeys = make([]*expression.Column, 0, len(idxCols))
	for idxColPos, notKeyColPos := 0, 0; idxColPos < len(idxCols); idxColPos++ {
		if ijHelper.curIdxOff2KeyOff[idxColPos] != -1 {
			ijHelper.curPossibleUsedKeys = append(ijHelper.curPossibleUsedKeys, idxCols[idxColPos])
			continue
		}
		if notKeyColPos < len(notKeyEqAndIn) && ijHelper.curNotUsedIndexCols[notKeyColPos].Equal(nil, idxCols[idxColPos]) {
			notKeyColPos++
			continue
		}
		for i := idxColPos + 1; i < len(idxCols); i++ {
			ijHelper.curIdxOff2KeyOff[i] = -1
		}
		remained := make([]expression.Expression, 0, len(notKeyEqAndIn)-notKeyColPos)
		remained = append(remained, notKeyEqAndIn[notKeyColPos:]...)
		notKeyEqAndIn = notKeyEqAndIn[:notKeyColPos]
		return notKeyEqAndIn, remained
	}
	return notKeyEqAndIn, nil
}

func (ijHelper *indexJoinBuildHelper) analyzeLookUpFilters(path *util.AccessPath, innerPlan *DataSource, innerJoinKeys []*expression.Column) (emptyRange bool, err error) {
	if len(path.IdxCols) == 0 {
		return false, nil
	}
	accesses := make([]expression.Expression, 0, len(path.IdxCols))
	ijHelper.resetContextForIndex(innerJoinKeys, path.IdxCols, path.IdxColLens)
	notKeyEqAndIn, remained, rangeFilterCandidates := ijHelper.findUsefulEqAndInFilters(innerPlan)
	var remainedEqAndIn []expression.Expression
	notKeyEqAndIn, remainedEqAndIn = ijHelper.removeUselessEqAndInFunc(path.IdxCols, notKeyEqAndIn)
	matchedKeyCnt := len(ijHelper.curPossibleUsedKeys)
	// If no join key is matched while join keys actually are not empty. We don't choose index join for now.
	if matchedKeyCnt <= 0 && len(innerJoinKeys) > 0 {
		return false, nil
	}
	accesses = append(accesses, notKeyEqAndIn...)
	remained = append(remained, remainedEqAndIn...)
	lastColPos := matchedKeyCnt + len(notKeyEqAndIn)
	// There should be some equal conditions. But we don't need that there must be some join key in accesses here.
	// A more strict check is applied later.
	if lastColPos <= 0 {
		return false, nil
	}
	// If all the index columns are covered by eq/in conditions, we don't need to consider other conditions anymore.
	if lastColPos == len(path.IdxCols) {
		// If there's join key matched index column. Then choose hash join is always a better idea.
		// e.g. select * from t1, t2 where t2.a=1 and t2.b=1. And t2 has index(a, b).
		//      If we don't have the following check, TiDB will build index join for this case.
		if matchedKeyCnt <= 0 {
			return false, nil
		}
		remained = append(remained, rangeFilterCandidates...)
		ranges, emptyRange, err := ijHelper.buildTemplateRange(matchedKeyCnt, notKeyEqAndIn, nil, false)
		if err != nil {
			return false, err
		}
		if emptyRange {
			return true, nil
		}
		ijHelper.updateBestChoice(ranges, path, accesses, remained, nil)
		return false, nil
	}
	lastPossibleCol := path.IdxCols[lastColPos]
	lastColManager := &ColWithCmpFuncManager{
		TargetCol:         lastPossibleCol,
		colLength:         path.IdxColLens[lastColPos],
		affectedColSchema: expression.NewSchema(),
	}
	lastColAccess := ijHelper.buildLastColManager(lastPossibleCol, innerPlan, lastColManager)
	// If the column manager holds no expression, then we fallback to find whether there're useful normal filters
	if len(lastColAccess) == 0 {
		// If there's join key matched index column. Then choose hash join is always a better idea.
		// e.g. select * from t1, t2 where t2.a=1 and t2.b=1 and t2.c > 10 and t2.c < 20. And t2 has index(a, b, c).
		//      If we don't have the following check, TiDB will build index join for this case.
		if matchedKeyCnt <= 0 {
			return false, nil
		}
		colAccesses, colRemained := ranger.DetachCondsForColumn(ijHelper.join.ctx, rangeFilterCandidates, lastPossibleCol)
		var ranges, nextColRange []*ranger.Range
		var err error
		if len(colAccesses) > 0 {
			nextColRange, err = ranger.BuildColumnRange(colAccesses, ijHelper.join.ctx.GetSessionVars().StmtCtx, lastPossibleCol.RetType, path.IdxColLens[lastColPos])
			if err != nil {
				return false, err
			}
		}
		ranges, emptyRange, err = ijHelper.buildTemplateRange(matchedKeyCnt, notKeyEqAndIn, nextColRange, false)
		if err != nil {
			return false, err
		}
		if emptyRange {
			return true, nil
		}
		remained = append(remained, colRemained...)
		if path.IdxColLens[lastColPos] != types.UnspecifiedLength {
			remained = append(remained, colAccesses...)
		}
		accesses = append(accesses, colAccesses...)
		ijHelper.updateBestChoice(ranges, path, accesses, remained, nil)
		return false, nil
	}
	accesses = append(accesses, lastColAccess...)
	remained = append(remained, rangeFilterCandidates...)
	ranges, emptyRange, err := ijHelper.buildTemplateRange(matchedKeyCnt, notKeyEqAndIn, nil, true)
	if err != nil {
		return false, err
	}
	if emptyRange {
		return true, nil
	}
	ijHelper.updateBestChoice(ranges, path, accesses, remained, lastColManager)
	return false, nil
}

func (ijHelper *indexJoinBuildHelper) updateBestChoice(ranges []*ranger.Range, path *util.AccessPath, accesses,
	remained []expression.Expression, lastColManager *ColWithCmpFuncManager) {
	// We choose the index by the number of used columns of the range, the much the better.
	// Notice that there may be the cases like `t1.a=t2.a and b > 2 and b < 1`. So ranges can be nil though the conditions are valid.
	// But obviously when the range is nil, we don't need index join.
	if len(ranges) > 0 && len(ranges[0].LowVal) > ijHelper.maxUsedCols {
		ijHelper.chosenPath = path
		ijHelper.maxUsedCols = len(ranges[0].LowVal)
		ijHelper.chosenRanges = ranges
		ijHelper.chosenAccess = accesses
		ijHelper.chosenRemained = remained
		ijHelper.idxOff2KeyOff = ijHelper.curIdxOff2KeyOff
		ijHelper.lastColManager = lastColManager
	}
}

func (ijHelper *indexJoinBuildHelper) buildTemplateRange(matchedKeyCnt int, eqAndInFuncs []expression.Expression, nextColRange []*ranger.Range, haveExtraCol bool) (ranges []*ranger.Range, emptyRange bool, err error) {
	pointLength := matchedKeyCnt + len(eqAndInFuncs)
	if nextColRange != nil {
		for _, colRan := range nextColRange {
			// The range's exclude status is the same with last col's.
			ran := &ranger.Range{
				LowVal:      make([]types.Datum, pointLength, pointLength+1),
				HighVal:     make([]types.Datum, pointLength, pointLength+1),
				LowExclude:  colRan.LowExclude,
				HighExclude: colRan.HighExclude,
			}
			ran.LowVal = append(ran.LowVal, colRan.LowVal[0])
			ran.HighVal = append(ran.HighVal, colRan.HighVal[0])
			ranges = append(ranges, ran)
		}
	} else if haveExtraCol {
		// Reserve a position for the last col.
		ranges = append(ranges, &ranger.Range{
			LowVal:  make([]types.Datum, pointLength+1),
			HighVal: make([]types.Datum, pointLength+1),
		})
	} else {
		ranges = append(ranges, &ranger.Range{
			LowVal:  make([]types.Datum, pointLength),
			HighVal: make([]types.Datum, pointLength),
		})
	}
	sc := ijHelper.join.ctx.GetSessionVars().StmtCtx
	for i, j := 0, 0; j < len(eqAndInFuncs); i++ {
		// This position is occupied by join key.
		if ijHelper.curIdxOff2KeyOff[i] != -1 {
			continue
		}
		oneColumnRan, err := ranger.BuildColumnRange([]expression.Expression{eqAndInFuncs[j]}, sc, ijHelper.curNotUsedIndexCols[j].RetType, ijHelper.curNotUsedColLens[j])
		if err != nil {
			return nil, false, err
		}
		if len(oneColumnRan) == 0 {
			return nil, true, nil
		}
		for _, ran := range ranges {
			ran.LowVal[i] = oneColumnRan[0].LowVal[0]
			ran.HighVal[i] = oneColumnRan[0].HighVal[0]
		}
		curRangeLen := len(ranges)
		for ranIdx := 1; ranIdx < len(oneColumnRan); ranIdx++ {
			newRanges := make([]*ranger.Range, 0, curRangeLen)
			for oldRangeIdx := 0; oldRangeIdx < curRangeLen; oldRangeIdx++ {
				newRange := ranges[oldRangeIdx].Clone()
				newRange.LowVal[i] = oneColumnRan[ranIdx].LowVal[0]
				newRange.HighVal[i] = oneColumnRan[ranIdx].HighVal[0]
				newRanges = append(newRanges, newRange)
			}
			ranges = append(ranges, newRanges...)
		}
		j++
	}
	return ranges, false, nil
}

// tryToGetIndexJoin will get index join by hints. If we can generate a valid index join by hint, the second return value
// will be true, which means we force to choose this index join. Otherwise we will select a join algorithm with min-cost.
func (p *LogicalJoin) tryToGetIndexJoin(prop *property.PhysicalProperty) (indexJoins []PhysicalPlan, canForced bool) {
	inljRightOuter := (p.preferJoinType & preferLeftAsINLJInner) > 0
	inljLeftOuter := (p.preferJoinType & preferRightAsINLJInner) > 0
	hasINLJHint := inljLeftOuter || inljRightOuter

	inlhjRightOuter := (p.preferJoinType & preferLeftAsINLHJInner) > 0
	inlhjLeftOuter := (p.preferJoinType & preferRightAsINLHJInner) > 0
	hasINLHJHint := inlhjLeftOuter || inlhjRightOuter

	inlmjRightOuter := (p.preferJoinType & preferLeftAsINLMJInner) > 0
	inlmjLeftOuter := (p.preferJoinType & preferRightAsINLMJInner) > 0
	hasINLMJHint := inlmjLeftOuter || inlmjRightOuter

	forceLeftOuter := inljLeftOuter || inlhjLeftOuter || inlmjLeftOuter
	forceRightOuter := inljRightOuter || inlhjRightOuter || inlmjRightOuter
	needForced := forceLeftOuter || forceRightOuter

	defer func() {
		// refine error message
		// If the required property is not empty, we will enforce it and try the hint again.
		// So we only need to generate warning message when the property is empty.
		if !canForced && needForced && prop.IsEmpty() {
			// Construct warning message prefix.
			var errMsg string
			switch {
			case hasINLJHint:
				errMsg = "Optimizer Hint INL_JOIN or TIDB_INLJ is inapplicable"
			case hasINLHJHint:
				errMsg = "Optimizer Hint INL_HASH_JOIN is inapplicable"
			case hasINLMJHint:
				errMsg = "Optimizer Hint INL_MERGE_JOIN is inapplicable"
			}
			if p.hintInfo != nil {
				t := p.hintInfo.indexNestedLoopJoinTables
				switch {
				case len(t.inljTables) != 0:
					errMsg = fmt.Sprintf("Optimizer Hint %s or %s is inapplicable",
						restore2JoinHint(HintINLJ, t.inljTables), restore2JoinHint(TiDBIndexNestedLoopJoin, t.inljTables))
				case len(t.inlhjTables) != 0:
					errMsg = fmt.Sprintf("Optimizer Hint %s is inapplicable", restore2JoinHint(HintINLHJ, t.inlhjTables))
				case len(t.inlmjTables) != 0:
					errMsg = fmt.Sprintf("Optimizer Hint %s is inapplicable", restore2JoinHint(HintINLMJ, t.inlmjTables))
				}
			}

			// Append inapplicable reason.
			if len(p.EqualConditions) == 0 {
				errMsg += " without column equal ON condition"
			}

			// Generate warning message to client.
			warning := ErrInternal.GenWithStack(errMsg)
			p.ctx.GetSessionVars().StmtCtx.AppendWarning(warning)
		}
	}()

	// supportLeftOuter and supportRightOuter indicates whether this type of join
	// supports the left side or right side to be the outer side.
	var supportLeftOuter, supportRightOuter bool
	switch p.JoinType {
	case SemiJoin, AntiSemiJoin, LeftOuterSemiJoin, AntiLeftOuterSemiJoin, LeftOuterJoin:
		supportLeftOuter = true
	case RightOuterJoin:
		supportRightOuter = true
	case InnerJoin:
		supportLeftOuter, supportRightOuter = true, true
	}

	var allLeftOuterJoins, allRightOuterJoins, forcedLeftOuterJoins, forcedRightOuterJoins []PhysicalPlan
	if supportLeftOuter {
		allLeftOuterJoins = p.getIndexJoinByOuterIdx(prop, 0)
		forcedLeftOuterJoins = make([]PhysicalPlan, 0, len(allLeftOuterJoins))
		for _, j := range allLeftOuterJoins {
			switch j.(type) {
			case *PhysicalIndexJoin:
				if inljLeftOuter {
					forcedLeftOuterJoins = append(forcedLeftOuterJoins, j)
				}
			case *PhysicalIndexHashJoin:
				if inlhjLeftOuter {
					forcedLeftOuterJoins = append(forcedLeftOuterJoins, j)
				}
			case *PhysicalIndexMergeJoin:
				if inlmjLeftOuter {
					forcedLeftOuterJoins = append(forcedLeftOuterJoins, j)
				}
			}
		}
		switch {
		case len(forcedLeftOuterJoins) == 0 && !supportRightOuter:
			return allLeftOuterJoins, false
		case len(forcedLeftOuterJoins) != 0 && (!supportRightOuter || (forceLeftOuter && !forceRightOuter)):
			return forcedLeftOuterJoins, true
		}
	}
	if supportRightOuter {
		allRightOuterJoins = p.getIndexJoinByOuterIdx(prop, 1)
		forcedRightOuterJoins = make([]PhysicalPlan, 0, len(allRightOuterJoins))
		for _, j := range allRightOuterJoins {
			switch j.(type) {
			case *PhysicalIndexJoin:
				if inljRightOuter {
					forcedRightOuterJoins = append(forcedRightOuterJoins, j)
				}
			case *PhysicalIndexHashJoin:
				if inlhjRightOuter {
					forcedRightOuterJoins = append(forcedRightOuterJoins, j)
				}
			case *PhysicalIndexMergeJoin:
				if inlmjRightOuter {
					forcedRightOuterJoins = append(forcedRightOuterJoins, j)
				}
			}
		}
		switch {
		case len(forcedRightOuterJoins) == 0 && !supportLeftOuter:
			return allRightOuterJoins, false
		case len(forcedRightOuterJoins) != 0 && (!supportLeftOuter || (forceRightOuter && !forceLeftOuter)):
			return forcedRightOuterJoins, true
		}
	}

	canForceLeft := len(forcedLeftOuterJoins) != 0 && forceLeftOuter
	canForceRight := len(forcedRightOuterJoins) != 0 && forceRightOuter
	canForced = canForceLeft || canForceRight
	if canForced {
		return append(forcedLeftOuterJoins, forcedRightOuterJoins...), true
	}
	return append(allLeftOuterJoins, allRightOuterJoins...), false
}

// LogicalJoin can generates hash join, index join and sort merge join.
// Firstly we check the hint, if hint is figured by user, we force to choose the corresponding physical plan.
// If the hint is not matched, it will get other candidates.
// If the hint is not figured, we will pick all candidates.
func (p *LogicalJoin) exhaustPhysicalPlans(prop *property.PhysicalProperty) ([]PhysicalPlan, bool) {
	failpoint.Inject("MockOnlyEnableIndexHashJoin", func(val failpoint.Value) {
		if val.(bool) {
			indexJoins, _ := p.tryToGetIndexJoin(prop)
			failpoint.Return(indexJoins, true)
		}
	})

<<<<<<< HEAD
	if prop.IsFlashOnlyProp() && ((p.preferJoinType&preferMergeJoin) > 0 || (p.preferJoinType&preferHashJoin) > 0) {
		return nil, false
=======
	mergeJoins := p.GetMergeJoin(prop, p.schema, p.Stats(), p.children[0].statsInfo(), p.children[1].statsInfo())
	if (p.preferJoinType&preferMergeJoin) > 0 && len(mergeJoins) > 0 {
		return mergeJoins, true
>>>>>>> fcfedb77
	}
	joins := make([]PhysicalPlan, 0, 5)
	if p.ctx.GetSessionVars().AllowBCJ {
		broadCastJoins := p.tryToGetBroadCastJoin(prop)
		if (p.preferJoinType & preferBCJoin) > 0 {
			logutil.BgLogger().Info("prefer bc join", zap.Int("bc count", len(broadCastJoins)))
			return broadCastJoins, true
		}
		joins = append(joins, broadCastJoins...)
	}
	if prop.IsFlashOnlyProp() {
		return joins, true
	}

	mergeJoins := p.GetMergeJoin(prop, p.schema, p.Stats(), p.children[0].statsInfo(), p.children[1].statsInfo())
	if (p.preferJoinType&preferMergeJoin) > 0 && len(mergeJoins) > 0 {
		return mergeJoins, true
	}
	joins = append(joins, mergeJoins...)

	indexJoins, forced := p.tryToGetIndexJoin(prop)
	if forced {
		return indexJoins, true
	}
	joins = append(joins, indexJoins...)

	hashJoins := p.getHashJoins(prop)
	if (p.preferJoinType&preferHashJoin) > 0 && len(hashJoins) > 0 {
		return hashJoins, true
	}
	joins = append(joins, hashJoins...)

	if p.preferJoinType > 0 {
		// If we reach here, it means we have a hint that doesn't work.
		// It might be affected by the required property, so we enforce
		// this property and try the hint again.
		return joins, false
	}
	return joins, true
<<<<<<< HEAD
}

func getAllDataSourceTotalRowSize(plan LogicalPlan) float64 {
	if ds, ok := plan.(*DataSource); ok {
		rowCount := ds.statsInfo().Count()
		rowSize := ds.TblColHists.GetTableAvgRowSize(ds.ctx, ds.schema.Columns, kv.StoreType(ds.preferStoreType), ds.handleCol != nil)
		return float64(rowCount) * rowSize
	}
	ret := float64(0)
	for _, child := range plan.Children() {
		ret += getAllDataSourceTotalRowSize(child)
	}
	return ret
}

func (p *LogicalJoin) tryToGetBroadCastJoin(prop *property.PhysicalProperty) []PhysicalPlan {
	if !prop.IsEmpty() {
		return nil
	}
	if prop.TaskTp != property.RootTaskType && !prop.IsFlashOnlyProp() {
		return nil
	}

	if p.JoinType != InnerJoin || len(p.LeftConditions) != 0 || len(p.RightConditions) != 0 || len(p.OtherConditions) != 0 || len(p.EqualConditions) == 0 {
		return nil
	}

	lkeys, rkeys := p.GetJoinKeys()
	baseJoin := basePhysicalJoin{
		JoinType:        p.JoinType,
		LeftConditions:  p.LeftConditions,
		RightConditions: p.RightConditions,
		DefaultValues:   p.DefaultValues,
		LeftJoinKeys:    lkeys,
		RightJoinKeys:   rkeys,
	}

	preferredBuildIndex := 0
	if p.children[0].statsInfo().Count() > p.children[1].statsInfo().Count() {
		preferredBuildIndex = 1
	}
	preferredGlobalIndex := preferredBuildIndex
	if prop.TaskTp != property.CopTiFlashGlobalReadTaskType && getAllDataSourceTotalRowSize(p.children[preferredGlobalIndex]) > getAllDataSourceTotalRowSize(p.children[1-preferredGlobalIndex]) {
		preferredGlobalIndex = 1 - preferredGlobalIndex
	}
	// todo: currently, build side is the one has less rowcount and global read side
	//  is the one has less datasource row size(which mean less remote read), need
	//  to use cbo to decide the build side and global read side if preferred build index
	//  is not equal to preferred global index
	baseJoin.InnerChildIdx = preferredBuildIndex
	childrenReqProps := make([]*property.PhysicalProperty, 2)
	childrenReqProps[preferredGlobalIndex] = &property.PhysicalProperty{TaskTp: property.CopTiFlashGlobalReadTaskType, ExpectedCnt: math.MaxFloat64}
	if prop.TaskTp == property.CopTiFlashGlobalReadTaskType {
		childrenReqProps[1-preferredGlobalIndex] = &property.PhysicalProperty{TaskTp: property.CopTiFlashGlobalReadTaskType, ExpectedCnt: math.MaxFloat64}
	} else {
		childrenReqProps[1-preferredGlobalIndex] = &property.PhysicalProperty{TaskTp: property.CopTiFlashLocalReadTaskType, ExpectedCnt: math.MaxFloat64}
	}
	if prop.ExpectedCnt < p.stats.RowCount {
		expCntScale := prop.ExpectedCnt / p.stats.RowCount
		childrenReqProps[1-baseJoin.InnerChildIdx].ExpectedCnt = p.children[1-baseJoin.InnerChildIdx].statsInfo().RowCount * expCntScale
	}

	join := PhysicalBroadCastJoin{
		basePhysicalJoin: baseJoin,
		globalChildIndex: preferredGlobalIndex,
	}.Init(p.ctx, p.stats.ScaleByExpectCnt(prop.ExpectedCnt), p.blockOffset, childrenReqProps...)
	results := make([]PhysicalPlan, 0, 1)
	results = append(results, join)
	return results
=======
>>>>>>> fcfedb77
}

// TryToGetChildProp will check if this sort property can be pushed or not.
// When a sort column will be replaced by scalar function, we refuse it.
// When a sort column will be replaced by a constant, we just remove it.
func (p *LogicalProjection) TryToGetChildProp(prop *property.PhysicalProperty) (*property.PhysicalProperty, bool) {
	if prop.IsFlashOnlyProp() {
		return nil, false
	}
	newProp := &property.PhysicalProperty{TaskTp: property.RootTaskType, ExpectedCnt: prop.ExpectedCnt}
	newCols := make([]property.Item, 0, len(prop.Items))
	for _, col := range prop.Items {
		idx := p.schema.ColumnIndex(col.Col)
		switch expr := p.Exprs[idx].(type) {
		case *expression.Column:
			newCols = append(newCols, property.Item{Col: expr, Desc: col.Desc})
		case *expression.ScalarFunction:
			return nil, false
		}
	}
	newProp.Items = newCols
	return newProp, true
}

func (p *LogicalProjection) exhaustPhysicalPlans(prop *property.PhysicalProperty) ([]PhysicalPlan, bool) {
	newProp, ok := p.TryToGetChildProp(prop)
	if !ok {
		return nil, true
	}
	proj := PhysicalProjection{
		Exprs:                p.Exprs,
		CalculateNoDelay:     p.CalculateNoDelay,
		AvoidColumnEvaluator: p.AvoidColumnEvaluator,
	}.Init(p.ctx, p.stats.ScaleByExpectCnt(prop.ExpectedCnt), p.blockOffset, newProp)
	proj.SetSchema(p.schema)
	return []PhysicalPlan{proj}, true
}

func (lt *LogicalTopN) getPhysTopN(prop *property.PhysicalProperty) []PhysicalPlan {
	allTaskTypes := prop.GetAllPossibleChildTaskTypes()
	ret := make([]PhysicalPlan, 0, len(allTaskTypes))
	for _, tp := range allTaskTypes {
		resultProp := &property.PhysicalProperty{TaskTp: tp, ExpectedCnt: math.MaxFloat64}
		topN := PhysicalTopN{
			ByItems: lt.ByItems,
			Count:   lt.Count,
			Offset:  lt.Offset,
		}.Init(lt.ctx, lt.stats, lt.blockOffset, resultProp)
		ret = append(ret, topN)
	}
	return ret
}

func (lt *LogicalTopN) getPhysLimits(prop *property.PhysicalProperty) []PhysicalPlan {
	p, canPass := GetPropByOrderByItems(lt.ByItems)
	if !canPass {
		return nil
	}
	allTaskTypes := prop.GetAllPossibleChildTaskTypes()
	ret := make([]PhysicalPlan, 0, 3)
	for _, tp := range allTaskTypes {
		resultProp := &property.PhysicalProperty{TaskTp: tp, ExpectedCnt: float64(lt.Count + lt.Offset), Items: p.Items}
		limit := PhysicalLimit{
			Count:  lt.Count,
			Offset: lt.Offset,
		}.Init(lt.ctx, lt.stats, lt.blockOffset, resultProp)
		ret = append(ret, limit)
	}
	return ret
}

// MatchItems checks if this prop's columns can match by items totally.
<<<<<<< HEAD
func MatchItems(p *property.PhysicalProperty, items []*ByItems) bool {
	if len(items) < len(p.Items) || p.IsFlashOnlyProp() {
=======
func MatchItems(p *property.PhysicalProperty, items []*util.ByItems) bool {
	if len(items) < len(p.Items) {
>>>>>>> fcfedb77
		return false
	}
	for i, col := range p.Items {
		sortItem := items[i]
		if sortItem.Desc != col.Desc || !sortItem.Expr.Equal(nil, col.Col) {
			return false
		}
	}
	return true
}

func (lt *LogicalTopN) exhaustPhysicalPlans(prop *property.PhysicalProperty) ([]PhysicalPlan, bool) {
	if MatchItems(prop, lt.ByItems) {
<<<<<<< HEAD
		return append(lt.getPhysTopN(prop), lt.getPhysLimits(prop)...), true
=======
		return append(lt.getPhysTopN(), lt.getPhysLimits()...), true
>>>>>>> fcfedb77
	}
	return nil, true
}

// GetHashJoin is public for cascades planner.
func (la *LogicalApply) GetHashJoin(prop *property.PhysicalProperty) *PhysicalHashJoin {
	return la.LogicalJoin.getHashJoin(prop, 1, false)
}

func (la *LogicalApply) exhaustPhysicalPlans(prop *property.PhysicalProperty) ([]PhysicalPlan, bool) {
<<<<<<< HEAD
	if !prop.AllColsFromSchema(la.children[0].Schema()) || prop.IsFlashOnlyProp() { // for convenient, we don't pass through any prop
=======
	if !prop.AllColsFromSchema(la.children[0].Schema()) { // for convenient, we don't pass through any prop
>>>>>>> fcfedb77
		return nil, true
	}
	join := la.GetHashJoin(prop)
	apply := PhysicalApply{
		PhysicalHashJoin: *join,
		OuterSchema:      la.CorCols,
	}.Init(la.ctx,
		la.stats.ScaleByExpectCnt(prop.ExpectedCnt),
		la.blockOffset,
		&property.PhysicalProperty{ExpectedCnt: math.MaxFloat64, Items: prop.Items},
		&property.PhysicalProperty{ExpectedCnt: math.MaxFloat64})
	apply.SetSchema(la.schema)
	return []PhysicalPlan{apply}, true
}

func (p *LogicalWindow) exhaustPhysicalPlans(prop *property.PhysicalProperty) ([]PhysicalPlan, bool) {
<<<<<<< HEAD
	if prop.IsFlashOnlyProp() {
		return nil, true
	}
=======
>>>>>>> fcfedb77
	var byItems []property.Item
	byItems = append(byItems, p.PartitionBy...)
	byItems = append(byItems, p.OrderBy...)
	childProperty := &property.PhysicalProperty{ExpectedCnt: math.MaxFloat64, Items: byItems, Enforced: true}
	if !prop.IsPrefix(childProperty) {
		return nil, true
	}
	window := PhysicalWindow{
		WindowFuncDescs: p.WindowFuncDescs,
		PartitionBy:     p.PartitionBy,
		OrderBy:         p.OrderBy,
		Frame:           p.Frame,
	}.Init(p.ctx, p.stats.ScaleByExpectCnt(prop.ExpectedCnt), p.blockOffset, childProperty)
	window.SetSchema(p.Schema())
	return []PhysicalPlan{window}, true
}

// exhaustPhysicalPlans is only for implementing interface. DataSource and Dual generate task in `findBestTask` directly.
func (p *baseLogicalPlan) exhaustPhysicalPlans(_ *property.PhysicalProperty) ([]PhysicalPlan, bool) {
	panic("baseLogicalPlan.exhaustPhysicalPlans() should never be called.")
}

func (la *LogicalAggregation) canPushToCop() bool {
	// At present, only Aggregation, Limit, TopN can be pushed to cop task, and Projection will be supported in the future.
	// When we push task to coprocessor, finishCopTask will close the cop task and create a root task in the current implementation.
	// Thus, we can't push two different tasks to coprocessor now, and can only push task to coprocessor when the child is Datasource.

	// TODO: develop this function after supporting push several tasks to coprecessor and supporting Projection to coprocessor.
	_, ok := la.children[0].(*DataSource)
	return ok
}

func (la *LogicalAggregation) getEnforcedStreamAggs(prop *property.PhysicalProperty) []PhysicalPlan {
	if prop.IsFlashOnlyProp() {
		return nil
	}
	_, desc := prop.AllSameOrder()
	allTaskTypes := prop.GetAllPossibleChildTaskTypes()
	enforcedAggs := make([]PhysicalPlan, 0, len(allTaskTypes))
	childProp := &property.PhysicalProperty{
		ExpectedCnt: math.Max(prop.ExpectedCnt*la.inputCount/la.stats.RowCount, prop.ExpectedCnt),
		Enforced:    true,
		Items:       property.ItemsFromCols(la.groupByCols, desc),
	}

	taskTypes := []property.TaskType{property.CopSingleReadTaskType, property.CopDoubleReadTaskType}
	if la.HasDistinct() {
		// TODO: remove AllowDistinctAggPushDown after the cost estimation of distinct pushdown is implemented.
		// If AllowDistinctAggPushDown is set to true, we should not consider RootTask.
		if !la.canPushToCop() || !la.ctx.GetSessionVars().AllowDistinctAggPushDown {
			taskTypes = []property.TaskType{property.RootTaskType}
		}
	} else if !la.aggHints.preferAggToCop {
		taskTypes = append(taskTypes, property.RootTaskType)
	}
	for _, taskTp := range taskTypes {
		copiedChildProperty := new(property.PhysicalProperty)
		*copiedChildProperty = *childProp // It's ok to not deep copy the "cols" field.
		copiedChildProperty.TaskTp = taskTp

		agg := basePhysicalAgg{
			GroupByItems: la.GroupByItems,
			AggFuncs:     la.AggFuncs,
		}.initForStream(la.ctx, la.stats.ScaleByExpectCnt(prop.ExpectedCnt), la.blockOffset, copiedChildProperty)
		agg.SetSchema(la.schema.Clone())
		enforcedAggs = append(enforcedAggs, agg)
	}
	return enforcedAggs
}

func (la *LogicalAggregation) distinctArgsMeetsProperty() bool {
	for _, aggFunc := range la.AggFuncs {
		if aggFunc.HasDistinct {
			for _, distinctArg := range aggFunc.Args {
				if !expression.Contains(la.GroupByItems, distinctArg) {
					return false
				}
			}
		}
	}
	return true
}

func (la *LogicalAggregation) getStreamAggs(prop *property.PhysicalProperty) []PhysicalPlan {
	// todo support CopTiFlash task type in stream agg
	if prop.IsFlashOnlyProp() {
		return nil
	}
	all, desc := prop.AllSameOrder()
	if !all {
		return nil
	}

	for _, aggFunc := range la.AggFuncs {
		if aggFunc.Mode == aggregation.FinalMode {
			return nil
		}
	}
	// group by a + b is not interested in any order.
	if len(la.groupByCols) != len(la.GroupByItems) {
		return nil
	}

	allTaskTypes := prop.GetAllPossibleChildTaskTypes()
	streamAggs := make([]PhysicalPlan, 0, len(la.possibleProperties)*(len(allTaskTypes)-1)+len(allTaskTypes))
	childProp := &property.PhysicalProperty{
		ExpectedCnt: math.Max(prop.ExpectedCnt*la.inputCount/la.stats.RowCount, prop.ExpectedCnt),
	}

	for _, possibleChildProperty := range la.possibleProperties {
		childProp.Items = property.ItemsFromCols(possibleChildProperty[:len(la.groupByCols)], desc)
		if !prop.IsPrefix(childProp) {
			continue
		}
		// The table read of "CopDoubleReadTaskType" can't promises the sort
		// property that the stream aggregation required, no need to consider.
		taskTypes := []property.TaskType{property.CopSingleReadTaskType}
		if la.HasDistinct() {
			// TODO: remove AllowDistinctAggPushDown after the cost estimation of distinct pushdown is implemented.
			// If AllowDistinctAggPushDown is set to true, we should not consider RootTask.
			if !la.canPushToCop() || !la.ctx.GetSessionVars().AllowDistinctAggPushDown {
				taskTypes = []property.TaskType{property.RootTaskType}
			} else {
				if !la.distinctArgsMeetsProperty() {
					continue
				}
			}
		} else if !la.aggHints.preferAggToCop {
			taskTypes = append(taskTypes, property.RootTaskType)
		}
		for _, taskTp := range taskTypes {
			copiedChildProperty := new(property.PhysicalProperty)
			*copiedChildProperty = *childProp // It's ok to not deep copy the "cols" field.
			copiedChildProperty.TaskTp = taskTp

			agg := basePhysicalAgg{
				GroupByItems: la.GroupByItems,
				AggFuncs:     la.AggFuncs,
			}.initForStream(la.ctx, la.stats.ScaleByExpectCnt(prop.ExpectedCnt), la.blockOffset, copiedChildProperty)
			agg.SetSchema(la.schema.Clone())
			streamAggs = append(streamAggs, agg)
		}
	}
	// If STREAM_AGG hint is existed, it should consider enforce stream aggregation,
	// because we can't trust possibleChildProperty completely.
	if (la.aggHints.preferAggType & preferStreamAgg) > 0 {
		streamAggs = append(streamAggs, la.getEnforcedStreamAggs(prop)...)
	}
	return streamAggs
}

func (la *LogicalAggregation) getHashAggs(prop *property.PhysicalProperty) []PhysicalPlan {
	if !prop.IsEmpty() {
		return nil
	}
	hashAggs := make([]PhysicalPlan, 0, len(prop.GetAllPossibleChildTaskTypes()))
	taskTypes := []property.TaskType{property.CopSingleReadTaskType, property.CopDoubleReadTaskType}
	if la.ctx.GetSessionVars().AllowBCJ {
		taskTypes = append(taskTypes, property.CopTiFlashLocalReadTaskType)
	}
	if la.HasDistinct() {
		// TODO: remove AllowDistinctAggPushDown after the cost estimation of distinct pushdown is implemented.
		// If AllowDistinctAggPushDown is set to true, we should not consider RootTask.
		if !la.canPushToCop() || !la.ctx.GetSessionVars().AllowDistinctAggPushDown {
			taskTypes = []property.TaskType{property.RootTaskType}
		}
	} else if !la.aggHints.preferAggToCop {
		taskTypes = append(taskTypes, property.RootTaskType)
	}
	if prop.IsFlashOnlyProp() {
		taskTypes = []property.TaskType{prop.TaskTp}
	}
	for _, taskTp := range taskTypes {
		agg := NewPhysicalHashAgg(la, la.stats.ScaleByExpectCnt(prop.ExpectedCnt), &property.PhysicalProperty{ExpectedCnt: math.MaxFloat64, TaskTp: taskTp})
		agg.SetSchema(la.schema.Clone())
		hashAggs = append(hashAggs, agg)
	}
	return hashAggs
}

// ResetHintIfConflicted resets the aggHints.preferAggType if they are conflicted,
// and returns the two preferAggType hints.
func (la *LogicalAggregation) ResetHintIfConflicted() (preferHash bool, preferStream bool) {
	preferHash = (la.aggHints.preferAggType & preferHashAgg) > 0
	preferStream = (la.aggHints.preferAggType & preferStreamAgg) > 0
	if preferHash && preferStream {
		errMsg := "Optimizer aggregation hints are conflicted"
		warning := ErrInternal.GenWithStack(errMsg)
		la.ctx.GetSessionVars().StmtCtx.AppendWarning(warning)
		la.aggHints.preferAggType = 0
		preferHash, preferStream = false, false
	}
	return
}

func (la *LogicalAggregation) exhaustPhysicalPlans(prop *property.PhysicalProperty) ([]PhysicalPlan, bool) {
	if la.aggHints.preferAggToCop {
		if !la.canPushToCop() {
			errMsg := "Optimizer Hint AGG_TO_COP is inapplicable"
			warning := ErrInternal.GenWithStack(errMsg)
			la.ctx.GetSessionVars().StmtCtx.AppendWarning(warning)
			la.aggHints.preferAggToCop = false
		}
	}

	preferHash, preferStream := la.ResetHintIfConflicted()

	hashAggs := la.getHashAggs(prop)
	if hashAggs != nil && preferHash {
		return hashAggs, true
	}

	streamAggs := la.getStreamAggs(prop)
	if streamAggs != nil && preferStream {
		return streamAggs, true
	}

	aggs := append(hashAggs, streamAggs...)

	if streamAggs == nil && preferStream && !prop.IsEmpty() {
		errMsg := "Optimizer Hint STREAM_AGG is inapplicable"
		warning := ErrInternal.GenWithStack(errMsg)
		la.ctx.GetSessionVars().StmtCtx.AppendWarning(warning)
	}

	return aggs, !(preferStream || preferHash)
}

func (p *LogicalSelection) exhaustPhysicalPlans(prop *property.PhysicalProperty) ([]PhysicalPlan, bool) {
	childProp := prop.Clone()
	sel := PhysicalSelection{
		Conditions: p.Conditions,
	}.Init(p.ctx, p.stats.ScaleByExpectCnt(prop.ExpectedCnt), p.blockOffset, childProp)
	return []PhysicalPlan{sel}, true
}

func (p *LogicalLimit) exhaustPhysicalPlans(prop *property.PhysicalProperty) ([]PhysicalPlan, bool) {
	if !prop.IsEmpty() {
		return nil, true
	}
	allTaskTypes := prop.GetAllPossibleChildTaskTypes()
	ret := make([]PhysicalPlan, 0, len(allTaskTypes))
	for _, tp := range allTaskTypes {
		resultProp := &property.PhysicalProperty{TaskTp: tp, ExpectedCnt: float64(p.Count + p.Offset)}
		limit := PhysicalLimit{
			Offset: p.Offset,
			Count:  p.Count,
		}.Init(p.ctx, p.stats, p.blockOffset, resultProp)
		ret = append(ret, limit)
	}
	return ret, true
}

func (p *LogicalLock) exhaustPhysicalPlans(prop *property.PhysicalProperty) ([]PhysicalPlan, bool) {
<<<<<<< HEAD
	if prop.IsFlashOnlyProp() {
		return nil, true
	}
=======
>>>>>>> fcfedb77
	childProp := prop.Clone()
	lock := PhysicalLock{
		Lock:             p.Lock,
		TblID2Handle:     p.tblID2Handle,
		PartitionedTable: p.partitionedTable,
	}.Init(p.ctx, p.stats.ScaleByExpectCnt(prop.ExpectedCnt), childProp)
	return []PhysicalPlan{lock}, true
}

func (p *LogicalUnionAll) exhaustPhysicalPlans(prop *property.PhysicalProperty) ([]PhysicalPlan, bool) {
	// TODO: UnionAll can not pass any order, but we can change it to sort merge to keep order.
<<<<<<< HEAD
	if !prop.IsEmpty() || prop.IsFlashOnlyProp() {
=======
	if !prop.IsEmpty() {
>>>>>>> fcfedb77
		return nil, true
	}
	chReqProps := make([]*property.PhysicalProperty, 0, len(p.children))
	for range p.children {
		chReqProps = append(chReqProps, &property.PhysicalProperty{ExpectedCnt: prop.ExpectedCnt})
	}
	ua := PhysicalUnionAll{}.Init(p.ctx, p.stats.ScaleByExpectCnt(prop.ExpectedCnt), p.blockOffset, chReqProps...)
	ua.SetSchema(p.Schema())
	return []PhysicalPlan{ua}, true
}

func (ls *LogicalSort) getPhysicalSort(prop *property.PhysicalProperty) *PhysicalSort {
	ps := PhysicalSort{ByItems: ls.ByItems}.Init(ls.ctx, ls.stats.ScaleByExpectCnt(prop.ExpectedCnt), ls.blockOffset, &property.PhysicalProperty{ExpectedCnt: math.MaxFloat64})
	return ps
}

func (ls *LogicalSort) getNominalSort(reqProp *property.PhysicalProperty) *NominalSort {
	prop, canPass, onlyColumn := GetPropByOrderByItemsContainScalarFunc(ls.ByItems)
	if !canPass {
		return nil
	}
	prop.ExpectedCnt = reqProp.ExpectedCnt
	ps := NominalSort{OnlyColumn: onlyColumn, ByItems: ls.ByItems}.Init(
		ls.ctx, ls.stats.ScaleByExpectCnt(prop.ExpectedCnt), ls.blockOffset, prop)
	return ps
}

func (ls *LogicalSort) exhaustPhysicalPlans(prop *property.PhysicalProperty) ([]PhysicalPlan, bool) {
	if MatchItems(prop, ls.ByItems) {
		ret := make([]PhysicalPlan, 0, 2)
		ret = append(ret, ls.getPhysicalSort(prop))
		ns := ls.getNominalSort(prop)
		if ns != nil {
			ret = append(ret, ns)
		}
		return ret, true
	}
	return nil, true
}

func (p *LogicalMaxOneRow) exhaustPhysicalPlans(prop *property.PhysicalProperty) ([]PhysicalPlan, bool) {
<<<<<<< HEAD
	if !prop.IsEmpty() || prop.IsFlashOnlyProp() {
=======
	if !prop.IsEmpty() {
>>>>>>> fcfedb77
		return nil, true
	}
	mor := PhysicalMaxOneRow{}.Init(p.ctx, p.stats, p.blockOffset, &property.PhysicalProperty{ExpectedCnt: 2})
	return []PhysicalPlan{mor}, true
}<|MERGE_RESOLUTION|>--- conflicted
+++ resolved
@@ -38,12 +38,9 @@
 )
 
 func (p *LogicalUnionScan) exhaustPhysicalPlans(prop *property.PhysicalProperty) ([]PhysicalPlan, bool) {
-<<<<<<< HEAD
 	if prop.IsFlashOnlyProp() {
 		return nil, true
 	}
-=======
->>>>>>> fcfedb77
 	childProp := prop.Clone()
 	us := PhysicalUnionScan{
 		Conditions: p.conditions,
@@ -1429,14 +1426,8 @@
 		}
 	})
 
-<<<<<<< HEAD
 	if prop.IsFlashOnlyProp() && ((p.preferJoinType&preferMergeJoin) > 0 || (p.preferJoinType&preferHashJoin) > 0) {
 		return nil, false
-=======
-	mergeJoins := p.GetMergeJoin(prop, p.schema, p.Stats(), p.children[0].statsInfo(), p.children[1].statsInfo())
-	if (p.preferJoinType&preferMergeJoin) > 0 && len(mergeJoins) > 0 {
-		return mergeJoins, true
->>>>>>> fcfedb77
 	}
 	joins := make([]PhysicalPlan, 0, 5)
 	if p.ctx.GetSessionVars().AllowBCJ {
@@ -1476,7 +1467,6 @@
 		return joins, false
 	}
 	return joins, true
-<<<<<<< HEAD
 }
 
 func getAllDataSourceTotalRowSize(plan LogicalPlan) float64 {
@@ -1546,8 +1536,6 @@
 	results := make([]PhysicalPlan, 0, 1)
 	results = append(results, join)
 	return results
-=======
->>>>>>> fcfedb77
 }
 
 // TryToGetChildProp will check if this sort property can be pushed or not.
@@ -1620,13 +1608,8 @@
 }
 
 // MatchItems checks if this prop's columns can match by items totally.
-<<<<<<< HEAD
-func MatchItems(p *property.PhysicalProperty, items []*ByItems) bool {
-	if len(items) < len(p.Items) || p.IsFlashOnlyProp() {
-=======
 func MatchItems(p *property.PhysicalProperty, items []*util.ByItems) bool {
 	if len(items) < len(p.Items) {
->>>>>>> fcfedb77
 		return false
 	}
 	for i, col := range p.Items {
@@ -1640,11 +1623,7 @@
 
 func (lt *LogicalTopN) exhaustPhysicalPlans(prop *property.PhysicalProperty) ([]PhysicalPlan, bool) {
 	if MatchItems(prop, lt.ByItems) {
-<<<<<<< HEAD
 		return append(lt.getPhysTopN(prop), lt.getPhysLimits(prop)...), true
-=======
-		return append(lt.getPhysTopN(), lt.getPhysLimits()...), true
->>>>>>> fcfedb77
 	}
 	return nil, true
 }
@@ -1655,11 +1634,7 @@
 }
 
 func (la *LogicalApply) exhaustPhysicalPlans(prop *property.PhysicalProperty) ([]PhysicalPlan, bool) {
-<<<<<<< HEAD
 	if !prop.AllColsFromSchema(la.children[0].Schema()) || prop.IsFlashOnlyProp() { // for convenient, we don't pass through any prop
-=======
-	if !prop.AllColsFromSchema(la.children[0].Schema()) { // for convenient, we don't pass through any prop
->>>>>>> fcfedb77
 		return nil, true
 	}
 	join := la.GetHashJoin(prop)
@@ -1676,12 +1651,9 @@
 }
 
 func (p *LogicalWindow) exhaustPhysicalPlans(prop *property.PhysicalProperty) ([]PhysicalPlan, bool) {
-<<<<<<< HEAD
 	if prop.IsFlashOnlyProp() {
 		return nil, true
 	}
-=======
->>>>>>> fcfedb77
 	var byItems []property.Item
 	byItems = append(byItems, p.PartitionBy...)
 	byItems = append(byItems, p.OrderBy...)
@@ -1936,12 +1908,9 @@
 }
 
 func (p *LogicalLock) exhaustPhysicalPlans(prop *property.PhysicalProperty) ([]PhysicalPlan, bool) {
-<<<<<<< HEAD
 	if prop.IsFlashOnlyProp() {
 		return nil, true
 	}
-=======
->>>>>>> fcfedb77
 	childProp := prop.Clone()
 	lock := PhysicalLock{
 		Lock:             p.Lock,
@@ -1953,11 +1922,7 @@
 
 func (p *LogicalUnionAll) exhaustPhysicalPlans(prop *property.PhysicalProperty) ([]PhysicalPlan, bool) {
 	// TODO: UnionAll can not pass any order, but we can change it to sort merge to keep order.
-<<<<<<< HEAD
 	if !prop.IsEmpty() || prop.IsFlashOnlyProp() {
-=======
-	if !prop.IsEmpty() {
->>>>>>> fcfedb77
 		return nil, true
 	}
 	chReqProps := make([]*property.PhysicalProperty, 0, len(p.children))
@@ -1999,11 +1964,7 @@
 }
 
 func (p *LogicalMaxOneRow) exhaustPhysicalPlans(prop *property.PhysicalProperty) ([]PhysicalPlan, bool) {
-<<<<<<< HEAD
 	if !prop.IsEmpty() || prop.IsFlashOnlyProp() {
-=======
-	if !prop.IsEmpty() {
->>>>>>> fcfedb77
 		return nil, true
 	}
 	mor := PhysicalMaxOneRow{}.Init(p.ctx, p.stats, p.blockOffset, &property.PhysicalProperty{ExpectedCnt: 2})
