// Copyright 2017 PingCAP, Inc.
//
// Licensed under the Apache License, Version 2.0 (the "License");
// you may not use this file except in compliance with the License.
// You may obtain a copy of the License at
//
//     http://www.apache.org/licenses/LICENSE-2.0
//
// Unless required by applicable law or agreed to in writing, software
// distributed under the License is distributed on an "AS IS" BASIS,
// See the License for the specific language governing permissions and
// limitations under the License.

package core

import (
	"github.com/pingcap/errors"
	"github.com/pingcap/parser/model"
	"github.com/pingcap/tidb/distsql"
	"github.com/pingcap/tidb/expression"
	"github.com/pingcap/tidb/expression/aggregation"
	"github.com/pingcap/tidb/kv"
	"github.com/pingcap/tidb/sessionctx"
	"github.com/pingcap/tidb/table"
	"github.com/pingcap/tidb/table/tables"
	"github.com/pingcap/tidb/tablecodec"
	"github.com/pingcap/tidb/util"
	"github.com/pingcap/tidb/util/codec"
	"github.com/pingcap/tidb/util/ranger"
	"github.com/pingcap/tipb/go-tipb"
)

// ToPB implements PhysicalPlan ToPB interface.
func (p *basePhysicalPlan) ToPB(_ sessionctx.Context, _ kv.StoreType) (*tipb.Executor, error) {
	return nil, errors.Errorf("plan %s fails converts to PB", p.basePlan.ExplainID())
}

// ToPB implements PhysicalPlan ToPB interface.
func (p *PhysicalHashAgg) ToPB(ctx sessionctx.Context, storeType kv.StoreType) (*tipb.Executor, error) {
	sc := ctx.GetSessionVars().StmtCtx
	client := ctx.GetClient()
	groupByExprs, err := expression.ExpressionsToPBList(sc, p.GroupByItems, client)
	if err != nil {
		return nil, err
	}
	aggExec := &tipb.Aggregation{
		GroupBy: groupByExprs,
	}
	for _, aggFunc := range p.AggFuncs {
		aggExec.AggFunc = append(aggExec.AggFunc, aggregation.AggFuncToPBExpr(sc, client, aggFunc))
	}
	executorID := ""
	if storeType == kv.TiFlash {
		var err error
		aggExec.Child, err = p.children[0].ToPB(ctx, storeType)
		if err != nil {
			return nil, errors.Trace(err)
		}
		executorID = p.ExplainID().String()
	}
	return &tipb.Executor{Tp: tipb.ExecType_TypeAggregation, Aggregation: aggExec, ExecutorId: &executorID}, nil
}

// ToPB implements PhysicalPlan ToPB interface.
func (p *PhysicalStreamAgg) ToPB(ctx sessionctx.Context, storeType kv.StoreType) (*tipb.Executor, error) {
	sc := ctx.GetSessionVars().StmtCtx
	client := ctx.GetClient()
	groupByExprs, err := expression.ExpressionsToPBList(sc, p.GroupByItems, client)
	if err != nil {
		return nil, err
	}
	aggExec := &tipb.Aggregation{
		GroupBy: groupByExprs,
	}
	for _, aggFunc := range p.AggFuncs {
		aggExec.AggFunc = append(aggExec.AggFunc, aggregation.AggFuncToPBExpr(sc, client, aggFunc))
	}
	executorID := ""
	if storeType == kv.TiFlash {
		var err error
		aggExec.Child, err = p.children[0].ToPB(ctx, storeType)
		if err != nil {
			return nil, errors.Trace(err)
		}
		executorID = p.ExplainID().String()
	}
	return &tipb.Executor{Tp: tipb.ExecType_TypeStreamAgg, Aggregation: aggExec, ExecutorId: &executorID}, nil
}

// ToPB implements PhysicalPlan ToPB interface.
func (p *PhysicalSelection) ToPB(ctx sessionctx.Context, storeType kv.StoreType) (*tipb.Executor, error) {
	sc := ctx.GetSessionVars().StmtCtx
	client := ctx.GetClient()
	conditions, err := expression.ExpressionsToPBList(sc, p.Conditions, client)
	if err != nil {
		return nil, err
	}
	selExec := &tipb.Selection{
		Conditions: conditions,
	}
	executorID := ""
	if storeType == kv.TiFlash {
		var err error
		selExec.Child, err = p.children[0].ToPB(ctx, storeType)
		if err != nil {
			return nil, errors.Trace(err)
		}
		executorID = p.ExplainID().String()
	}
	return &tipb.Executor{Tp: tipb.ExecType_TypeSelection, Selection: selExec, ExecutorId: &executorID}, nil
}

// ToPB implements PhysicalPlan ToPB interface.
func (p *PhysicalTopN) ToPB(ctx sessionctx.Context, storeType kv.StoreType) (*tipb.Executor, error) {
	sc := ctx.GetSessionVars().StmtCtx
	client := ctx.GetClient()
	topNExec := &tipb.TopN{
		Limit: p.Count,
	}
	for _, item := range p.ByItems {
		topNExec.OrderBy = append(topNExec.OrderBy, expression.SortByItemToPB(sc, client, item.Expr, item.Desc))
	}
	executorID := ""
	if storeType == kv.TiFlash {
		var err error
		topNExec.Child, err = p.children[0].ToPB(ctx, storeType)
		if err != nil {
			return nil, errors.Trace(err)
		}
		executorID = p.ExplainID().String()
	}
	return &tipb.Executor{Tp: tipb.ExecType_TypeTopN, TopN: topNExec, ExecutorId: &executorID}, nil
}

// ToPB implements PhysicalPlan ToPB interface.
func (p *PhysicalLimit) ToPB(ctx sessionctx.Context, storeType kv.StoreType) (*tipb.Executor, error) {
	limitExec := &tipb.Limit{
		Limit: p.Count,
	}
	executorID := ""
	if storeType == kv.TiFlash {
		var err error
		limitExec.Child, err = p.children[0].ToPB(ctx, storeType)
		if err != nil {
			return nil, errors.Trace(err)
		}
		executorID = p.ExplainID().String()
	}
	return &tipb.Executor{Tp: tipb.ExecType_TypeLimit, Limit: limitExec, ExecutorId: &executorID}, nil
}

// ToPB implements PhysicalPlan ToPB interface.
<<<<<<< HEAD
func (p *PhysicalTableScan) ToPB(ctx sessionctx.Context, storeType kv.StoreType) (*tipb.Executor, error) {
	pkColIds := tables.TryGetCommonPkColumnIds(p.Table)
	tsExec := &tipb.TableScan{
		TableId:          p.Table.ID,
		Columns:          util.ColumnsToProto(p.Columns, p.Table.PKIsHandle),
		Desc:             p.Desc,
		PrimaryColumnIds: pkColIds,
	}
=======
func (p *PhysicalTableScan) ToPB(ctx sessionctx.Context) (*tipb.Executor, error) {
	tsExec := tables.BuildTableScanFromInfos(p.Table, p.Columns)
	tsExec.Desc = p.Desc
>>>>>>> cc60ac6b
	if p.isPartition {
		tsExec.TableId = p.physicalTableID
	}
	executorID := ""
	if storeType == kv.TiFlash && p.IsGlobalRead {
		tsExec.NextReadEngine = tipb.EngineType_TiFlash
		ranges := distsql.TableRangesToKVRanges(tsExec.TableId, p.Ranges, nil)
		for _, keyRange := range ranges {
			tsExec.Ranges = append(tsExec.Ranges, tipb.KeyRange{Low: keyRange.StartKey, High: keyRange.EndKey})
		}
	}
	if storeType == kv.TiFlash {
		executorID = p.ExplainID().String()
	}
	err := SetPBColumnsDefaultValue(ctx, tsExec.Columns, p.Columns)
	return &tipb.Executor{Tp: tipb.ExecType_TypeTableScan, TblScan: tsExec, ExecutorId: &executorID}, err
}

// checkCoverIndex checks whether we can pass unique info to TiKV. We should push it if and only if the length of
// range and index are equal.
func checkCoverIndex(idx *model.IndexInfo, ranges []*ranger.Range) bool {
	// If the index is (c1, c2) but the query range only contains c1, it is not a unique get.
	if !idx.Unique {
		return false
	}
	for _, rg := range ranges {
		if len(rg.LowVal) != len(idx.Columns) {
			return false
		}
	}
	return true
}

func findColumnInfoByID(infos []*model.ColumnInfo, id int64) *model.ColumnInfo {
	for _, info := range infos {
		if info.ID == id {
			return info
		}
	}
	return nil
}

// ToPB implements PhysicalPlan ToPB interface.
func (p *PhysicalIndexScan) ToPB(ctx sessionctx.Context, _ kv.StoreType) (*tipb.Executor, error) {
	columns := make([]*model.ColumnInfo, 0, p.schema.Len())
	tableColumns := p.Table.Cols()
	for _, col := range p.schema.Columns {
		if col.ID == model.ExtraHandleID {
			columns = append(columns, model.NewExtraHandleColInfo())
		} else {
			columns = append(columns, findColumnInfoByID(tableColumns, col.ID))
		}
	}
	var pkColIds []int64
	if p.NeedCommonHandle {
		pkColIds = tables.TryGetCommonPkColumnIds(p.Table)
	}
	idxExec := &tipb.IndexScan{
		TableId:          p.Table.ID,
		IndexId:          p.Index.ID,
		Columns:          util.ColumnsToProto(columns, p.Table.PKIsHandle),
		Desc:             p.Desc,
		PrimaryColumnIds: pkColIds,
	}
	if p.isPartition {
		idxExec.TableId = p.physicalTableID
	}
	unique := checkCoverIndex(p.Index, p.Ranges)
	idxExec.Unique = &unique
	return &tipb.Executor{Tp: tipb.ExecType_TypeIndexScan, IdxScan: idxExec}, nil
}

// ToPB implements PhysicalPlan ToPB interface.
func (p *PhysicalBroadCastJoin) ToPB(ctx sessionctx.Context, storeType kv.StoreType) (*tipb.Executor, error) {
	sc := ctx.GetSessionVars().StmtCtx
	client := ctx.GetClient()
	leftJoinKeys := make([]expression.Expression, 0, len(p.LeftJoinKeys))
	rightJoinKeys := make([]expression.Expression, 0, len(p.RightJoinKeys))
	for _, leftKey := range p.LeftJoinKeys {
		leftJoinKeys = append(leftJoinKeys, leftKey)
	}
	for _, rightKey := range p.RightJoinKeys {
		rightJoinKeys = append(rightJoinKeys, rightKey)
	}
	lChildren, err := p.children[0].ToPB(ctx, storeType)
	if err != nil {
		return nil, errors.Trace(err)
	}
	rChildren, err := p.children[1].ToPB(ctx, storeType)
	if err != nil {
		return nil, errors.Trace(err)
	}

	left, err := expression.ExpressionsToPBList(sc, leftJoinKeys, client)
	if err != nil {
		return nil, err
	}
	right, err := expression.ExpressionsToPBList(sc, rightJoinKeys, client)
	if err != nil {
		return nil, err
	}
	join := &tipb.Join{
		JoinType:      tipb.JoinType_TypeInnerJoin,
		JoinExecType:  tipb.JoinExecType_TypeHashJoin,
		InnerIdx:      int64(p.InnerChildIdx),
		LeftJoinKeys:  left,
		RightJoinKeys: right,
		Children:      []*tipb.Executor{lChildren, rChildren},
	}

	executorID := p.ExplainID().String()
	return &tipb.Executor{Tp: tipb.ExecType_TypeJoin, Join: join, ExecutorId: &executorID}, nil
}

// SetPBColumnsDefaultValue sets the default values of tipb.ColumnInfos.
func SetPBColumnsDefaultValue(ctx sessionctx.Context, pbColumns []*tipb.ColumnInfo, columns []*model.ColumnInfo) error {
	for i, c := range columns {
		// For virtual columns, we set their default values to NULL so that TiKV will return NULL properly,
		// They real values will be compute later.
		if c.IsGenerated() && !c.GeneratedStored {
			pbColumns[i].DefaultVal = []byte{codec.NilFlag}
		}
		if c.OriginDefaultValue == nil {
			continue
		}

		sessVars := ctx.GetSessionVars()
		originStrict := sessVars.StrictSQLMode
		sessVars.StrictSQLMode = false
		d, err := table.GetColOriginDefaultValue(ctx, c)
		sessVars.StrictSQLMode = originStrict
		if err != nil {
			return err
		}

		pbColumns[i].DefaultVal, err = tablecodec.EncodeValue(sessVars.StmtCtx, nil, d)
		if err != nil {
			return err
		}
	}
	return nil
}

// SupportStreaming returns true if a pushed down operation supports using coprocessor streaming API.
// Note that this function handle pushed down physical plan only! It's called in constructDAGReq.
// Some plans are difficult (if possible) to implement streaming, and some are pointless to do so.
// TODO: Support more kinds of physical plan.
func SupportStreaming(p PhysicalPlan) bool {
	switch p.(type) {
	case *PhysicalIndexScan, *PhysicalSelection, *PhysicalTableScan:
		return true
	}
	return false
}<|MERGE_RESOLUTION|>--- conflicted
+++ resolved
@@ -150,20 +150,9 @@
 }
 
 // ToPB implements PhysicalPlan ToPB interface.
-<<<<<<< HEAD
 func (p *PhysicalTableScan) ToPB(ctx sessionctx.Context, storeType kv.StoreType) (*tipb.Executor, error) {
-	pkColIds := tables.TryGetCommonPkColumnIds(p.Table)
-	tsExec := &tipb.TableScan{
-		TableId:          p.Table.ID,
-		Columns:          util.ColumnsToProto(p.Columns, p.Table.PKIsHandle),
-		Desc:             p.Desc,
-		PrimaryColumnIds: pkColIds,
-	}
-=======
-func (p *PhysicalTableScan) ToPB(ctx sessionctx.Context) (*tipb.Executor, error) {
 	tsExec := tables.BuildTableScanFromInfos(p.Table, p.Columns)
 	tsExec.Desc = p.Desc
->>>>>>> cc60ac6b
 	if p.isPartition {
 		tsExec.TableId = p.physicalTableID
 	}
