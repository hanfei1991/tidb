--- conflicted
+++ resolved
@@ -194,11 +194,7 @@
 		return bestTask, nil
 	}
 
-<<<<<<< HEAD
 	if prop.TaskTp != property.RootTaskType && prop.TaskTp != property.CopTiFlashLocalReadTaskType && prop.TaskTp != property.CopTiFlashGlobalReadTaskType {
-=======
-	if prop.TaskTp != property.RootTaskType {
->>>>>>> fcfedb77
 		// Currently all plan cannot totally push down.
 		p.storeTask(prop, invalidTask)
 		return invalidTask, nil
