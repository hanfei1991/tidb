--- conflicted
+++ resolved
@@ -735,16 +735,12 @@
 	return indexName.L == "primary"
 }
 
-<<<<<<< HEAD
 func genTiFlashPath(tblInfo *model.TableInfo, isGlobalRead bool) *util.AccessPath {
 	tiFlashPath := &util.AccessPath{StoreType: kv.TiFlash, IsGlobalRead: isGlobalRead}
-	if tblInfo.IsCommonHandle {
-		tiFlashPath.IsCommonHandlePath = true
-	} else {
-		tiFlashPath.IsIntHandlePath = true
-	}
+	fillContentForTablePath(tiFlashPath, tblInfo)
 	return tiFlashPath
-=======
+}
+
 func fillContentForTablePath(tablePath *util.AccessPath, tblInfo *model.TableInfo) {
 	if tblInfo.IsCommonHandle {
 		tablePath.IsCommonHandlePath = true
@@ -757,7 +753,6 @@
 	} else {
 		tablePath.IsIntHandlePath = true
 	}
->>>>>>> 22939259
 }
 
 func (b *PlanBuilder) getPossibleAccessPaths(indexHints []*ast.IndexHint, tbl table.Table, dbName, tblName model.CIStr) ([]*util.AccessPath, error) {
@@ -771,14 +766,8 @@
 	fillContentForTablePath(tablePath, tblInfo)
 	publicPaths = append(publicPaths, tablePath)
 	if tblInfo.TiFlashReplica != nil && tblInfo.TiFlashReplica.Available {
-<<<<<<< HEAD
 		publicPaths = append(publicPaths, genTiFlashPath(tblInfo, false))
 		publicPaths = append(publicPaths, genTiFlashPath(tblInfo, true))
-=======
-		tiFlashPath := &util.AccessPath{StoreType: kv.TiFlash}
-		fillContentForTablePath(tiFlashPath, tblInfo)
-		publicPaths = append(publicPaths, tiFlashPath)
->>>>>>> 22939259
 	}
 	optimizerUseInvisibleIndexes := b.ctx.GetSessionVars().OptimizerUseInvisibleIndexes
 	for _, index := range tblInfo.Indices {
