--- conflicted
+++ resolved
@@ -1006,8 +1006,6 @@
 	}
 }
 
-<<<<<<< HEAD
-=======
 func (s *testIntegrationSuite) TestTableDualWithRequiredProperty(c *C) {
 	tk := testkit.NewTestKit(c, s.store)
 	tk.MustExec("use test")
@@ -1018,7 +1016,6 @@
 	tk.MustExec("select /*+ MERGE_JOIN(t1, t2) */ * from t1 partition (p0), t2  where t1.a > 100 and t1.a = t2.a")
 }
 
->>>>>>> fcfedb77
 func (s *testIntegrationSerialSuite) TestIssue16837(c *C) {
 	tk := testkit.NewTestKit(c, s.store)
 	tk.MustExec("use test")
