// Copyright 2019 PingCAP, Inc.
//
// Licensed under the Apache License, Version 2.0 (the "License");
// you may not use this file except in compliance with the License.
// You may obtain a copy of the License at
//
//     http://www.apache.org/licenses/LICENSE-2.0
//
// Unless required by applicable law or agreed to in writing, software
// distributed under the License is distributed on an "AS IS" BASIS,
// See the License for the specific language governing permissions and
// limitations under the License.

package core_test

import (
	"bytes"
	"fmt"
	"strings"

	. "github.com/pingcap/check"
	"github.com/pingcap/errors"
	"github.com/pingcap/parser/model"
	"github.com/pingcap/parser/mysql"
	"github.com/pingcap/parser/terror"
	"github.com/pingcap/tidb/config"
	"github.com/pingcap/tidb/domain"
	"github.com/pingcap/tidb/expression"
	"github.com/pingcap/tidb/infoschema"
	"github.com/pingcap/tidb/kv"
	"github.com/pingcap/tidb/planner/core"
	"github.com/pingcap/tidb/sessionctx/stmtctx"
	"github.com/pingcap/tidb/sessionctx/variable"
	"github.com/pingcap/tidb/table"
	"github.com/pingcap/tidb/util/collate"
	"github.com/pingcap/tidb/util/testkit"
	"github.com/pingcap/tidb/util/testutil"
)

var _ = Suite(&testIntegrationSuite{})
var _ = SerialSuites(&testIntegrationSerialSuite{})

type testIntegrationSuite struct {
	testData testutil.TestData
	store    kv.Storage
	dom      *domain.Domain
}

func (s *testIntegrationSuite) SetUpSuite(c *C) {
	var err error
	s.testData, err = testutil.LoadTestSuiteData("testdata", "integration_suite")
	c.Assert(err, IsNil)
}

func (s *testIntegrationSuite) TearDownSuite(c *C) {
	c.Assert(s.testData.GenerateOutputIfNeeded(), IsNil)
}

func (s *testIntegrationSuite) SetUpTest(c *C) {
	var err error
	s.store, s.dom, err = newStoreWithBootstrap()
	c.Assert(err, IsNil)
}

func (s *testIntegrationSuite) TearDownTest(c *C) {
	s.dom.Close()
	err := s.store.Close()
	c.Assert(err, IsNil)
}

type testIntegrationSerialSuite struct {
	testData testutil.TestData
	store    kv.Storage
	dom      *domain.Domain
}

func (s *testIntegrationSerialSuite) SetUpSuite(c *C) {
	var err error
	s.testData, err = testutil.LoadTestSuiteData("testdata", "integration_serial_suite")
	c.Assert(err, IsNil)
}

func (s *testIntegrationSerialSuite) TearDownSuite(c *C) {
	c.Assert(s.testData.GenerateOutputIfNeeded(), IsNil)
}

func (s *testIntegrationSerialSuite) SetUpTest(c *C) {
	var err error
	s.store, s.dom, err = newStoreWithBootstrap()
	c.Assert(err, IsNil)
}

func (s *testIntegrationSerialSuite) TearDownTest(c *C) {
	s.dom.Close()
	err := s.store.Close()
	c.Assert(err, IsNil)
}

func (s *testIntegrationSuite) TestShowSubquery(c *C) {
	tk := testkit.NewTestKit(c, s.store)
	tk.MustExec("use test")
	tk.MustExec("drop table if exists t")
	tk.MustExec("create table t(a varchar(10), b int, c int)")
	tk.MustQuery("show columns from t where true").Check(testkit.Rows(
		"a varchar(10) YES  <nil> ",
		"b int(11) YES  <nil> ",
		"c int(11) YES  <nil> ",
	))
	tk.MustQuery("show columns from t where field = 'b'").Check(testkit.Rows(
		"b int(11) YES  <nil> ",
	))
	tk.MustQuery("show columns from t where field in (select 'b')").Check(testkit.Rows(
		"b int(11) YES  <nil> ",
	))
	tk.MustQuery("show columns from t where field in (select 'b') and true").Check(testkit.Rows(
		"b int(11) YES  <nil> ",
	))
	tk.MustQuery("show columns from t where field in (select 'b') and false").Check(testkit.Rows())
	tk.MustExec("insert into t values('c', 0, 0)")
	tk.MustQuery("show columns from t where field < all (select a from t)").Check(testkit.Rows(
		"a varchar(10) YES  <nil> ",
		"b int(11) YES  <nil> ",
	))
	tk.MustExec("insert into t values('b', 0, 0)")
	tk.MustQuery("show columns from t where field < all (select a from t)").Check(testkit.Rows(
		"a varchar(10) YES  <nil> ",
	))
}

func (s *testIntegrationSuite) TestPpdWithSetVar(c *C) {
	tk := testkit.NewTestKit(c, s.store)
	tk.MustExec("use test")
	tk.MustExec("drop table if exists t")
	tk.MustExec("create table t(c1 int, c2 varchar(255))")
	tk.MustExec("insert into t values(1,'a'),(2,'d'),(3,'c')")

	tk.MustQuery("select t01.c1,t01.c2,t01.c3 from (select t1.*,@c3:=@c3+1 as c3 from (select t.*,@c3:=0 from t order by t.c1)t1)t01 where t01.c3=1 and t01.c2='d'").Check(testkit.Rows())
	tk.MustQuery("select t01.c1,t01.c2,t01.c3 from (select t1.*,@c3:=@c3+1 as c3 from (select t.*,@c3:=0 from t order by t.c1)t1)t01 where t01.c3=2 and t01.c2='d'").Check(testkit.Rows("2 d 2"))
}

func (s *testIntegrationSuite) TestBitColErrorMessage(c *C) {
	tk := testkit.NewTestKit(c, s.store)

	tk.MustExec("use test")
	tk.MustExec("drop table if exists bit_col_t")
	tk.MustExec("create table bit_col_t (a bit(64))")
	tk.MustExec("drop table bit_col_t")
	tk.MustExec("create table bit_col_t (a bit(1))")
	tk.MustExec("drop table bit_col_t")
	tk.MustGetErrCode("create table bit_col_t (a bit(0))", mysql.ErrInvalidFieldSize)
	tk.MustGetErrCode("create table bit_col_t (a bit(65))", mysql.ErrTooBigDisplaywidth)
}

func (s *testIntegrationSuite) TestPushLimitDownIndexLookUpReader(c *C) {
	tk := testkit.NewTestKit(c, s.store)

	tk.MustExec("set @@session.tidb_executor_concurrency = 4;")
	tk.MustExec("set @@session.tidb_hash_join_concurrency = 5;")
	tk.MustExec("set @@session.tidb_distsql_scan_concurrency = 15;")
	tk.MustExec("use test")
	tk.MustExec("drop table if exists tbl")
	tk.MustExec("create table tbl(a int, b int, c int, key idx_b_c(b,c))")
	tk.MustExec("insert into tbl values(1,1,1),(2,2,2),(3,3,3),(4,4,4),(5,5,5)")
	tk.MustExec("analyze table tbl")

	var input []string
	var output []struct {
		SQL  string
		Plan []string
	}
	s.testData.GetTestCases(c, &input, &output)
	for i, tt := range input {
		s.testData.OnRecord(func() {
			output[i].SQL = tt
			output[i].Plan = s.testData.ConvertRowsToStrings(tk.MustQuery(tt).Rows())
		})
		tk.MustQuery(tt).Check(testkit.Rows(output[i].Plan...))
	}
}

func (s *testIntegrationSuite) TestIsFromUnixtimeNullRejective(c *C) {
	tk := testkit.NewTestKit(c, s.store)
	tk.MustExec("use test")
	tk.MustExec(`drop table if exists t;`)
	tk.MustExec(`create table t(a bigint, b bigint);`)
	s.runTestsWithTestData("TestIsFromUnixtimeNullRejective", tk, c)
}

func (s *testIntegrationSuite) runTestsWithTestData(caseName string, tk *testkit.TestKit, c *C) {
	var input []string
	var output []struct {
		SQL  string
		Plan []string
	}
	s.testData.GetTestCasesByName(caseName, c, &input, &output)
	for i, tt := range input {
		s.testData.OnRecord(func() {
			output[i].SQL = tt
			output[i].Plan = s.testData.ConvertRowsToStrings(tk.MustQuery(tt).Rows())
		})
		tk.MustQuery(tt).Check(testkit.Rows(output[i].Plan...))
	}
}

func (s *testIntegrationSuite) TestJoinNotNullFlag(c *C) {
	store, dom, err := newStoreWithBootstrap()
	c.Assert(err, IsNil)
	tk := testkit.NewTestKit(c, store)
	defer func() {
		dom.Close()
		store.Close()
	}()
	tk.MustExec("use test")
	tk.MustExec("drop table if exists t1, t2")
	tk.MustExec("create table t1(x int not null)")
	tk.MustExec("create table t2(x int)")
	tk.MustExec("insert into t2 values (1)")

	tk.MustQuery("select IFNULL((select t1.x from t1 where t1.x = t2.x), 'xxx') as col1 from t2").Check(testkit.Rows("xxx"))
	tk.MustQuery("select ifnull(t1.x, 'xxx') from t2 left join t1 using(x)").Check(testkit.Rows("xxx"))
	tk.MustQuery("select ifnull(t1.x, 'xxx') from t2 natural left join t1").Check(testkit.Rows("xxx"))
}

func (s *testIntegrationSuite) TestAntiJoinConstProp(c *C) {
	store, dom, err := newStoreWithBootstrap()
	c.Assert(err, IsNil)
	tk := testkit.NewTestKit(c, store)
	defer func() {
		dom.Close()
		store.Close()
	}()
	tk.MustExec("use test")
	tk.MustExec("drop table if exists t1, t2")
	tk.MustExec("create table t1(a int not null, b int not null)")
	tk.MustExec("insert into t1 values (1,1)")
	tk.MustExec("create table t2(a int not null, b int not null)")
	tk.MustExec("insert into t2 values (2,2)")

	tk.MustQuery("select * from t1 where t1.a not in (select a from t2 where t2.a = t1.a and t2.a > 1)").Check(testkit.Rows(
		"1 1",
	))
	tk.MustQuery("select * from t1 where t1.a not in (select a from t2 where t2.b = t1.b and t2.a > 1)").Check(testkit.Rows(
		"1 1",
	))
	tk.MustQuery("select * from t1 where t1.a not in (select a from t2 where t2.b = t1.b and t2.b > 1)").Check(testkit.Rows(
		"1 1",
	))
	tk.MustQuery("select q.a in (select count(*) from t1 s where not exists (select 1 from t1 p where q.a > 1 and p.a = s.a)) from t1 q").Check(testkit.Rows(
		"1",
	))
	tk.MustQuery("select q.a in (select not exists (select 1 from t1 p where q.a > 1 and p.a = s.a) from t1 s) from t1 q").Check(testkit.Rows(
		"1",
	))

	tk.MustExec("drop table t1, t2")
	tk.MustExec("create table t1(a int not null, b int)")
	tk.MustExec("insert into t1 values (1,null)")
	tk.MustExec("create table t2(a int not null, b int)")
	tk.MustExec("insert into t2 values (2,2)")

	tk.MustQuery("select * from t1 where t1.a not in (select a from t2 where t2.b > t1.b)").Check(testkit.Rows(
		"1 <nil>",
	))
	tk.MustQuery("select * from t1 where t1.a not in (select a from t2 where t1.a = 2)").Check(testkit.Rows(
		"1 <nil>",
	))
}

func (s *testIntegrationSuite) TestSimplifyOuterJoinWithCast(c *C) {
	tk := testkit.NewTestKit(c, s.store)

	tk.MustExec("use test")
	tk.MustExec("drop table if exists t")
	tk.MustExec("create table t(a int not null, b datetime default null)")

	var input []string
	var output []struct {
		SQL  string
		Plan []string
	}
	s.testData.GetTestCases(c, &input, &output)
	for i, tt := range input {
		s.testData.OnRecord(func() {
			output[i].SQL = tt
			output[i].Plan = s.testData.ConvertRowsToStrings(tk.MustQuery(tt).Rows())
		})
		tk.MustQuery(tt).Check(testkit.Rows(output[i].Plan...))
	}
}

func (s *testIntegrationSerialSuite) TestNoneAccessPathsFoundByIsolationRead(c *C) {
	tk := testkit.NewTestKit(c, s.store)

	tk.MustExec("use test")
	tk.MustExec("drop table if exists t")
	tk.MustExec("create table t(a int primary key)")

	_, err := tk.Exec("select * from t")
	c.Assert(err, IsNil)

	tk.MustExec("set @@session.tidb_isolation_read_engines = 'tiflash'")

	// Don't filter mysql.SystemDB by isolation read.
	tk.MustQuery("explain select * from mysql.stats_meta").Check(testkit.Rows(
		"TableReader_5 10000.00 root  data:TableFullScan_4",
		"└─TableFullScan_4 10000.00 cop[tikv] table:stats_meta keep order:false, stats:pseudo"))

	_, err = tk.Exec("select * from t")
	c.Assert(err, NotNil)
	c.Assert(err.Error(), Equals, "[planner:1815]Internal : Can not find access path matching 'tidb_isolation_read_engines'(value: 'tiflash'). Available values are 'tikv'.")

	tk.MustExec("set @@session.tidb_isolation_read_engines = 'tiflash, tikv'")
	tk.MustExec("select * from t")
	defer config.RestoreFunc()()
	config.UpdateGlobal(func(conf *config.Config) {
		conf.IsolationRead.Engines = []string{"tiflash"}
	})
	// Change instance config doesn't affect isolation read.
	tk.MustExec("select * from t")
}

func (s *testIntegrationSerialSuite) TestSelPushDownTiFlash(c *C) {
	tk := testkit.NewTestKit(c, s.store)
	tk.MustExec("use test")
	tk.MustExec("drop table if exists t")
	tk.MustExec("create table t(a int primary key, b varchar(20))")

	// Create virtual tiflash replica info.
	dom := domain.GetDomain(tk.Se)
	is := dom.InfoSchema()
	db, exists := is.SchemaByName(model.NewCIStr("test"))
	c.Assert(exists, IsTrue)
	for _, tblInfo := range db.Tables {
		if tblInfo.Name.L == "t" {
			tblInfo.TiFlashReplica = &model.TiFlashReplicaInfo{
				Count:     1,
				Available: true,
			}
		}
	}

	tk.MustExec("set @@session.tidb_isolation_read_engines = 'tiflash'")
	var input []string
	var output []struct {
		SQL  string
		Plan []string
	}
	s.testData.GetTestCases(c, &input, &output)
	for i, tt := range input {
		s.testData.OnRecord(func() {
			output[i].SQL = tt
			output[i].Plan = s.testData.ConvertRowsToStrings(tk.MustQuery(tt).Rows())
		})
		res := tk.MustQuery(tt)
		res.Check(testkit.Rows(output[i].Plan...))
	}
}
func (s *testIntegrationSerialSuite) TestMPPJoin(c *C) {
	tk := testkit.NewTestKit(c, s.store)
	tk.MustExec("use test")
	tk.MustExec("drop table if exists d1_t")
	tk.MustExec("create table d1_t(d1_k int, value int)")
	tk.MustExec("insert into d1_t values(1,2),(2,3)")
	tk.MustExec("analyze table d1_t")
	tk.MustExec("drop table if exists d2_t")
	tk.MustExec("create table d2_t(d2_k decimal(10,2), value int)")
	tk.MustExec("insert into d2_t values(10.11,2),(10.12,3)")
	tk.MustExec("analyze table d2_t")
	tk.MustExec("drop table if exists d3_t")
	tk.MustExec("create table d3_t(d3_k date, value int)")
	tk.MustExec("insert into d3_t values(date'2010-01-01',2),(date'2010-01-02',3)")
	tk.MustExec("analyze table d3_t")
	tk.MustExec("drop table if exists fact_t")
	tk.MustExec("create table fact_t(d1_k int, d2_k decimal(10,2), d3_k date, col1 int, col2 int, col3 int)")
	tk.MustExec("insert into fact_t values(1,10.11,date'2010-01-01',1,2,3),(1,10.11,date'2010-01-02',1,2,3),(1,10.12,date'2010-01-01',1,2,3),(1,10.12,date'2010-01-02',1,2,3)")
	tk.MustExec("insert into fact_t values(2,10.11,date'2010-01-01',1,2,3),(2,10.11,date'2010-01-02',1,2,3),(2,10.12,date'2010-01-01',1,2,3),(2,10.12,date'2010-01-02',1,2,3)")
	tk.MustExec("analyze table fact_t")

	// Create virtual tiflash replica info.
	dom := domain.GetDomain(tk.Se)
	is := dom.InfoSchema()
	db, exists := is.SchemaByName(model.NewCIStr("test"))
	c.Assert(exists, IsTrue)
	for _, tblInfo := range db.Tables {
		if tblInfo.Name.L == "fact_t" || tblInfo.Name.L == "d1_t" || tblInfo.Name.L == "d2_t" || tblInfo.Name.L == "d3_t" {
			tblInfo.TiFlashReplica = &model.TiFlashReplicaInfo{
				Count:     1,
				Available: true,
			}
		}
	}

	tk.MustExec("set @@session.tidb_isolation_read_engines = 'tiflash'")
	tk.MustExec("set @@session.tidb_allow_mpp = 1")
	var input []string
	var output []struct {
		SQL  string
		Plan []string
	}
	s.testData.GetTestCases(c, &input, &output)
	for i, tt := range input {
		s.testData.OnRecord(func() {
			output[i].SQL = tt
			output[i].Plan = s.testData.ConvertRowsToStrings(tk.MustQuery(tt).Rows())
		})
		res := tk.MustQuery(tt)
		res.Check(testkit.Rows(output[i].Plan...))
	}
}

func (s *testIntegrationSerialSuite) TestMPPShuffledJoin(c *C) {
	tk := testkit.NewTestKit(c, s.store)
	tk.MustExec("use test")
	tk.MustExec("drop table if exists d1_t")
	tk.MustExec("create table d1_t(d1_k int, value int)")
	tk.MustExec("insert into d1_t values(1,2),(2,3)")
	tk.MustExec("insert into d1_t values(1,2),(2,3)")
	tk.MustExec("analyze table d1_t")
	tk.MustExec("drop table if exists d2_t")
	tk.MustExec("create table d2_t(d2_k decimal(10,2), value int)")
	tk.MustExec("insert into d2_t values(10.11,2),(10.12,3)")
	tk.MustExec("insert into d2_t values(10.11,2),(10.12,3)")
	tk.MustExec("analyze table d2_t")
	tk.MustExec("drop table if exists d3_t")
	tk.MustExec("create table d3_t(d3_k date, value int)")
	tk.MustExec("insert into d3_t values(date'2010-01-01',2),(date'2010-01-02',3)")
	tk.MustExec("insert into d3_t values(date'2010-01-01',2),(date'2010-01-02',3)")
	tk.MustExec("analyze table d3_t")
	tk.MustExec("drop table if exists fact_t")
	tk.MustExec("create table fact_t(d1_k int, d2_k decimal(10,2), d3_k date, col1 int, col2 int, col3 int)")
	tk.MustExec("insert into fact_t values(1,10.11,date'2010-01-01',1,2,3),(1,10.11,date'2010-01-02',1,2,3),(1,10.12,date'2010-01-01',1,2,3),(1,10.12,date'2010-01-02',1,2,3)")
	tk.MustExec("insert into fact_t values(2,10.11,date'2010-01-01',1,2,3),(2,10.11,date'2010-01-02',1,2,3),(2,10.12,date'2010-01-01',1,2,3),(2,10.12,date'2010-01-02',1,2,3)")
	tk.MustExec("insert into fact_t values(2,10.11,date'2010-01-01',1,2,3),(2,10.11,date'2010-01-02',1,2,3),(2,10.12,date'2010-01-01',1,2,3),(2,10.12,date'2010-01-02',1,2,3)")
	tk.MustExec("insert into fact_t values(2,10.11,date'2010-01-01',1,2,3),(2,10.11,date'2010-01-02',1,2,3),(2,10.12,date'2010-01-01',1,2,3),(2,10.12,date'2010-01-02',1,2,3)")
	tk.MustExec("analyze table fact_t")

	// Create virtual tiflash replica info.
	dom := domain.GetDomain(tk.Se)
	is := dom.InfoSchema()
	db, exists := is.SchemaByName(model.NewCIStr("test"))
	c.Assert(exists, IsTrue)
	for _, tblInfo := range db.Tables {
		if tblInfo.Name.L == "fact_t" || tblInfo.Name.L == "d1_t" || tblInfo.Name.L == "d2_t" || tblInfo.Name.L == "d3_t" {
			tblInfo.TiFlashReplica = &model.TiFlashReplicaInfo{
				Count:     1,
				Available: true,
			}
		}
	}

	tk.MustExec("set @@session.tidb_isolation_read_engines = 'tiflash'")
	tk.MustExec("set @@session.tidb_allow_mpp = 1")
	tk.MustExec("set @@session.tidb_broadcast_join_threshold_size = 1")
	tk.MustExec("set @@session.tidb_broadcast_join_threshold_count = 1")
	var input []string
	var output []struct {
		SQL  string
		Plan []string
	}
	s.testData.GetTestCases(c, &input, &output)
	for i, tt := range input {
		s.testData.OnRecord(func() {
			output[i].SQL = tt
			output[i].Plan = s.testData.ConvertRowsToStrings(tk.MustQuery(tt).Rows())
		})
		res := tk.MustQuery(tt)
		res.Check(testkit.Rows(output[i].Plan...))
	}
}

func (s *testIntegrationSerialSuite) TestBroadcastJoin(c *C) {
	tk := testkit.NewTestKit(c, s.store)
	tk.MustExec("use test")
	tk.MustExec("drop table if exists d1_t")
	tk.MustExec("create table d1_t(d1_k int, value int)")
	tk.MustExec("insert into d1_t values(1,2),(2,3)")
	tk.MustExec("analyze table d1_t")
	tk.MustExec("drop table if exists d2_t")
	tk.MustExec("create table d2_t(d2_k decimal(10,2), value int)")
	tk.MustExec("insert into d2_t values(10.11,2),(10.12,3)")
	tk.MustExec("analyze table d2_t")
	tk.MustExec("drop table if exists d3_t")
	tk.MustExec("create table d3_t(d3_k date, value int)")
	tk.MustExec("insert into d3_t values(date'2010-01-01',2),(date'2010-01-02',3)")
	tk.MustExec("analyze table d3_t")
	tk.MustExec("drop table if exists fact_t")
	tk.MustExec("create table fact_t(d1_k int, d2_k decimal(10,2), d3_k date, col1 int, col2 int, col3 int)")
	tk.MustExec("insert into fact_t values(1,10.11,date'2010-01-01',1,2,3),(1,10.11,date'2010-01-02',1,2,3),(1,10.12,date'2010-01-01',1,2,3),(1,10.12,date'2010-01-02',1,2,3)")
	tk.MustExec("insert into fact_t values(2,10.11,date'2010-01-01',1,2,3),(2,10.11,date'2010-01-02',1,2,3),(2,10.12,date'2010-01-01',1,2,3),(2,10.12,date'2010-01-02',1,2,3)")
	tk.MustExec("analyze table fact_t")

	// Create virtual tiflash replica info.
	dom := domain.GetDomain(tk.Se)
	is := dom.InfoSchema()
	db, exists := is.SchemaByName(model.NewCIStr("test"))
	c.Assert(exists, IsTrue)
	for _, tblInfo := range db.Tables {
		if tblInfo.Name.L == "fact_t" || tblInfo.Name.L == "d1_t" || tblInfo.Name.L == "d2_t" || tblInfo.Name.L == "d3_t" {
			tblInfo.TiFlashReplica = &model.TiFlashReplicaInfo{
				Count:     1,
				Available: true,
			}
		}
	}

	tk.MustExec("set @@session.tidb_isolation_read_engines = 'tiflash'")
	tk.MustExec("set @@session.tidb_allow_batch_cop = 1")
	tk.MustExec("set @@session.tidb_opt_broadcast_join = 1")
	// make cbo force choose broadcast join since sql hint does not work for semi/anti-semi join
	tk.MustExec("set @@session.tidb_opt_cpu_factor=10000000;")
	var input []string
	var output []struct {
		SQL  string
		Plan []string
	}
	s.testData.GetTestCases(c, &input, &output)
	for i, tt := range input {
		s.testData.OnRecord(func() {
			output[i].SQL = tt
			output[i].Plan = s.testData.ConvertRowsToStrings(tk.MustQuery(tt).Rows())
		})
		res := tk.MustQuery(tt)
		res.Check(testkit.Rows(output[i].Plan...))
	}

	// out table of out join should not be global
	_, err := tk.Exec("explain select /*+ broadcast_join(fact_t, d1_t), broadcast_join_local(d1_t) */ count(*) from fact_t left join d1_t on fact_t.d1_k = d1_t.d1_k")
	c.Assert(err, NotNil)
	c.Assert(err.Error(), Equals, "[planner:1815]Internal : Can't find a proper physical plan for this query")
	// nullEQ not supported
	_, err = tk.Exec("explain select /*+ broadcast_join(fact_t, d1_t) */ count(*) from fact_t join d1_t on fact_t.d1_k <=> d1_t.d1_k")
	c.Assert(err, NotNil)
	c.Assert(err.Error(), Equals, "[planner:1815]Internal : Can't find a proper physical plan for this query")
	// not supported if join condition has unsupported expr
	_, err = tk.Exec("explain select /*+ broadcast_join(fact_t, d1_t) */ count(*) from fact_t left join d1_t on fact_t.d1_k = d1_t.d1_k and sqrt(fact_t.col1) > 2")
	c.Assert(err, NotNil)
	c.Assert(err.Error(), Equals, "[planner:1815]Internal : Can't find a proper physical plan for this query")
	// cartsian join not supported
	_, err = tk.Exec("explain select /*+ broadcast_join(fact_t, d1_t) */ count(*) from fact_t join d1_t")
	c.Assert(err, NotNil)
	c.Assert(err.Error(), Equals, "[planner:1815]Internal : Can't find a proper physical plan for this query")
}

func (s *testIntegrationSerialSuite) TestAggPushDownEngine(c *C) {
	tk := testkit.NewTestKit(c, s.store)
	tk.MustExec("use test")
	tk.MustExec("drop table if exists t")
	tk.MustExec("create table t(a int primary key, b varchar(20))")

	// Create virtual tiflash replica info.
	dom := domain.GetDomain(tk.Se)
	is := dom.InfoSchema()
	db, exists := is.SchemaByName(model.NewCIStr("test"))
	c.Assert(exists, IsTrue)
	for _, tblInfo := range db.Tables {
		if tblInfo.Name.L == "t" {
			tblInfo.TiFlashReplica = &model.TiFlashReplicaInfo{
				Count:     1,
				Available: true,
			}
		}
	}

	tk.MustExec("set @@session.tidb_isolation_read_engines = 'tiflash'")

	tk.MustQuery("desc select approx_count_distinct(a) from t").Check(testkit.Rows(
		"StreamAgg_16 1.00 root  funcs:approx_count_distinct(Column#5)->Column#3",
		"└─TableReader_17 1.00 root  data:StreamAgg_8",
		"  └─StreamAgg_8 1.00 cop[tiflash]  funcs:approx_count_distinct(test.t.a)->Column#5",
		"    └─TableFullScan_15 10000.00 cop[tiflash] table:t keep order:false, stats:pseudo"))

	tk.MustExec("set @@session.tidb_isolation_read_engines = 'tikv'")

	tk.MustQuery("desc select approx_count_distinct(a) from t").Check(testkit.Rows(
		"HashAgg_5 1.00 root  funcs:approx_count_distinct(test.t.a)->Column#3",
		"└─TableReader_11 10000.00 root  data:TableFullScan_10",
		"  └─TableFullScan_10 10000.00 cop[tikv] table:t keep order:false, stats:pseudo"))
}

func (s *testIntegrationSerialSuite) TestIssue15110(c *C) {
	tk := testkit.NewTestKit(c, s.store)
	tk.MustExec("use test")
	tk.MustExec("drop table if exists crm_rd_150m")
	tk.MustExec(`CREATE TABLE crm_rd_150m (
	product varchar(256) DEFAULT NULL,
		uks varchar(16) DEFAULT NULL,
		brand varchar(256) DEFAULT NULL,
		cin varchar(16) DEFAULT NULL,
		created_date timestamp NULL DEFAULT NULL,
		quantity int(11) DEFAULT NULL,
		amount decimal(11,0) DEFAULT NULL,
		pl_date timestamp NULL DEFAULT NULL,
		customer_first_date timestamp NULL DEFAULT NULL,
		recent_date timestamp NULL DEFAULT NULL
	) ENGINE=InnoDB DEFAULT CHARSET=utf8 COLLATE=utf8_bin;`)

	// Create virtual tiflash replica info.
	dom := domain.GetDomain(tk.Se)
	is := dom.InfoSchema()
	db, exists := is.SchemaByName(model.NewCIStr("test"))
	c.Assert(exists, IsTrue)
	for _, tblInfo := range db.Tables {
		if tblInfo.Name.L == "crm_rd_150m" {
			tblInfo.TiFlashReplica = &model.TiFlashReplicaInfo{
				Count:     1,
				Available: true,
			}
		}
	}

	tk.MustExec("set @@session.tidb_isolation_read_engines = 'tiflash'")
	tk.MustExec("explain SELECT count(*) FROM crm_rd_150m dataset_48 WHERE (CASE WHEN (month(dataset_48.customer_first_date)) <= 30 THEN '新客' ELSE NULL END) IS NOT NULL;")
}

func (s *testIntegrationSerialSuite) TestReadFromStorageHint(c *C) {
	tk := testkit.NewTestKit(c, s.store)

	tk.MustExec("use test")
	tk.MustExec("drop table if exists t, tt, ttt")
	tk.MustExec("create table t(a int, b int, index ia(a))")
	tk.MustExec("create table tt(a int, b int, primary key(a))")
	tk.MustExec("create table ttt(a int, primary key (a desc))")

	// Create virtual tiflash replica info.
	dom := domain.GetDomain(tk.Se)
	is := dom.InfoSchema()
	db, exists := is.SchemaByName(model.NewCIStr("test"))
	c.Assert(exists, IsTrue)
	for _, tblInfo := range db.Tables {
		tblInfo.TiFlashReplica = &model.TiFlashReplicaInfo{
			Count:     1,
			Available: true,
		}
	}

	var input []string
	var output []struct {
		SQL  string
		Plan []string
		Warn []string
	}
	s.testData.GetTestCases(c, &input, &output)
	for i, tt := range input {
		s.testData.OnRecord(func() {
			output[i].SQL = tt
			output[i].Plan = s.testData.ConvertRowsToStrings(tk.MustQuery(tt).Rows())
			output[i].Warn = s.testData.ConvertSQLWarnToStrings(tk.Se.GetSessionVars().StmtCtx.GetWarnings())
		})
		res := tk.MustQuery(tt)
		res.Check(testkit.Rows(output[i].Plan...))
		c.Assert(s.testData.ConvertSQLWarnToStrings(tk.Se.GetSessionVars().StmtCtx.GetWarnings()), DeepEquals, output[i].Warn)
	}
}

func (s *testIntegrationSerialSuite) TestReadFromStorageHintAndIsolationRead(c *C) {
	tk := testkit.NewTestKit(c, s.store)

	tk.MustExec("use test")
	tk.MustExec("drop table if exists t, tt, ttt")
	tk.MustExec("create table t(a int, b int, index ia(a))")
	tk.MustExec("set @@session.tidb_isolation_read_engines=\"tikv\"")

	// Create virtual tiflash replica info.
	dom := domain.GetDomain(tk.Se)
	is := dom.InfoSchema()
	db, exists := is.SchemaByName(model.NewCIStr("test"))
	c.Assert(exists, IsTrue)
	for _, tblInfo := range db.Tables {
		tblInfo.TiFlashReplica = &model.TiFlashReplicaInfo{
			Count:     1,
			Available: true,
		}
	}

	var input []string
	var output []struct {
		SQL  string
		Plan []string
		Warn []string
	}
	s.testData.GetTestCases(c, &input, &output)
	for i, tt := range input {
		tk.Se.GetSessionVars().StmtCtx.SetWarnings(nil)
		s.testData.OnRecord(func() {
			output[i].SQL = tt
			output[i].Plan = s.testData.ConvertRowsToStrings(tk.MustQuery(tt).Rows())
			output[i].Warn = s.testData.ConvertSQLWarnToStrings(tk.Se.GetSessionVars().StmtCtx.GetWarnings())
		})
		res := tk.MustQuery(tt)
		res.Check(testkit.Rows(output[i].Plan...))
		c.Assert(s.testData.ConvertSQLWarnToStrings(tk.Se.GetSessionVars().StmtCtx.GetWarnings()), DeepEquals, output[i].Warn)
	}
}

func (s *testIntegrationSerialSuite) TestIsolationReadTiFlashNotChoosePointGet(c *C) {
	tk := testkit.NewTestKit(c, s.store)

	tk.MustExec("use test")
	tk.MustExec("drop table if exists t")
	tk.MustExec("create table t(a int, b int, primary key (a))")

	// Create virtual tiflash replica info.
	dom := domain.GetDomain(tk.Se)
	is := dom.InfoSchema()
	db, exists := is.SchemaByName(model.NewCIStr("test"))
	c.Assert(exists, IsTrue)
	for _, tblInfo := range db.Tables {
		tblInfo.TiFlashReplica = &model.TiFlashReplicaInfo{
			Count:     1,
			Available: true,
		}
	}

	tk.MustExec("set @@session.tidb_isolation_read_engines=\"tiflash\"")
	var input []string
	var output []struct {
		SQL    string
		Result []string
	}
	s.testData.GetTestCases(c, &input, &output)
	for i, tt := range input {
		s.testData.OnRecord(func() {
			output[i].SQL = tt
			output[i].Result = s.testData.ConvertRowsToStrings(tk.MustQuery(tt).Rows())
		})
		tk.MustQuery(tt).Check(testkit.Rows(output[i].Result...))
	}
}

func (s *testIntegrationSerialSuite) TestIsolationReadTiFlashUseIndexHint(c *C) {
	tk := testkit.NewTestKit(c, s.store)

	tk.MustExec("use test")
	tk.MustExec("drop table if exists t")
	tk.MustExec("create table t(a int, index idx(a));")

	// Create virtual tiflash replica info.
	dom := domain.GetDomain(tk.Se)
	is := dom.InfoSchema()
	db, exists := is.SchemaByName(model.NewCIStr("test"))
	c.Assert(exists, IsTrue)
	for _, tblInfo := range db.Tables {
		tblInfo.TiFlashReplica = &model.TiFlashReplicaInfo{
			Count:     1,
			Available: true,
		}
	}

	tk.MustExec("set @@session.tidb_isolation_read_engines=\"tiflash\"")
	var input []string
	var output []struct {
		SQL  string
		Plan []string
		Warn []string
	}
	s.testData.GetTestCases(c, &input, &output)
	for i, tt := range input {
		s.testData.OnRecord(func() {
			output[i].SQL = tt
			output[i].Plan = s.testData.ConvertRowsToStrings(tk.MustQuery(tt).Rows())
			output[i].Warn = s.testData.ConvertSQLWarnToStrings(tk.Se.GetSessionVars().StmtCtx.GetWarnings())
		})
		res := tk.MustQuery(tt)
		res.Check(testkit.Rows(output[i].Plan...))
		c.Assert(s.testData.ConvertSQLWarnToStrings(tk.Se.GetSessionVars().StmtCtx.GetWarnings()), DeepEquals, output[i].Warn)
	}
}

func (s *testIntegrationSerialSuite) TestIsolationReadDoNotFilterSystemDB(c *C) {
	tk := testkit.NewTestKit(c, s.store)

	tk.MustExec("use test")
	tk.MustExec("set @@tidb_isolation_read_engines = \"tiflash\"")
	var input []string
	var output []struct {
		SQL  string
		Plan []string
	}
	s.testData.GetTestCases(c, &input, &output)
	for i, tt := range input {
		s.testData.OnRecord(func() {
			output[i].SQL = tt
			output[i].Plan = s.testData.ConvertRowsToStrings(tk.MustQuery(tt).Rows())
		})
		res := tk.MustQuery(tt)
		res.Check(testkit.Rows(output[i].Plan...))
	}
}

func (s *testIntegrationSuite) TestPartitionTableStats(c *C) {
	tk := testkit.NewTestKit(c, s.store)
	{
		tk.MustExec(`set @@tidb_partition_prune_mode='` + string(variable.StaticOnly) + `'`)
		tk.MustExec("use test")
		tk.MustExec("drop table if exists t")
		tk.MustExec("create table t(a int, b int)partition by range columns(a)(partition p0 values less than (10), partition p1 values less than(20), partition p2 values less than(30));")
		tk.MustExec("insert into t values(21, 1), (22, 2), (23, 3), (24, 4), (15, 5)")
		tk.MustExec("analyze table t")

		var input []string
		var output []struct {
			SQL    string
			Result []string
		}
		s.testData.GetTestCases(c, &input, &output)
		for i, tt := range input {
			s.testData.OnRecord(func() {
				output[i].SQL = tt
				output[i].Result = s.testData.ConvertRowsToStrings(tk.MustQuery(tt).Rows())
			})
			tk.MustQuery(tt).Check(testkit.Rows(output[i].Result...))
		}
	}
}

func (s *testIntegrationSuite) TestPartitionPruningForInExpr(c *C) {
	tk := testkit.NewTestKit(c, s.store)

	tk.MustExec("use test")
	tk.MustExec("drop table if exists t")
	tk.MustExec("create table t(a int(11), b int) partition by range (a) (partition p0 values less than (4), partition p1 values less than(10), partition p2 values less than maxvalue);")
	tk.MustExec("insert into t values (1, 1),(10, 10),(11, 11)")

	var input []string
	var output []struct {
		SQL  string
		Plan []string
	}
	s.testData.GetTestCases(c, &input, &output)
	for i, tt := range input {
		s.testData.OnRecord(func() {
			output[i].SQL = tt
			output[i].Plan = s.testData.ConvertRowsToStrings(tk.MustQuery(tt).Rows())
		})
		tk.MustQuery(tt).Check(testkit.Rows(output[i].Plan...))
	}
}

func (s *testIntegrationSerialSuite) TestPartitionPruningWithDateType(c *C) {
	tk := testkit.NewTestKit(c, s.store)

	tk.MustExec("use test")
	tk.MustExec("drop table if exists t")
	tk.MustExec("create table t(a datetime) partition by range columns (a) (partition p1 values less than ('20000101'), partition p2 values less than ('2000-10-01'));")
	tk.MustExec("insert into t values ('20000201'), ('19000101');")

	// cannot get the statistical information immediately
	// tk.MustQuery(`SELECT PARTITION_NAME,TABLE_ROWS FROM INFORMATION_SCHEMA.PARTITIONS WHERE TABLE_NAME = 't';`).Check(testkit.Rows("p1 1", "p2 1"))
	str := tk.MustQuery(`desc select * from t where a < '2000-01-01';`).Rows()[0][3].(string)
	c.Assert(strings.Contains(str, "partition:p1"), IsTrue)
}

func (s *testIntegrationSuite) TestPartitionPruningForEQ(c *C) {
	tk := testkit.NewTestKit(c, s.store)
	tk.MustExec("use test")

	tk.MustExec("drop table if exists t")
	tk.MustExec("create table t(a datetime, b int) partition by range(weekday(a)) (partition p0 values less than(10), partition p1 values less than (100))")

	is := infoschema.GetInfoSchema(tk.Se)
	tbl, err := is.TableByName(model.NewCIStr("test"), model.NewCIStr("t"))
	c.Assert(err, IsNil)
	pt := tbl.(table.PartitionedTable)
	query, err := expression.ParseSimpleExprWithTableInfo(tk.Se, "a = '2020-01-01 00:00:00'", tbl.Meta())
	c.Assert(err, IsNil)
	dbName := model.NewCIStr(tk.Se.GetSessionVars().CurrentDB)
	columns, names, err := expression.ColumnInfos2ColumnsAndNames(tk.Se, dbName, tbl.Meta().Name, tbl.Meta().Cols(), tbl.Meta())
	c.Assert(err, IsNil)
	// Even the partition is not monotonous, EQ condition should be prune!
	// select * from t where a = '2020-01-01 00:00:00'
	res, err := core.PartitionPruning(tk.Se, pt, []expression.Expression{query}, nil, columns, names)
	c.Assert(err, IsNil)
	c.Assert(res, HasLen, 1)
	c.Assert(res[0], Equals, 0)
}

func (s *testIntegrationSuite) TestErrNoDB(c *C) {
	tk := testkit.NewTestKit(c, s.store)
	tk.MustExec("create user test")
	_, err := tk.Exec("grant select on test1111 to test@'%'")
	c.Assert(errors.Cause(err), Equals, core.ErrNoDB)
	tk.MustExec("use test")
	tk.MustExec("create table test1111 (id int)")
	tk.MustExec("grant select on test1111 to test@'%'")
}

func (s *testIntegrationSuite) TestMaxMinEliminate(c *C) {
	tk := testkit.NewTestKit(c, s.store)

	tk.MustExec("use test")
	tk.MustExec("drop table if exists t")
	tk.MustExec("create table t(a int primary key)")
	tk.MustExec("set @@tidb_enable_clustered_index=1;")
	tk.MustExec("create table cluster_index_t(a int, b int, c int, primary key (a, b));")

	var input []string
	var output []struct {
		SQL  string
		Plan []string
	}
	s.testData.GetTestCases(c, &input, &output)
	for i, tt := range input {
		s.testData.OnRecord(func() {
			output[i].SQL = tt
			output[i].Plan = s.testData.ConvertRowsToStrings(tk.MustQuery(tt).Rows())
		})
		tk.MustQuery(tt).Check(testkit.Rows(output[i].Plan...))
	}
}

func (s *testIntegrationSuite) TestINLJHintSmallTable(c *C) {
	tk := testkit.NewTestKit(c, s.store)
	tk.MustExec("use test")
	tk.MustExec("drop table if exists t1, t2")
	tk.MustExec("create table t1(a int not null, b int, key(a))")
	tk.MustExec("insert into t1 values(1,1),(2,2)")
	tk.MustExec("create table t2(a int not null, b int, key(a))")
	tk.MustExec("insert into t2 values(1,1),(2,2),(3,3),(4,4),(5,5)")
	tk.MustExec("analyze table t1, t2")
	tk.MustExec("explain select /*+ TIDB_INLJ(t1) */ * from t1 join t2 on t1.a = t2.a")
}

func (s *testIntegrationSuite) TestIndexJoinUniqueCompositeIndex(c *C) {
	tk := testkit.NewTestKit(c, s.store)

	tk.MustExec("use test")
	tk.MustExec("drop table if exists t1, t2")
	tk.MustExec("set @@tidb_enable_clustered_index=0")
	tk.MustExec("create table t1(a int not null, c int not null)")
	tk.MustExec("create table t2(a int not null, b int not null, c int not null, primary key(a,b))")
	tk.MustExec("insert into t1 values(1,1)")
	tk.MustExec("insert into t2 values(1,1,1),(1,2,1)")
	tk.MustExec("analyze table t1,t2")

	var input []string
	var output []struct {
		SQL  string
		Plan []string
	}
	s.testData.GetTestCases(c, &input, &output)
	for i, tt := range input {
		s.testData.OnRecord(func() {
			output[i].SQL = tt
			output[i].Plan = s.testData.ConvertRowsToStrings(tk.MustQuery(tt).Rows())
		})
		tk.MustQuery(tt).Check(testkit.Rows(output[i].Plan...))
	}
}

func (s *testIntegrationSuite) TestIndexMerge(c *C) {
	tk := testkit.NewTestKit(c, s.store)

	tk.MustExec("use test")
	tk.MustExec("drop table if exists t")
	tk.MustExec("create table t(a int, b int, c int, unique index(a), unique index(b), primary key(c))")

	var input []string
	var output []struct {
		SQL  string
		Plan []string
	}
	s.testData.GetTestCases(c, &input, &output)
	for i, tt := range input {
		s.testData.OnRecord(func() {
			output[i].SQL = tt
			output[i].Plan = s.testData.ConvertRowsToStrings(tk.MustQuery(tt).Rows())
		})
		tk.MustQuery(tt).Check(testkit.Rows(output[i].Plan...))
	}
}

func (s *testIntegrationSuite) TestIndexMergeHint4CNF(c *C) {
	tk := testkit.NewTestKit(c, s.store)

	tk.MustExec("use test")
	tk.MustExec("drop table if exists t")
	tk.MustExec("create table t(id int primary key, a int, b int, c int, key(a), key(b), key(c))")

	var input []string
	var output []struct {
		SQL  string
		Plan []string
	}
	s.testData.GetTestCases(c, &input, &output)
	for i, tt := range input {
		s.testData.OnRecord(func() {
			output[i].SQL = tt
			output[i].Plan = s.testData.ConvertRowsToStrings(tk.MustQuery(tt).Rows())
		})
		tk.MustQuery(tt).Check(testkit.Rows(output[i].Plan...))
	}
}

func (s *testIntegrationSuite) TestInvisibleIndex(c *C) {
	tk := testkit.NewTestKit(c, s.store)

	tk.MustExec("use test")
	tk.MustExec("drop table if exists t")

	// Optimizer cannot see invisible indexes.
	tk.MustExec("create table t(a int, b int, unique index i_a (a) invisible, unique index i_b(b))")
	tk.MustExec("insert into t values (1,2)")

	// Optimizer cannot use invisible indexes.
	tk.MustQuery("select a from t order by a").Check(testkit.Rows("1"))
	c.Check(tk.MustUseIndex("select a from t order by a", "i_a"), IsFalse)
	tk.MustQuery("select a from t where a > 0").Check(testkit.Rows("1"))
	c.Check(tk.MustUseIndex("select a from t where a > 1", "i_a"), IsFalse)

	// If use invisible indexes in index hint and sql hint, throw an error.
	errStr := "[planner:1176]Key 'i_a' doesn't exist in table 't'"
	tk.MustGetErrMsg("select * from t use index(i_a)", errStr)
	tk.MustGetErrMsg("select * from t force index(i_a)", errStr)
	tk.MustGetErrMsg("select * from t ignore index(i_a)", errStr)
	tk.MustQuery("select /*+ USE_INDEX(t, i_a) */ * from t")
	c.Assert(tk.Se.GetSessionVars().StmtCtx.GetWarnings(), HasLen, 1)
	c.Assert(tk.Se.GetSessionVars().StmtCtx.GetWarnings()[0].Err.Error(), Equals, errStr)
	tk.MustQuery("select /*+ IGNORE_INDEX(t, i_a), USE_INDEX(t, i_b) */ a from t order by a")
	c.Assert(tk.Se.GetSessionVars().StmtCtx.GetWarnings(), HasLen, 1)
	c.Assert(tk.Se.GetSessionVars().StmtCtx.GetWarnings()[0].Err.Error(), Equals, errStr)

	tk.MustExec("admin check table t")
	tk.MustExec("admin check index t i_a")
}

// for issue #14822
func (s *testIntegrationSuite) TestIndexJoinTableRange(c *C) {
	tk := testkit.NewTestKit(c, s.store)

	tk.MustExec("use test")
	tk.MustExec("drop table if exists t1, t2")
	tk.MustExec("create table t1(a int, b int, primary key (a), key idx_t1_b (b))")
	tk.MustExec("create table t2(a int, b int, primary key (a), key idx_t1_b (b))")

	var input []string
	var output []struct {
		SQL  string
		Plan []string
	}
	s.testData.GetTestCases(c, &input, &output)
	for i, tt := range input {
		s.testData.OnRecord(func() {
			output[i].SQL = tt
			output[i].Plan = s.testData.ConvertRowsToStrings(tk.MustQuery(tt).Rows())
		})
		tk.MustQuery(tt).Check(testkit.Rows(output[i].Plan...))
	}
}

func (s *testIntegrationSuite) TestTopNByConstFunc(c *C) {
	tk := testkit.NewTestKit(c, s.store)
	tk.MustExec("use test")
	tk.MustQuery("select max(t.col) from (select 'a' as col union all select '' as col) as t").Check(testkit.Rows(
		"a",
	))
}

func (s *testIntegrationSuite) TestSubqueryWithTopN(c *C) {
	tk := testkit.NewTestKit(c, s.store)

	tk.MustExec("use test")
	tk.MustExec("drop table if exists t")
	tk.MustExec("create table t(a int, b int)")

	var input []string
	var output []struct {
		SQL  string
		Plan []string
	}
	s.testData.GetTestCases(c, &input, &output)
	for i, tt := range input {
		s.testData.OnRecord(func() {
			output[i].SQL = tt
			output[i].Plan = s.testData.ConvertRowsToStrings(tk.MustQuery(tt).Rows())
		})
		tk.MustQuery(tt).Check(testkit.Rows(output[i].Plan...))
	}
}

func (s *testIntegrationSuite) TestIndexHintWarning(c *C) {
	tk := testkit.NewTestKit(c, s.store)
	tk.MustExec("use test")
	tk.MustExec("drop table if exists t1, t2")
	tk.MustExec("create table t1(a int, b int, c int, key a(a), key b(b))")
	tk.MustExec("create table t2(a int, b int, c int, key a(a), key b(b))")
	var input []string
	var output []struct {
		SQL      string
		Warnings []string
	}
	s.testData.GetTestCases(c, &input, &output)
	for i, tt := range input {
		s.testData.OnRecord(func() {
			output[i].SQL = tt
			tk.MustQuery(tt)
			warns := tk.Se.GetSessionVars().StmtCtx.GetWarnings()
			output[i].Warnings = make([]string, len(warns))
			for j := range warns {
				output[i].Warnings[j] = warns[j].Err.Error()
			}
		})
		tk.MustQuery(tt)
		warns := tk.Se.GetSessionVars().StmtCtx.GetWarnings()
		c.Assert(len(warns), Equals, len(output[i].Warnings))
		for j := range warns {
			c.Assert(warns[j].Level, Equals, stmtctx.WarnLevelWarning)
			c.Assert(warns[j].Err.Error(), Equals, output[i].Warnings[j])
		}
	}
}

func (s *testIntegrationSuite) TestIssue15546(c *C) {
	tk := testkit.NewTestKit(c, s.store)

	tk.MustExec("use test")
	tk.MustExec("drop table if exists t, pt, vt")
	tk.MustExec("create table t(a int, b int)")
	tk.MustExec("insert into t values(1, 1)")
	tk.MustExec("create table pt(a int primary key, b int) partition by range(a) (" +
		"PARTITION `p0` VALUES LESS THAN (10), PARTITION `p1` VALUES LESS THAN (20), PARTITION `p2` VALUES LESS THAN (30))")
	tk.MustExec("insert into pt values(1, 1), (11, 11), (21, 21)")
	tk.MustExec("create definer='root'@'localhost' view vt(a, b) as select a, b from t")
	tk.MustQuery("select * from pt, vt where pt.a = vt.a").Check(testkit.Rows("1 1 1 1"))
}

func (s *testIntegrationSuite) TestApproxCountDistinctInPartitionTable(c *C) {
	tk := testkit.NewTestKit(c, s.store)

	tk.MustExec("use test")
	tk.MustExec("drop table if exists t")
	tk.MustExec("create table t(a int(11), b int) partition by range (a) (partition p0 values less than (3), partition p1 values less than maxvalue);")
	tk.MustExec("insert into t values(1, 1), (2, 1), (3, 1), (4, 2), (4, 2)")
	tk.MustExec("set session tidb_opt_agg_push_down=1")
	tk.MustExec(`set @@tidb_partition_prune_mode='` + string(variable.StaticOnly) + `'`)
	tk.MustQuery("explain select approx_count_distinct(a), b from t group by b order by b desc").Check(testkit.Rows("Sort_12 16000.00 root  test.t.b:desc",
		"└─HashAgg_15 16000.00 root  group by:test.t.b, funcs:approx_count_distinct(Column#5)->Column#4, funcs:firstrow(Column#6)->test.t.b",
		"  └─PartitionUnion_16 16000.00 root  ",
		"    ├─HashAgg_17 8000.00 root  group by:test.t.b, funcs:approx_count_distinct(test.t.a)->Column#5, funcs:firstrow(test.t.b)->Column#6, funcs:firstrow(test.t.b)->test.t.b",
		"    │ └─TableReader_21 10000.00 root  data:TableFullScan_20",
		"    │   └─TableFullScan_20 10000.00 cop[tikv] table:t, partition:p0 keep order:false, stats:pseudo",
		"    └─HashAgg_24 8000.00 root  group by:test.t.b, funcs:approx_count_distinct(test.t.a)->Column#5, funcs:firstrow(test.t.b)->Column#6, funcs:firstrow(test.t.b)->test.t.b",
		"      └─TableReader_28 10000.00 root  data:TableFullScan_27",
		"        └─TableFullScan_27 10000.00 cop[tikv] table:t, partition:p1 keep order:false, stats:pseudo"))
	tk.MustQuery("select approx_count_distinct(a), b from t group by b order by b desc").Check(testkit.Rows("1 2", "3 1"))
}

func (s *testIntegrationSuite) TestApproxPercentile(c *C) {
	tk := testkit.NewTestKit(c, s.store)

	tk.MustExec("use test")
	tk.MustExec("drop table if exists t")
	tk.MustExec("create table t(a int, b int)")
	tk.MustExec("insert into t values(1, 1), (2, 1), (3, 2), (4, 2), (5, 2)")

	var input []string
	var output []struct {
		SQL  string
		Plan []string
		Res  []string
	}
	s.testData.GetTestCases(c, &input, &output)
	for i, tt := range input {
		s.testData.OnRecord(func() {
			output[i].SQL = tt
			output[i].Plan = s.testData.ConvertRowsToStrings(tk.MustQuery("explain " + tt).Rows())
			output[i].Res = s.testData.ConvertRowsToStrings(tk.MustQuery(tt).Rows())
		})
		tk.MustQuery("explain " + tt).Check(testkit.Rows(output[i].Plan...))
		tk.MustQuery(tt).Check(testkit.Rows(output[i].Res...))
	}
}

func (s *testIntegrationSuite) TestIssue17813(c *C) {
	tk := testkit.NewTestKit(c, s.store)

	tk.MustExec("use test")
	tk.MustExec("drop table if exists hash_partition_overflow")
	tk.MustExec("create table hash_partition_overflow (c0 bigint unsigned) partition by hash(c0) partitions 3")
	tk.MustExec("insert into hash_partition_overflow values (9223372036854775808)")
	tk.MustQuery("select * from hash_partition_overflow where c0 = 9223372036854775808").Check(testkit.Rows("9223372036854775808"))
	tk.MustQuery("select * from hash_partition_overflow where c0 in (1, 9223372036854775808)").Check(testkit.Rows("9223372036854775808"))
}

func (s *testIntegrationSuite) TestHintWithRequiredProperty(c *C) {
	tk := testkit.NewTestKit(c, s.store)
	tk.MustExec("set @@session.tidb_executor_concurrency = 4;")
	tk.MustExec("set @@session.tidb_hash_join_concurrency = 5;")
	tk.MustExec("set @@session.tidb_distsql_scan_concurrency = 15;")
	tk.MustExec("use test")
	tk.MustExec("drop table if exists t")
	tk.MustExec("create table t(a int primary key, b int, c int, key b(b))")
	var input []string
	var output []struct {
		SQL      string
		Plan     []string
		Warnings []string
	}
	s.testData.GetTestCases(c, &input, &output)
	for i, tt := range input {
		s.testData.OnRecord(func() {
			output[i].SQL = tt
			output[i].Plan = s.testData.ConvertRowsToStrings(tk.MustQuery(tt).Rows())
			warnings := tk.Se.GetSessionVars().StmtCtx.GetWarnings()
			output[i].Warnings = make([]string, len(warnings))
			for j, warning := range warnings {
				output[i].Warnings[j] = warning.Err.Error()
			}
		})
		tk.MustQuery(tt).Check(testkit.Rows(output[i].Plan...))
		warnings := tk.Se.GetSessionVars().StmtCtx.GetWarnings()
		c.Assert(len(warnings), Equals, len(output[i].Warnings))
		for j, warning := range warnings {
			c.Assert(output[i].Warnings[j], Equals, warning.Err.Error())
		}
	}
}

func (s *testIntegrationSuite) TestIssue15813(c *C) {
	tk := testkit.NewTestKit(c, s.store)

	tk.MustExec("use test")
	tk.MustExec("drop table if exists t0, t1")
	tk.MustExec("create table t0(c0 int primary key)")
	tk.MustExec("create table t1(c0 int primary key)")
	tk.MustExec("CREATE INDEX i0 ON t0(c0)")
	tk.MustExec("CREATE INDEX i0 ON t1(c0)")
	tk.MustQuery("select /*+ MERGE_JOIN(t0, t1) */ * from t0, t1 where t0.c0 = t1.c0").Check(testkit.Rows())
}

func (s *testIntegrationSuite) TestFullGroupByOrderBy(c *C) {
	tk := testkit.NewTestKit(c, s.store)

	tk.MustExec("use test")
	tk.MustExec("drop table if exists t")
	tk.MustExec("create table t(a int, b int)")
	tk.MustQuery("select count(a) as b from t group by a order by b").Check(testkit.Rows())
	err := tk.ExecToErr("select count(a) as cnt from t group by a order by b")
	c.Assert(terror.ErrorEqual(err, core.ErrFieldNotInGroupBy), IsTrue)
}

func (s *testIntegrationSuite) TestHintWithoutTableWarning(c *C) {
	tk := testkit.NewTestKit(c, s.store)
	tk.MustExec("use test")
	tk.MustExec("drop table if exists t1, t2")
	tk.MustExec("create table t1(a int, b int, c int, key a(a))")
	tk.MustExec("create table t2(a int, b int, c int, key a(a))")
	var input []string
	var output []struct {
		SQL      string
		Warnings []string
	}
	s.testData.GetTestCases(c, &input, &output)
	for i, tt := range input {
		s.testData.OnRecord(func() {
			output[i].SQL = tt
			tk.MustQuery(tt)
			warns := tk.Se.GetSessionVars().StmtCtx.GetWarnings()
			output[i].Warnings = make([]string, len(warns))
			for j := range warns {
				output[i].Warnings[j] = warns[j].Err.Error()
			}
		})
		tk.MustQuery(tt)
		warns := tk.Se.GetSessionVars().StmtCtx.GetWarnings()
		c.Assert(len(warns), Equals, len(output[i].Warnings))
		for j := range warns {
			c.Assert(warns[j].Level, Equals, stmtctx.WarnLevelWarning)
			c.Assert(warns[j].Err.Error(), Equals, output[i].Warnings[j])
		}
	}
}

func (s *testIntegrationSuite) TestIssue15858(c *C) {
	tk := testkit.NewTestKit(c, s.store)
	tk.MustExec("use test")
	tk.MustExec("drop table if exists t")
	tk.MustExec("create table t(a int primary key)")
	tk.MustExec("select * from t t1, (select a from t order by a+1) t2 where t1.a = t2.a")
}

func (s *testIntegrationSuite) TestIssue15846(c *C) {
	tk := testkit.NewTestKit(c, s.store)
	tk.MustExec("use test")
	tk.MustExec("drop table if exists t0, t1")
	tk.MustExec("CREATE TABLE t0(t0 INT UNIQUE);")
	tk.MustExec("CREATE TABLE t1(c0 FLOAT);")
	tk.MustExec("INSERT INTO t1(c0) VALUES (0);")
	tk.MustExec("INSERT INTO t0(t0) VALUES (NULL), (NULL);")
	tk.MustQuery("SELECT t1.c0 FROM t1 LEFT JOIN t0 ON 1;").Check(testkit.Rows("0", "0"))

	tk.MustExec("drop table if exists t0, t1")
	tk.MustExec("CREATE TABLE t0(t0 INT);")
	tk.MustExec("CREATE TABLE t1(c0 FLOAT);")
	tk.MustExec("INSERT INTO t1(c0) VALUES (0);")
	tk.MustExec("INSERT INTO t0(t0) VALUES (NULL), (NULL);")
	tk.MustQuery("SELECT t1.c0 FROM t1 LEFT JOIN t0 ON 1;").Check(testkit.Rows("0", "0"))

	tk.MustExec("drop table if exists t0, t1")
	tk.MustExec("CREATE TABLE t0(t0 INT);")
	tk.MustExec("CREATE TABLE t1(c0 FLOAT);")
	tk.MustExec("create unique index idx on t0(t0);")
	tk.MustExec("INSERT INTO t1(c0) VALUES (0);")
	tk.MustExec("INSERT INTO t0(t0) VALUES (NULL), (NULL);")
	tk.MustQuery("SELECT t1.c0 FROM t1 LEFT JOIN t0 ON 1;").Check(testkit.Rows("0", "0"))
}

func (s *testIntegrationSuite) TestFloorUnixTimestampPruning(c *C) {
	tk := testkit.NewTestKit(c, s.store)
	tk.MustExec("use test")
	tk.MustExec("drop table if exists floor_unix_timestamp")
	tk.MustExec(`create table floor_unix_timestamp (ts timestamp(3))
partition by range (floor(unix_timestamp(ts))) (
partition p0 values less than (unix_timestamp('2020-04-05 00:00:00')),
partition p1 values less than (unix_timestamp('2020-04-12 00:00:00')),
partition p2 values less than (unix_timestamp('2020-04-15 00:00:00')))`)
	tk.MustExec("insert into floor_unix_timestamp values ('2020-04-04 00:00:00')")
	tk.MustExec("insert into floor_unix_timestamp values ('2020-04-04 23:59:59.999')")
	tk.MustExec("insert into floor_unix_timestamp values ('2020-04-05 00:00:00')")
	tk.MustExec("insert into floor_unix_timestamp values ('2020-04-05 00:00:00.001')")
	tk.MustExec("insert into floor_unix_timestamp values ('2020-04-12 01:02:03.456')")
	tk.MustExec("insert into floor_unix_timestamp values ('2020-04-14 00:00:42')")
	tk.MustQuery("select count(*) from floor_unix_timestamp where '2020-04-05 00:00:00.001' = ts").Check(testkit.Rows("1"))
	tk.MustQuery("select * from floor_unix_timestamp where ts > '2020-04-05 00:00:00' order by ts").Check(testkit.Rows("2020-04-05 00:00:00.001", "2020-04-12 01:02:03.456", "2020-04-14 00:00:42.000"))
	tk.MustQuery("select count(*) from floor_unix_timestamp where ts <= '2020-04-05 23:00:00'").Check(testkit.Rows("4"))
	tk.MustQuery("select * from floor_unix_timestamp partition(p1, p2) where ts > '2020-04-14 00:00:00'").Check(testkit.Rows("2020-04-14 00:00:42.000"))
}

func (s *testIntegrationSuite) TestIssue16290And16292(c *C) {
	tk := testkit.NewTestKit(c, s.store)
	tk.MustExec("use test")
	tk.MustExec("drop table if exists t;")
	tk.MustExec("create table t(a int, b int, primary key(a));")
	tk.MustExec("insert into t values(1, 1);")

	for i := 0; i <= 1; i++ {
		tk.MustExec(fmt.Sprintf("set session tidb_opt_agg_push_down = %v", i))

		tk.MustQuery("select avg(a) from (select * from t ta union all select * from t tb) t;").Check(testkit.Rows("1.0000"))
		tk.MustQuery("select avg(b) from (select * from t ta union all select * from t tb) t;").Check(testkit.Rows("1.0000"))
		tk.MustQuery("select count(distinct a) from (select * from t ta union all select * from t tb) t;").Check(testkit.Rows("1"))
		tk.MustQuery("select count(distinct b) from (select * from t ta union all select * from t tb) t;").Check(testkit.Rows("1"))
	}
}

func (s *testIntegrationSuite) TestTableDualWithRequiredProperty(c *C) {
	tk := testkit.NewTestKit(c, s.store)
	tk.MustExec("use test")
	tk.MustExec("drop table if exists t1, t2;")
	tk.MustExec("create table t1 (a int, b int) partition by range(a) " +
		"(partition p0 values less than(10), partition p1 values less than MAXVALUE)")
	tk.MustExec("create table t2 (a int, b int)")
	tk.MustExec("select /*+ MERGE_JOIN(t1, t2) */ * from t1 partition (p0), t2  where t1.a > 100 and t1.a = t2.a")
}

func (s *testIntegrationSuite) TestIndexJoinInnerIndexNDV(c *C) {
	tk := testkit.NewTestKit(c, s.store)
	tk.MustExec("use test")
	tk.MustExec("drop table if exists t1, t2")
	tk.MustExec("create table t1(a int not null, b int not null, c int not null)")
	tk.MustExec("create table t2(a int not null, b int not null, c int not null, index idx1(a,b), index idx2(c))")
	tk.MustExec("insert into t1 values(1,1,1),(1,1,1),(1,1,1)")
	tk.MustExec("insert into t2 values(1,1,1),(1,1,2),(1,1,3)")
	tk.MustExec("analyze table t1, t2")

	var input []string
	var output []struct {
		SQL  string
		Plan []string
	}
	s.testData.GetTestCases(c, &input, &output)
	for i, tt := range input {
		s.testData.OnRecord(func() {
			output[i].SQL = tt
			output[i].Plan = s.testData.ConvertRowsToStrings(tk.MustQuery(tt).Rows())
		})
		tk.MustQuery(tt).Check(testkit.Rows(output[i].Plan...))
	}
}

func (s *testIntegrationSerialSuite) TestIssue16837(c *C) {
	tk := testkit.NewTestKit(c, s.store)
	tk.MustExec("use test")
	tk.MustExec("drop table if exists t")
	tk.MustExec("create table t(a int,b int,c int,d int,e int,unique key idx_ab(a,b),unique key(c),unique key(d))")
	tk.MustQuery("explain select /*+ use_index_merge(t,c,idx_ab) */ * from t where a = 1 or (e = 1 and c = 1)").Check(testkit.Rows(
		"Projection_4 10.00 root  test.t.a, test.t.b, test.t.c, test.t.d, test.t.e",
		"└─IndexMerge_9 0.01 root  ",
		"  ├─IndexRangeScan_5(Build) 10.00 cop[tikv] table:t, index:idx_ab(a, b) range:[1,1], keep order:false, stats:pseudo",
		"  ├─IndexRangeScan_6(Build) 1.00 cop[tikv] table:t, index:c(c) range:[1,1], keep order:false, stats:pseudo",
		"  └─Selection_8(Probe) 0.01 cop[tikv]  eq(test.t.e, 1)",
		"    └─TableRowIDScan_7 11.00 cop[tikv] table:t keep order:false, stats:pseudo"))
	tk.MustQuery("show warnings").Check(testkit.Rows())
	tk.MustExec("insert into t values (2, 1, 1, 1, 2)")
	tk.MustQuery("select /*+ use_index_merge(t,c,idx_ab) */ * from t where a = 1 or (e = 1 and c = 1)").Check(testkit.Rows())
}

func (s *testIntegrationSerialSuite) TestIndexMerge(c *C) {
	tk := testkit.NewTestKit(c, s.store)
	tk.MustExec("use test")
	tk.MustExec("drop table if exists t")
	tk.MustExec("create table t (a int, b int, unique key(a), unique key(b))")
	tk.MustQuery("desc select /*+ use_index_merge(t) */ * from t where a =1 or (b=1 and b+2>1)").Check(testkit.Rows(
		"Projection_4 8000.00 root  test.t.a, test.t.b",
		"└─IndexMerge_9 2.00 root  ",
		"  ├─IndexRangeScan_5(Build) 1.00 cop[tikv] table:t, index:a(a) range:[1,1], keep order:false, stats:pseudo",
		"  ├─Selection_7(Build) 0.80 cop[tikv]  1",
		"  │ └─IndexRangeScan_6 1.00 cop[tikv] table:t, index:b(b) range:[1,1], keep order:false, stats:pseudo",
		"  └─TableRowIDScan_8(Probe) 2.00 cop[tikv] table:t keep order:false, stats:pseudo",
	))
	tk.MustQuery("show warnings").Check(testkit.Rows())

	tk.MustQuery("desc select /*+ use_index_merge(t) */ * from t where a =1 or (b=1 and length(b)=1)").Check(testkit.Rows(
		"Projection_4 1.80 root  test.t.a, test.t.b",
		"└─IndexMerge_9 2.00 root  ",
		"  ├─IndexRangeScan_5(Build) 1.00 cop[tikv] table:t, index:a(a) range:[1,1], keep order:false, stats:pseudo",
		"  ├─Selection_7(Build) 0.80 cop[tikv]  eq(length(cast(1)), 1)",
		"  │ └─IndexRangeScan_6 1.00 cop[tikv] table:t, index:b(b) range:[1,1], keep order:false, stats:pseudo",
		"  └─TableRowIDScan_8(Probe) 2.00 cop[tikv] table:t keep order:false, stats:pseudo"))
	tk.MustQuery("show warnings").Check(testkit.Rows())

	tk.MustQuery("desc select /*+ use_index_merge(t) */ * from t where (a=1 and length(a)=1) or (b=1 and length(b)=1)").Check(testkit.Rows(
		"Projection_4 1.60 root  test.t.a, test.t.b",
		"└─IndexMerge_10 2.00 root  ",
		"  ├─Selection_6(Build) 0.80 cop[tikv]  eq(length(cast(1)), 1)",
		"  │ └─IndexRangeScan_5 1.00 cop[tikv] table:t, index:a(a) range:[1,1], keep order:false, stats:pseudo",
		"  ├─Selection_8(Build) 0.80 cop[tikv]  eq(length(cast(1)), 1)",
		"  │ └─IndexRangeScan_7 1.00 cop[tikv] table:t, index:b(b) range:[1,1], keep order:false, stats:pseudo",
		"  └─TableRowIDScan_9(Probe) 2.00 cop[tikv] table:t keep order:false, stats:pseudo"))
	tk.MustQuery("show warnings").Check(testkit.Rows())

	tk.MustQuery("desc select /*+ use_index_merge(t) */ * from t where (a=1 and length(b)=1) or (b=1 and length(a)=1)").Check(testkit.Rows(
		"Projection_4 1.60 root  test.t.a, test.t.b",
		"└─IndexMerge_9 1.60 root  ",
		"  ├─IndexRangeScan_5(Build) 1.00 cop[tikv] table:t, index:a(a) range:[1,1], keep order:false, stats:pseudo",
		"  ├─IndexRangeScan_6(Build) 1.00 cop[tikv] table:t, index:b(b) range:[1,1], keep order:false, stats:pseudo",
		"  └─Selection_8(Probe) 1.60 cop[tikv]  eq(length(cast(test.t.a)), 1), eq(length(cast(test.t.b)), 1)",
		"    └─TableRowIDScan_7 2.00 cop[tikv] table:t keep order:false, stats:pseudo"))
	tk.MustQuery("show warnings").Check(testkit.Rows())
}

func (s *testIntegrationSerialSuite) TestIssue16407(c *C) {
	tk := testkit.NewTestKit(c, s.store)
	tk.MustExec("use test")
	tk.MustExec("drop table if exists t")
	tk.MustExec("create table t(a int,b char(100),key(a),key(b(10)))")
	tk.MustQuery("explain select /*+ use_index_merge(t) */ * from t where a=10 or b='x'").Check(testkit.Rows(
		"Projection_4 19.99 root  test.t.a, test.t.b",
		"└─IndexMerge_9 0.02 root  ",
		"  ├─IndexRangeScan_5(Build) 10.00 cop[tikv] table:t, index:a(a) range:[10,10], keep order:false, stats:pseudo",
		"  ├─IndexRangeScan_6(Build) 10.00 cop[tikv] table:t, index:b(b) range:[\"x\",\"x\"], keep order:false, stats:pseudo",
		"  └─Selection_8(Probe) 0.02 cop[tikv]  eq(test.t.b, \"x\")",
		"    └─TableRowIDScan_7 19.99 cop[tikv] table:t keep order:false, stats:pseudo"))
	tk.MustQuery("show warnings").Check(testkit.Rows())
	tk.MustExec("insert into t values (1, 'xx')")
	tk.MustQuery("select /*+ use_index_merge(t) */ * from t where a=10 or b='x'").Check(testkit.Rows())
}

func (s *testIntegrationSuite) TestStreamAggProp(c *C) {
	tk := testkit.NewTestKit(c, s.store)

	tk.MustExec("use test")
	tk.MustExec("drop table if exists t")
	tk.MustExec("create table t(a int)")
	tk.MustExec("insert into t values(1),(1),(2)")

	var input []string
	var output []struct {
		SQL  string
		Plan []string
		Res  []string
	}
	s.testData.GetTestCases(c, &input, &output)
	for i, tt := range input {
		s.testData.OnRecord(func() {
			output[i].SQL = tt
			output[i].Plan = s.testData.ConvertRowsToStrings(tk.MustQuery("explain " + tt).Rows())
			output[i].Res = s.testData.ConvertRowsToStrings(tk.MustQuery(tt).Rows())
		})
		tk.MustQuery("explain " + tt).Check(testkit.Rows(output[i].Plan...))
		tk.MustQuery(tt).Check(testkit.Rows(output[i].Res...))
	}
}

func (s *testIntegrationSuite) TestOptimizeHintOnPartitionTable(c *C) {
	tk := testkit.NewTestKit(c, s.store)

	tk.MustExec("use test")
	tk.MustExec("drop table if exists t")
	tk.MustExec(`create table t (
					a int, b int, c varchar(20),
					primary key(a), key(b), key(c)
				) partition by range columns(a) (
					partition p0 values less than(6),
					partition p1 values less than(11),
					partition p2 values less than(16));`)
	tk.MustExec(`insert into t values (1,1,"1"), (2,2,"2"), (8,8,"8"), (11,11,"11"), (15,15,"15")`)

	// Create virtual tiflash replica info.
	dom := domain.GetDomain(tk.Se)
	is := dom.InfoSchema()
	db, exists := is.SchemaByName(model.NewCIStr("test"))
	c.Assert(exists, IsTrue)
	for _, tblInfo := range db.Tables {
		if tblInfo.Name.L == "t" {
			tblInfo.TiFlashReplica = &model.TiFlashReplicaInfo{
				Count:     1,
				Available: true,
			}
		}
	}

	tk.MustExec(`set @@tidb_partition_prune_mode='` + string(variable.StaticOnly) + `'`)

	var input []string
	var output []struct {
		SQL  string
		Plan []string
		Warn []string
	}
	s.testData.GetTestCases(c, &input, &output)
	for i, tt := range input {
		s.testData.OnRecord(func() {
			output[i].SQL = tt
			output[i].Plan = s.testData.ConvertRowsToStrings(tk.MustQuery("explain " + tt).Rows())
			output[i].Warn = s.testData.ConvertRowsToStrings(tk.MustQuery("show warnings").Rows())
		})
		tk.MustQuery("explain " + tt).Check(testkit.Rows(output[i].Plan...))
		tk.MustQuery("show warnings").Check(testkit.Rows(output[i].Warn...))
	}
}

func (s *testIntegrationSerialSuite) TestNotReadOnlySQLOnTiFlash(c *C) {
	tk := testkit.NewTestKit(c, s.store)

	tk.MustExec("use test")
	tk.MustExec("drop table if exists t")
	tk.MustExec("create table t (a int, b varchar(20))")
	tk.MustExec(`set @@tidb_isolation_read_engines = "tiflash"`)
	// Create virtual tiflash replica info.
	dom := domain.GetDomain(tk.Se)
	is := dom.InfoSchema()
	db, exists := is.SchemaByName(model.NewCIStr("test"))
	c.Assert(exists, IsTrue)
	for _, tblInfo := range db.Tables {
		if tblInfo.Name.L == "t" {
			tblInfo.TiFlashReplica = &model.TiFlashReplicaInfo{
				Count:     1,
				Available: true,
			}
		}
	}
	err := tk.ExecToErr("select * from t for update")
	c.Assert(err, NotNil)
	c.Assert(err.Error(), Equals, `[planner:1815]Internal : Can not find access path matching 'tidb_isolation_read_engines'(value: 'tiflash'). Available values are 'tiflash, tikv'.`)

	err = tk.ExecToErr("insert into t select * from t")
	c.Assert(err, NotNil)
	c.Assert(err.Error(), Equals, `[planner:1815]Internal : Can not find access path matching 'tidb_isolation_read_engines'(value: 'tiflash'). Available values are 'tiflash, tikv'.`)

	tk.MustExec("prepare stmt_insert from 'insert into t select * from t where t.a = ?'")
	tk.MustExec("set @a=1")
	err = tk.ExecToErr("execute stmt_insert using @a")
	c.Assert(err, NotNil)
	c.Assert(err.Error(), Equals, `[planner:1815]Internal : Can not find access path matching 'tidb_isolation_read_engines'(value: 'tiflash'). Available values are 'tiflash, tikv'.`)
}

func (s *testIntegrationSuite) TestSelectLimit(c *C) {
	tk := testkit.NewTestKit(c, s.store)

	tk.MustExec("use test")
	tk.MustExec("drop table if exists t")
	tk.MustExec("create table t(a int)")
	tk.MustExec("insert into t values(1),(1),(2)")

	// normal test
	tk.MustExec("set @@session.sql_select_limit=1")
	result := tk.MustQuery("select * from t order by a")
	result.Check(testkit.Rows("1"))
	result = tk.MustQuery("select * from t order by a limit 2")
	result.Check(testkit.Rows("1", "1"))
	tk.MustExec("set @@session.sql_select_limit=default")
	result = tk.MustQuery("select * from t order by a")
	result.Check(testkit.Rows("1", "1", "2"))

	// test for subquery
	tk.MustExec("set @@session.sql_select_limit=1")
	result = tk.MustQuery("select * from (select * from t) s order by a")
	result.Check(testkit.Rows("1"))
	result = tk.MustQuery("select * from (select * from t limit 2) s order by a") // limit write in subquery, has no effect.
	result.Check(testkit.Rows("1"))
	result = tk.MustQuery("select (select * from t limit 1) s") // limit write in subquery, has no effect.
	result.Check(testkit.Rows("1"))
	result = tk.MustQuery("select * from t where t.a in (select * from t) limit 3") // select_limit will not effect subquery
	result.Check(testkit.Rows("1", "1", "2"))
	result = tk.MustQuery("select * from (select * from t) s limit 3") // select_limit will not effect subquery
	result.Check(testkit.Rows("1", "1", "2"))

	// test for union
	result = tk.MustQuery("select * from t union all select * from t limit 2") // limit outside subquery
	result.Check(testkit.Rows("1", "1"))
	result = tk.MustQuery("select * from t union all (select * from t limit 2)") // limit inside subquery
	result.Check(testkit.Rows("1"))

	// test for prepare & execute
	tk.MustExec("prepare s1 from 'select * from t where a = ?'")
	tk.MustExec("set @a = 1")
	result = tk.MustQuery("execute s1 using @a")
	result.Check(testkit.Rows("1"))
	tk.MustExec("set @@session.sql_select_limit=default")
	result = tk.MustQuery("execute s1 using @a")
	result.Check(testkit.Rows("1", "1"))
	tk.MustExec("set @@session.sql_select_limit=1")
	tk.MustExec("prepare s2 from 'select * from t where a = ? limit 3'")
	result = tk.MustQuery("execute s2 using @a") // if prepare stmt has limit, select_limit takes no effect.
	result.Check(testkit.Rows("1", "1"))

	// test for create view
	tk.MustExec("set @@session.sql_select_limit=1")
	tk.MustExec("create definer='root'@'localhost' view s as select * from t") // select limit should not effect create view
	result = tk.MustQuery("select * from s")
	result.Check(testkit.Rows("1"))
	tk.MustExec("set @@session.sql_select_limit=default")
	result = tk.MustQuery("select * from s")
	result.Check(testkit.Rows("1", "1", "2"))

	// test for DML
	tk.MustExec("set @@session.sql_select_limit=1")
	tk.MustExec("create table b (a int)")
	tk.MustExec("insert into b select * from t") // all values are inserted
	result = tk.MustQuery("select * from b limit 3")
	result.Check(testkit.Rows("1", "1", "2"))
	tk.MustExec("update b set a = 2 where a = 1") // all values are updated
	result = tk.MustQuery("select * from b limit 3")
	result.Check(testkit.Rows("2", "2", "2"))
	result = tk.MustQuery("select * from b")
	result.Check(testkit.Rows("2"))
	tk.MustExec("delete from b where a = 2") // all values are deleted
	result = tk.MustQuery("select * from b")
	result.Check(testkit.Rows())
}

func (s *testIntegrationSuite) TestHintParserWarnings(c *C) {
	tk := testkit.NewTestKit(c, s.store)
	tk.MustExec("use test")
	tk.MustExec("drop table if exists t;")
	tk.MustExec("create table t(a int, b int, key(a), key(b));")
	tk.MustExec("select /*+ use_index_merge() */ * from t where a = 1 or b = 1;")
	rows := tk.MustQuery("show warnings;").Rows()
	c.Assert(len(rows), Equals, 1)
}

func (s *testIntegrationSuite) TestIssue16935(c *C) {
	tk := testkit.NewTestKit(c, s.store)
	tk.MustExec("use test")
	tk.MustExec("drop table if exists t0;")
	tk.MustExec("CREATE TABLE t0(c0 INT);")
	tk.MustExec("INSERT INTO t0(c0) VALUES (1), (1), (1), (1), (1), (1);")
	tk.MustExec("CREATE definer='root'@'localhost' VIEW v0(c0) AS SELECT NULL FROM t0;")

	tk.MustQuery("SELECT * FROM t0 LEFT JOIN v0 ON TRUE WHERE v0.c0 IS NULL;")
}

func (s *testIntegrationSuite) TestAccessPathOnClusterIndex(c *C) {
	tk := testkit.NewTestKit(c, s.store)
	tk.MustExec("use test")
	tk.MustExec("set @@tidb_enable_clustered_index = 1")
	tk.MustExec("drop table if exists t1")
	tk.MustExec("create table t1 (a int, b varchar(20), c decimal(40,10), d int, primary key(a,b), key(c))")
	tk.MustExec(`insert into t1 values (1,"111",1.1,11), (2,"222",2.2,12), (3,"333",3.3,13)`)
	tk.MustExec("analyze table t1")

	var input []string
	var output []struct {
		SQL  string
		Plan []string
		Res  []string
	}
	s.testData.GetTestCases(c, &input, &output)
	for i, tt := range input {
		s.testData.OnRecord(func() {
			output[i].SQL = tt
			output[i].Plan = s.testData.ConvertRowsToStrings(tk.MustQuery("explain " + tt).Rows())
			output[i].Res = s.testData.ConvertRowsToStrings(tk.MustQuery(tt).Sort().Rows())
		})
		tk.MustQuery("explain " + tt).Check(testkit.Rows(output[i].Plan...))
		tk.MustQuery(tt).Sort().Check(testkit.Rows(output[i].Res...))
	}
}

func (s *testIntegrationSuite) TestClusterIndexUniqueDoubleRead(c *C) {
	tk := testkit.NewTestKit(c, s.store)
	tk.MustExec("create database cluster_idx_unique_double_read;")
	tk.MustExec("use cluster_idx_unique_double_read;")
	defer tk.MustExec("drop database cluster_idx_unique_double_read;")
	tk.MustExec("set @@tidb_enable_clustered_index = 1")
	tk.MustExec("drop table if exists t")

	tk.MustExec("create table t (a varchar(64), b varchar(64), uk int, v int, primary key(a, b), unique key uuk(uk));")
	tk.MustExec("insert t values ('a', 'a1', 1, 11), ('b', 'b1', 2, 22), ('c', 'c1', 3, 33);")
	tk.MustQuery("select * from t use index (uuk);").Check(testkit.Rows("a a1 1 11", "b b1 2 22", "c c1 3 33"))
}

func (s *testIntegrationSuite) TestIndexJoinOnClusteredIndex(c *C) {
	tk := testkit.NewTestKit(c, s.store)
	tk.MustExec("use test")
	tk.MustExec("set @@tidb_enable_clustered_index = 1")
	tk.MustExec("drop table if exists t1")
	tk.MustExec("create table t (a int, b varchar(20), c decimal(40,10), d int, primary key(a,b), key(c))")
	tk.MustExec(`insert into t values (1,"111",1.1,11), (2,"222",2.2,12), (3,"333",3.3,13)`)
	tk.MustExec("analyze table t")

	var input []string
	var output []struct {
		SQL  string
		Plan []string
		Res  []string
	}
	s.testData.GetTestCases(c, &input, &output)
	for i, tt := range input {
		s.testData.OnRecord(func() {
			output[i].SQL = tt
			output[i].Plan = s.testData.ConvertRowsToStrings(tk.MustQuery("explain " + tt).Rows())
			output[i].Res = s.testData.ConvertRowsToStrings(tk.MustQuery(tt).Rows())
		})
		tk.MustQuery("explain " + tt).Check(testkit.Rows(output[i].Plan...))
		tk.MustQuery(tt).Check(testkit.Rows(output[i].Res...))
	}
}
func (s *testIntegrationSerialSuite) TestIssue18984(c *C) {
	tk := testkit.NewTestKit(c, s.store)
	tk.MustExec("use test")
	tk.MustExec("drop table if exists t, t2")
	tk.MustExec("set tidb_enable_clustered_index=1")
	tk.MustExec("create table t(a int, b int, c int, primary key(a, b))")
	tk.MustExec("create table t2(a int, b int, c int, d int, primary key(a,b), index idx(c))")
	tk.MustExec("insert into t values(1,1,1), (2,2,2), (3,3,3)")
	tk.MustExec("insert into t2 values(1,2,3,4), (2,4,3,5), (1,3,1,1)")
	tk.MustQuery("select /*+ INL_MERGE_JOIN(t) */ * from t right outer join t2 on t.a=t2.c").Check(testkit.Rows(
		"1 1 1 1 3 1 1",
		"3 3 3 1 2 3 4",
		"3 3 3 2 4 3 5"))
	tk.MustQuery("select /*+ INL_MERGE_JOIN(t2) */ * from t left outer join t2 on t.a=t2.c").Check(testkit.Rows(
		"1 1 1 1 3 1 1",
		"2 2 2 <nil> <nil> <nil> <nil>",
		"3 3 3 1 2 3 4",
		"3 3 3 2 4 3 5"))
}

func (s *testIntegrationSuite) TestDistinctScalarFunctionPushDown(c *C) {
	tk := testkit.NewTestKit(c, s.store)
	tk.MustExec("use test")
	tk.MustExec("drop table if exists t")
	tk.MustExec("create table t (a int not null, b int not null, c int not null, primary key (a,c)) partition by range (c) (partition p0 values less than (5), partition p1 values less than (10))")
	tk.MustExec("insert into t values(1,1,1),(2,2,2),(3,1,3),(7,1,7),(8,2,8),(9,2,9)")
	tk.MustQuery("select count(distinct b+1) as col from t").Check(testkit.Rows(
		"2",
	))
}

func (s *testIntegrationSerialSuite) TestExplainAnalyzePointGet(c *C) {
	tk := testkit.NewTestKit(c, s.store)
	tk.MustExec("use test")
	tk.MustExec("drop table if exists t")
	tk.MustExec("create table t(a int primary key, b varchar(20))")
	tk.MustExec("insert into t values (1,1)")

	res := tk.MustQuery("explain analyze select * from t where a=1;")
	checkExplain := func(rpc string) {
		resBuff := bytes.NewBufferString("")
		for _, row := range res.Rows() {
			fmt.Fprintf(resBuff, "%s\n", row)
		}
		explain := resBuff.String()
		c.Assert(strings.Contains(explain, rpc+":{num_rpc:"), IsTrue, Commentf("%s", explain))
		c.Assert(strings.Contains(explain, "total_time:"), IsTrue, Commentf("%s", explain))
	}
	checkExplain("Get")
	res = tk.MustQuery("explain analyze select * from t where a in (1,2,3);")
	checkExplain("BatchGet")
}

func (s *testIntegrationSerialSuite) TestExplainAnalyzeDML(c *C) {
	tk := testkit.NewTestKit(c, s.store)
	tk.MustExec("use test")
	tk.MustExec("drop table if exists t")
	tk.MustExec(" create table t (a int, b int, unique index (a));")
	tk.MustExec("insert into t values (1,1)")

	res := tk.MustQuery("explain analyze select * from t where a=1;")
	checkExplain := func(rpc string) {
		resBuff := bytes.NewBufferString("")
		for _, row := range res.Rows() {
			fmt.Fprintf(resBuff, "%s\n", row)
		}
		explain := resBuff.String()
		c.Assert(strings.Contains(explain, rpc+":{num_rpc:"), IsTrue, Commentf("%s", explain))
		c.Assert(strings.Contains(explain, "total_time:"), IsTrue, Commentf("%s", explain))
	}
	checkExplain("Get")
	res = tk.MustQuery("explain analyze insert ignore into t values (1,1),(2,2),(3,3),(4,4);")
	checkExplain("BatchGet")
}

func (s *testIntegrationSuite) TestPartitionExplain(c *C) {
	tk := testkit.NewTestKit(c, s.store)
	tk.MustExec("use test")
	tk.MustExec(`create table pt (id int, c int, key i_id(id), key i_c(c)) partition by range (c) (
partition p0 values less than (4),
partition p1 values less than (7),
partition p2 values less than (10))`)

	tk.MustExec("set @@tidb_enable_index_merge = 1;")

	var input []string
	var output []struct {
		SQL  string
		Plan []string
	}
	s.testData.GetTestCases(c, &input, &output)
	for i, tt := range input {
		s.testData.OnRecord(func() {
			output[i].SQL = tt
			output[i].Plan = s.testData.ConvertRowsToStrings(tk.MustQuery("explain " + tt).Rows())
		})
		tk.MustQuery("explain " + tt).Check(testkit.Rows(output[i].Plan...))
	}
}

func (s *testIntegrationSuite) TestPartialBatchPointGet(c *C) {
	tk := testkit.NewTestKit(c, s.store)
	tk.MustExec("use test")
	tk.MustExec("drop table if exists t")
	tk.MustExec("create table t (c_int int, c_str varchar(40), primary key(c_int, c_str))")
	tk.MustExec("insert into t values (3, 'bose')")
	tk.MustQuery("select * from t where c_int in (3)").Check(testkit.Rows(
		"3 bose",
	))
	tk.MustQuery("select * from t where c_int in (3) or c_str in ('yalow') and c_int in (1, 2)").Check(testkit.Rows(
		"3 bose",
	))
}

func (s *testIntegrationSuite) TestIssue19926(c *C) {
	tk := testkit.NewTestKit(c, s.store)
	tk.MustExec("use test")
	tk.MustExec("drop table if exists ta;")
	tk.MustExec("drop table if exists tb;")
	tk.MustExec("drop table if exists tc;")
	tk.MustExec("drop view if exists v;")
	tk.MustExec("CREATE TABLE `ta`  (\n  `id` varchar(36) NOT NULL ,\n  `status` varchar(1) NOT NULL \n);")
	tk.MustExec("CREATE TABLE `tb`  (\n  `id` varchar(36) NOT NULL ,\n  `status` varchar(1) NOT NULL \n);")
	tk.MustExec("CREATE TABLE `tc`  (\n  `id` varchar(36) NOT NULL ,\n  `status` varchar(1) NOT NULL \n);")
	tk.MustExec("insert into ta values('1','1');")
	tk.MustExec("insert into tb values('1','1');")
	tk.MustExec("insert into tc values('1','1');")
	tk.MustExec("create definer='root'@'localhost' view v as\nselect \nconcat(`ta`.`status`,`tb`.`status`) AS `status`, \n`ta`.`id` AS `id`  from (`ta` join `tb`) \nwhere (`ta`.`id` = `tb`.`id`);")
	tk.MustQuery("SELECT tc.status,v.id FROM tc, v WHERE tc.id = v.id AND v.status = '11';").Check(testkit.Rows("1 1"))
}

func (s *testIntegrationSuite) TestDeleteUsingJoin(c *C) {
	tk := testkit.NewTestKit(c, s.store)
	tk.MustExec("use test")
	tk.MustExec("drop table if exists t1, t2")
	tk.MustExec("create table t1(a int primary key, b int)")
	tk.MustExec("create table t2(a int primary key, b int)")
	tk.MustExec("insert into t1 values(1,1),(2,2)")
	tk.MustExec("insert into t2 values(2,2)")
	tk.MustExec("delete t1.* from t1 join t2 using (a)")
	tk.MustQuery("select * from t1").Check(testkit.Rows("1 1"))
	tk.MustQuery("select * from t2").Check(testkit.Rows("2 2"))
}

func (s *testIntegrationSerialSuite) Test19942(c *C) {
	collate.SetNewCollationEnabledForTest(true)
	defer collate.SetNewCollationEnabledForTest(false)

	tk := testkit.NewTestKit(c, s.store)
	tk.MustExec("use test")
	tk.MustExec("SET @@tidb_enable_clustered_index=1;")
	tk.MustExec("CREATE TABLE test.`t` (" +
		"  `a` int(11) NOT NULL," +
		"  `b` varchar(10) COLLATE utf8_general_ci NOT NULL," +
		"  `c` varchar(50) COLLATE utf8_general_ci NOT NULL," +
		"  `d` char(10) NOT NULL," +
		"  PRIMARY KEY (`c`)," +
		"  UNIQUE KEY `a_uniq` (`a`)," +
		"  UNIQUE KEY `b_uniq` (`b`)," +
		"  UNIQUE KEY `d_uniq` (`d`)," +
		"  KEY `a_idx` (`a`)," +
		"  KEY `b_idx` (`b`)," +
		"  KEY `d_idx` (`d`)" +
		") ENGINE=InnoDB DEFAULT CHARSET=utf8 COLLATE=utf8_general_ci;")
	tk.MustExec("INSERT INTO test.t (a, b, c, d) VALUES (1, '1', '0', '1');")
	tk.MustExec("INSERT INTO test.t (a, b, c, d) VALUES (2, ' 2', ' 0', ' 2');")
	tk.MustExec("INSERT INTO test.t (a, b, c, d) VALUES (3, '  3 ', '  3 ', '  3 ');")
	tk.MustExec("INSERT INTO test.t (a, b, c, d) VALUES (4, 'a', 'a   ', 'a');")
	tk.MustExec("INSERT INTO test.t (a, b, c, d) VALUES (5, ' A  ', ' A   ', ' A  ');")
	tk.MustExec("INSERT INTO test.t (a, b, c, d) VALUES (6, ' E', 'é        ', ' E');")

	mkr := func() [][]interface{} {
		return testutil.RowsWithSep("|",
			"3|  3 |  3 |  3",
			"2| 2  0| 2",
			"5| A  | A   | A",
			"1|1|0|1",
			"4|a|a   |a",
			"6| E|é        | E")
	}
	tk.MustQuery("SELECT * FROM `test`.`t` FORCE INDEX(`a_uniq`);").Check(mkr())
	tk.MustQuery("SELECT * FROM `test`.`t` FORCE INDEX(`b_uniq`);").Check(mkr())
	tk.MustQuery("SELECT * FROM `test`.`t` FORCE INDEX(`d_uniq`);").Check(mkr())
	tk.MustQuery("SELECT * FROM `test`.`t` FORCE INDEX(`a_idx`);").Check(mkr())
	tk.MustQuery("SELECT * FROM `test`.`t` FORCE INDEX(`b_idx`);").Check(mkr())
	tk.MustQuery("SELECT * FROM `test`.`t` FORCE INDEX(`d_idx`);").Check(mkr())
	tk.MustExec("admin check table t")
}

func (s *testIntegrationSuite) TestPartitionUnionWithPPruningColumn(c *C) {
	tk := testkit.NewTestKit(c, s.store)
	tk.MustExec("use test")
	tk.MustExec("drop table if exists t;")
	tk.MustExec("CREATE TABLE `t` (\n  `fid` bigint(36) NOT NULL,\n  `oty` varchar(30) DEFAULT NULL,\n  `oid` int(11) DEFAULT NULL,\n  `pid` bigint(20) DEFAULT NULL,\n  `bid` int(11) DEFAULT NULL,\n  `r5` varchar(240) DEFAULT '',\n  PRIMARY KEY (`fid`)\n)PARTITION BY HASH( `fid` ) PARTITIONS 4;")

	tk.MustExec("INSERT INTO t (fid, oty, oid, pid, bid, r5) VALUES (59, 'm',  441, 1,  2143,  'LE1264_r5');")
	tk.MustExec("INSERT INTO t (fid, oty, oid, pid, bid, r5) VALUES (135, 'm',  1121, 1,  2423,  'LE2008_r5');")
	tk.MustExec("INSERT INTO t (fid, oty, oid, pid, bid, r5) VALUES (139, 'm',  1125, 1,  2432, 'LE2005_r5');")
	tk.MustExec("INSERT INTO t (fid, oty, oid, pid, bid, r5) VALUES (143, 'm',  1129, 1,  2438,  'LE2006_r5');")
	tk.MustExec("INSERT INTO t (fid, oty, oid, pid, bid, r5) VALUES (147, 'm',  1133, 1,  2446,  'LE2014_r5');")
	tk.MustExec("INSERT INTO t (fid, oty, oid, pid, bid, r5) VALUES (167, 'm',  1178, 1,  2512,  'LE2055_r5');")
	tk.MustExec("INSERT INTO t (fid, oty, oid, pid, bid, r5) VALUES (171, 'm',  1321, 1,  2542,  'LE1006_r5');")
	tk.MustExec("INSERT INTO t (fid, oty, oid, pid, bid, r5) VALUES (179, 'm',  1466, 1,  2648,  'LE2171_r5');")
	tk.MustExec("INSERT INTO t (fid, oty, oid, pid, bid, r5) VALUES (187, 'm',  1567, 1,  2690,  'LE1293_r5');")
	tk.MustExec("INSERT INTO t (fid, oty, oid, pid, bid, r5) VALUES (57, 'm',  341, 1,  2102,  'LE1001_r5');")
	tk.MustExec("INSERT INTO t (fid, oty, oid, pid, bid, r5) VALUES (137, 'm',  1123, 1,  2427,  'LE2003_r5');")
	tk.MustExec("INSERT INTO t (fid, oty, oid, pid, bid, r5) VALUES (145, 'm',  1131, 1,  2442,  'LE2048_r5');")
	tk.MustExec("INSERT INTO t (fid, oty, oid, pid, bid, r5) VALUES (138, 'm',  1124, 1,  2429,  'LE2004_r5');")
	tk.MustExec("INSERT INTO t (fid, oty, oid, pid, bid, r5) VALUES (142, 'm',  1128, 1,  2436,  'LE2049_r5');")
	tk.MustExec("INSERT INTO t (fid, oty, oid, pid, bid, r5) VALUES (174, 'm',  1381, 1,  2602,  'LE2170_r5');")
	tk.MustExec("INSERT INTO t (fid, oty, oid, pid, bid, r5) VALUES (28, 'm',  81, 1,  2023,  'LE1009_r5');")
	tk.MustExec("INSERT INTO t (fid, oty, oid, pid, bid, r5) VALUES (60, 'm',  442, 1,  2145,  'LE1263_r5');")
	tk.MustExec("INSERT INTO t (fid, oty, oid, pid, bid, r5) VALUES (136, 'm',  1122, 1,  2425,  'LE2002_r5');")
	tk.MustExec("INSERT INTO t (fid, oty, oid, pid, bid, r5) VALUES (140, 'm',  1126, 1,  2434,  'LE2001_r5');")
	tk.MustExec("INSERT INTO t (fid, oty, oid, pid, bid, r5) VALUES (168, 'm',  1179, 1,  2514,  'LE2052_r5');")
	tk.MustExec("INSERT INTO t (fid, oty, oid, pid, bid, r5) VALUES (196, 'm',  3380, 1,  2890,  'LE1300_r5');")
	tk.MustExec("INSERT INTO t (fid, oty, oid, pid, bid, r5) VALUES (208, 'm',  3861, 1,  3150,  'LE1323_r5');")
	tk.MustExec("INSERT INTO t (fid, oty, oid, pid, bid, r5) VALUES (432, 'm',  4060, 1,  3290,  'LE1327_r5');")

	tk.MustQuery("SELECT DISTINCT t.bid, t.r5 FROM t left join t parent on parent.oid = t.pid WHERE t.oty = 'm';").Sort().Check(
		testkit.Rows("2023 LE1009_r5",
			"2102 LE1001_r5",
			"2143 LE1264_r5",
			"2145 LE1263_r5",
			"2423 LE2008_r5",
			"2425 LE2002_r5",
			"2427 LE2003_r5",
			"2429 LE2004_r5",
			"2432 LE2005_r5",
			"2434 LE2001_r5",
			"2436 LE2049_r5",
			"2438 LE2006_r5",
			"2442 LE2048_r5",
			"2446 LE2014_r5",
			"2512 LE2055_r5",
			"2514 LE2052_r5",
			"2542 LE1006_r5",
			"2602 LE2170_r5",
			"2648 LE2171_r5",
			"2690 LE1293_r5",
			"2890 LE1300_r5",
			"3150 LE1323_r5",
			"3290 LE1327_r5"))
}

func (s *testIntegrationSuite) TestIssue20139(c *C) {
	tk := testkit.NewTestKit(c, s.store)

	tk.MustExec("use test")
	tk.MustExec("drop table if exists t")
	tk.MustExec("create table t (id int, c int) partition by range (id) (partition p0 values less than (4), partition p1 values less than (7))")
	tk.MustExec("insert into t values(3, 3), (5, 5)")
	plan := tk.MustQuery("explain select * from t where c = 1 and id = c")
	plan.Check(testkit.Rows(
		"TableReader_7 0.01 root partition:p0 data:Selection_6",
		"└─Selection_6 0.01 cop[tikv]  eq(test.t.c, 1), eq(test.t.id, 1)",
		"  └─TableFullScan_5 10000.00 cop[tikv] table:t keep order:false, stats:pseudo",
	))
	tk.MustExec("drop table t")
}

func (s *testIntegrationSuite) TestIssue14481(c *C) {
	tk := testkit.NewTestKit(c, s.store)

	tk.MustExec("use test")
	tk.MustExec("drop table if exists t")
	tk.MustExec("create table t(a int default null, b int default null, c int default null)")
	plan := tk.MustQuery("explain select * from t where a = 1 and a = 2")
	plan.Check(testkit.Rows("TableDual_5 8000.00 root  rows:0"))
	tk.MustExec("drop table t")
}

func (s *testIntegrationSerialSuite) TestIssue20710(c *C) {
	tk := testkit.NewTestKitWithInit(c, s.store)
	tk.MustExec("drop table if exists t;")
	tk.MustExec("drop table if exists s;")
	tk.MustExec("create table t(a int, b int)")
	tk.MustExec("create table s(a int, b int, index(a))")
	tk.MustExec("insert into t values(1,1),(1,2),(2,2)")
	tk.MustExec("insert into s values(1,1),(2,2),(2,1)")

	var input []string
	var output []struct {
		SQL  string
		Plan []string
	}
	s.testData.GetTestCases(c, &input, &output)
	for i, tt := range input {
		s.testData.OnRecord(func() {
			output[i].SQL = tt
			output[i].Plan = s.testData.ConvertRowsToStrings(tk.MustQuery(tt).Rows())
		})
		res := tk.MustQuery(tt)
		res.Check(testkit.Rows(output[i].Plan...))
	}
}

func (s *testIntegrationSuite) TestQueryBlockTableAliasInHint(c *C) {
	tk := testkit.NewTestKit(c, s.store)

	tk.MustExec("use test")
	c.Assert(tk.HasPlan("select /*+ HASH_JOIN(@sel_1 t2) */ * FROM (select 1) t1 NATURAL LEFT JOIN (select 2) t2", "HashJoin"), IsTrue)
	tk.MustQuery("select /*+ HASH_JOIN(@sel_1 t2) */ * FROM (select 1) t1 NATURAL LEFT JOIN (select 2) t2").Check(testkit.Rows(
		"1 2",
	))
	c.Assert(tk.Se.GetSessionVars().StmtCtx.GetWarnings(), HasLen, 0)
}

func (s *testIntegrationSuite) TestIssue10448(c *C) {
	tk := testkit.NewTestKit(c, s.store)
	tk.MustExec("use test")
	tk.MustExec("drop table if exists t;")

	tk.MustExec("create table t(pk int(11) primary key)")
	tk.MustExec("insert into t values(1),(2),(3)")
	tk.MustQuery("select a from (select pk as a from t) t1 where a = 18446744073709551615").Check(testkit.Rows())
}

func (s *testIntegrationSuite) TestMultiUpdateOnPrimaryKey(c *C) {
	tk := testkit.NewTestKit(c, s.store)
	tk.MustExec("use test")

	tk.MustExec("drop table if exists t")
	tk.MustExec("create table t (a int not null primary key)")
	tk.MustExec("insert into t values (1)")
	tk.MustGetErrMsg(`UPDATE t m, t n SET m.a = m.a + 10, n.a = n.a + 10`,
		`[planner:1706]Primary key/partition key update is not allowed since the table is updated both as 'm' and 'n'.`)

	tk.MustExec("drop table if exists t")
	tk.MustExec("create table t (a varchar(10) not null primary key)")
	tk.MustExec("insert into t values ('abc')")
	tk.MustGetErrMsg(`UPDATE t m, t n SET m.a = 'def', n.a = 'xyz'`,
		`[planner:1706]Primary key/partition key update is not allowed since the table is updated both as 'm' and 'n'.`)

	tk.MustExec("drop table if exists t")
	tk.MustExec("create table t (a int, b int, primary key (a, b))")
	tk.MustExec("insert into t values (1, 2)")
	tk.MustGetErrMsg(`UPDATE t m, t n SET m.a = m.a + 10, n.b = n.b + 10`,
		`[planner:1706]Primary key/partition key update is not allowed since the table is updated both as 'm' and 'n'.`)

	tk.MustExec("drop table if exists t")
	tk.MustExec("create table t (a int primary key, b int)")
	tk.MustExec("insert into t values (1, 2)")
	tk.MustGetErrMsg(`UPDATE t m, t n SET m.a = m.a + 10, n.a = n.a + 10`,
		`[planner:1706]Primary key/partition key update is not allowed since the table is updated both as 'm' and 'n'.`)

	tk.MustExec(`UPDATE t m, t n SET m.b = m.b + 10, n.b = n.b + 10`)
	tk.MustQuery("SELECT * FROM t").Check(testkit.Rows("1 12"))

	tk.MustGetErrMsg(`UPDATE t m, t n SET m.a = m.a + 1, n.b = n.b + 10`,
		`[planner:1706]Primary key/partition key update is not allowed since the table is updated both as 'm' and 'n'.`)
	tk.MustGetErrMsg(`UPDATE t m, t n, t q SET m.a = m.a + 1, n.b = n.b + 10, q.b = q.b - 10`,
		`[planner:1706]Primary key/partition key update is not allowed since the table is updated both as 'm' and 'n'.`)
	tk.MustGetErrMsg(`UPDATE t m, t n, t q SET m.b = m.b + 1, n.a = n.a + 10, q.b = q.b - 10`,
		`[planner:1706]Primary key/partition key update is not allowed since the table is updated both as 'm' and 'n'.`)
	tk.MustGetErrMsg(`UPDATE t m, t n, t q SET m.b = m.b + 1, n.b = n.b + 10, q.a = q.a - 10`,
		`[planner:1706]Primary key/partition key update is not allowed since the table is updated both as 'm' and 'q'.`)
	tk.MustGetErrMsg(`UPDATE t q, t n, t m SET m.b = m.b + 1, n.b = n.b + 10, q.a = q.a - 10`,
		`[planner:1706]Primary key/partition key update is not allowed since the table is updated both as 'q' and 'n'.`)

	tk.MustExec("update t m, t n set m.a = n.a+10 where m.a=n.a")
	tk.MustQuery("select * from t").Check(testkit.Rows("11 12"))
}

func (s *testIntegrationSuite) TestOrderByHavingNotInSelect(c *C) {
	tk := testkit.NewTestKit(c, s.store)
	tk.MustExec("use test")
	tk.MustExec("drop table if exists ttest")
	tk.MustExec("create table ttest (v1 int, v2 int)")
	tk.MustExec("insert into ttest values(1, 2), (4,6), (1, 7)")
	tk.MustGetErrMsg("select v1 from ttest order by count(v2)",
		"[planner:3029]Expression #1 of ORDER BY contains aggregate function and applies to the result of a non-aggregated query")
	tk.MustGetErrMsg("select v1 from ttest having count(v2)",
		"[planner:8123]In aggregated query without GROUP BY, expression #1 of SELECT list contains nonaggregated column 'v1'; this is incompatible with sql_mode=only_full_group_by")
}

func (s *testIntegrationSuite) TestUpdateSetDefault(c *C) {
	// #20598
	tk := testkit.NewTestKit(c, s.store)
	tk.MustExec("use test")
	tk.MustExec("create table tt (x int, z int as (x+10) stored)")
	tk.MustExec("insert into tt(x) values (1)")
	tk.MustExec("update tt set x=2, z = default")
	tk.MustQuery("select * from tt").Check(testkit.Rows("2 12"))

	tk.MustGetErrMsg("update tt set z = 123",
		"[planner:3105]The value specified for generated column 'z' in table 'tt' is not allowed.")
	tk.MustGetErrMsg("update tt as ss set z = 123",
		"[planner:3105]The value specified for generated column 'z' in table 'tt' is not allowed.")
	tk.MustGetErrMsg("update tt as ss set x = 3, z = 13",
		"[planner:3105]The value specified for generated column 'z' in table 'tt' is not allowed.")
	tk.MustGetErrMsg("update tt as s1, tt as s2 set s1.z = default, s2.z = 456",
		"[planner:3105]The value specified for generated column 'z' in table 'tt' is not allowed.")
}

<<<<<<< HEAD
func (s *testIntegrationSerialSuite) TestPreferRangeScan(c *C) {
	tk := testkit.NewTestKit(c, s.store)
	tk.MustExec("use test")
	tk.MustExec("drop table if exists test;")
	tk.MustExec("create table test(`id` int(10) NOT NULL AUTO_INCREMENT,`name` varchar(50) NOT NULL DEFAULT 'tidb',`age` int(11) NOT NULL,`addr` varchar(50) DEFAULT 'The ocean of stars',PRIMARY KEY (`id`),KEY `idx_age` (`age`))")
	tk.MustExec("insert into test(age) values(5);")
	tk.MustExec("insert into test(name,age,addr) select name,age,addr from test;")
	tk.MustExec("insert into test(name,age,addr) select name,age,addr from test;")
	tk.MustExec("insert into test(name,age,addr) select name,age,addr from test;")
	tk.MustExec("insert into test(name,age,addr) select name,age,addr from test;")
	tk.MustExec("insert into test(name,age,addr) select name,age,addr from test;")
	tk.MustExec("insert into test(name,age,addr) select name,age,addr from test;")
	tk.MustExec("insert into test(name,age,addr) select name,age,addr from test;")
	tk.MustExec("insert into test(name,age,addr) select name,age,addr from test;")
	tk.MustExec("insert into test(name,age,addr) select name,age,addr from test;")
	tk.MustExec("insert into test(name,age,addr) select name,age,addr from test;")
	tk.MustExec("insert into test(name,age,addr) select name,age,addr from test;")
	tk.MustExec("analyze table test;")
	tk.MustExec("set session tidb_opt_prefer_range_scan=0")
	tk.MustQuery("explain select * from test where age=5").Check(testkit.Rows(
		"TableReader_7 2048.00 root  data:Selection_6",
		"└─Selection_6 2048.00 cop[tikv]  eq(test.test.age, 5)",
		"  └─TableFullScan_5 2048.00 cop[tikv] table:test keep order:false"))

	tk.MustExec("set session tidb_opt_prefer_range_scan=1")
	tk.MustQuery("explain select * from test where age=5").Check(testkit.Rows(
		"IndexLookUp_7 2048.00 root  ",
		"├─IndexRangeScan_5(Build) 2048.00 cop[tikv] table:test, index:idx_age(age) range:[5,5], keep order:false",
		"└─TableRowIDScan_6(Probe) 2048.00 cop[tikv] table:test keep order:false"))
}

func (s *testIntegrationSerialSuite) TestPushDownAggForMPP(c *C) {
	tk := testkit.NewTestKit(c, s.store)
	tk.MustExec("use test")
	tk.MustExec("drop table if exists t")
	tk.MustExec("create table t (id int, value decimal(6,3))")
	tk.MustExec("analyze table t")

	// Create virtual tiflash replica info.
	dom := domain.GetDomain(tk.Se)
	is := dom.InfoSchema()
	db, exists := is.SchemaByName(model.NewCIStr("test"))
	c.Assert(exists, IsTrue)
	for _, tblInfo := range db.Tables {
		if tblInfo.Name.L == "t" {
			tblInfo.TiFlashReplica = &model.TiFlashReplicaInfo{
				Count:     1,
				Available: true,
			}
		}
	}

	tk.MustExec(" set @@tidb_allow_mpp=1; set @@tidb_opt_broadcast_join=0;")
=======
func (s *testIntegrationSuite) TestOrderByNotInSelectDistinct(c *C) {
	tk := testkit.NewTestKit(c, s.store)
	tk.MustExec("use test")

	// #12442
	tk.MustExec("drop table if exists ttest")
	tk.MustExec("create table ttest (v1 int, v2 int)")
	tk.MustExec("insert into ttest values(1, 2), (4,6), (1, 7)")

	tk.MustGetErrMsg("select distinct v1 from ttest order by v2",
		"[planner:3065]Expression #1 of ORDER BY clause is not in SELECT list, references column 'test.ttest.v2' which is not in SELECT list; this is incompatible with DISTINCT")
	tk.MustGetErrMsg("select distinct v1+1 from ttest order by v1",
		"[planner:3065]Expression #1 of ORDER BY clause is not in SELECT list, references column 'test.ttest.v1' which is not in SELECT list; this is incompatible with DISTINCT")
	tk.MustGetErrMsg("select distinct v1+1 from ttest order by 1+v1",
		"[planner:3065]Expression #1 of ORDER BY clause is not in SELECT list, references column 'test.ttest.v1' which is not in SELECT list; this is incompatible with DISTINCT")
	tk.MustGetErrMsg("select distinct v1+1 from ttest order by v1+2",
		"[planner:3065]Expression #1 of ORDER BY clause is not in SELECT list, references column 'test.ttest.v1' which is not in SELECT list; this is incompatible with DISTINCT")
	tk.MustGetErrMsg("select distinct count(v1) from ttest group by v2 order by sum(v1)",
		"[planner:3066]Expression #1 of ORDER BY clause is not in SELECT list, contains aggregate function; this is incompatible with DISTINCT")
	tk.MustGetErrMsg("select distinct sum(v1)+1 from ttest group by v2 order by sum(v1)",
		"[planner:3066]Expression #1 of ORDER BY clause is not in SELECT list, contains aggregate function; this is incompatible with DISTINCT")

	// Expressions in ORDER BY whole match some fields in DISTINCT.
	tk.MustQuery("select distinct v1+1 from ttest order by v1+1").Check(testkit.Rows("2", "5"))
	tk.MustQuery("select distinct count(v1) from ttest order by count(v1)").Check(testkit.Rows("3"))
	tk.MustQuery("select distinct count(v1) from ttest group by v2 order by count(v1)").Check(testkit.Rows("1"))
	tk.MustQuery("select distinct sum(v1) from ttest group by v2 order by sum(v1)").Check(testkit.Rows("1", "4"))
	tk.MustQuery("select distinct v1, v2 from ttest order by 1, 2").Check(testkit.Rows("1 2", "1 7", "4 6"))
	tk.MustQuery("select distinct v1, v2 from ttest order by 2, 1").Check(testkit.Rows("1 2", "4 6", "1 7"))

	// Referenced columns of expressions in ORDER BY whole match some fields in DISTINCT,
	// both original expression and alias can be referenced.
	tk.MustQuery("select distinct v1 from ttest order by v1+1").Check(testkit.Rows("1", "4"))
	tk.MustQuery("select distinct v1, v2 from ttest order by v1+1, v2").Check(testkit.Rows("1 2", "1 7", "4 6"))
	tk.MustQuery("select distinct v1+1 as z, v2 from ttest order by v1+1, z+v2").Check(testkit.Rows("2 2", "2 7", "5 6"))
	tk.MustQuery("select distinct sum(v1) as z from ttest group by v2 order by z+1").Check(testkit.Rows("1", "4"))
	tk.MustQuery("select distinct sum(v1)+1 from ttest group by v2 order by sum(v1)+1").Check(testkit.Rows("2", "5"))
	tk.MustQuery("select distinct v1 as z from ttest order by v1+z").Check(testkit.Rows("1", "4"))
}

func (s *testIntegrationSuite) TestInvalidNamedWindowSpec(c *C) {
	// #12356
	tk := testkit.NewTestKit(c, s.store)
	tk.MustExec("use test")
	tk.MustExec("DROP TABLE IF EXISTS temptest")
	tk.MustExec("create table temptest (val int, val1 int)")
	tk.MustQuery("SELECT val FROM temptest WINDOW w AS (ORDER BY val RANGE 1 PRECEDING)").Check(testkit.Rows())
	tk.MustGetErrMsg("SELECT val FROM temptest WINDOW w AS (ORDER BY val, val1 RANGE 1 PRECEDING)",
		"[planner:3587]Window 'w' with RANGE N PRECEDING/FOLLOWING frame requires exactly one ORDER BY expression, of numeric or temporal type")
	tk.MustGetErrMsg("select val1, avg(val1) as a from temptest group by val1 window w as (order by a)",
		"[planner:1054]Unknown column 'a' in 'window order by'")
	tk.MustGetErrMsg("select val1, avg(val1) as a from temptest group by val1 window w as (partition by a)",
		"[planner:1054]Unknown column 'a' in 'window partition by'")
}

func (s *testIntegrationSuite) TestCorrelatedAggregate(c *C) {
	tk := testkit.NewTestKit(c, s.store)
	tk.MustExec("use test")

	// #18350
	tk.MustExec("DROP TABLE IF EXISTS tab, tab2")
	tk.MustExec("CREATE TABLE tab(i INT)")
	tk.MustExec("CREATE TABLE tab2(j INT)")
	tk.MustExec("insert into tab values(1),(2),(3)")
	tk.MustExec("insert into tab2 values(1),(2),(3),(15)")
	tk.MustQuery(`SELECT m.i,
       (SELECT COUNT(n.j)
           FROM tab2 WHERE j=15) AS o
    FROM tab m, tab2 n GROUP BY 1 order by m.i`).Check(testkit.Rows("1 4", "2 4", "3 4"))
	tk.MustQuery(`SELECT
         (SELECT COUNT(n.j)
             FROM tab2 WHERE j=15) AS o
    FROM tab m, tab2 n order by m.i`).Check(testkit.Rows("12"))

	// #17748
	tk.MustExec("drop table if exists t1, t2")
	tk.MustExec("create table t1 (a int, b int)")
	tk.MustExec("create table t2 (m int, n int)")
	tk.MustExec("insert into t1 values (2,2), (2,2), (3,3), (3,3), (3,3), (4,4)")
	tk.MustExec("insert into t2 values (1,11), (2,22), (3,32), (4,44), (4,44)")
	tk.MustExec("set @@sql_mode='TRADITIONAL'")

	tk.MustQuery(`select count(*) c, a,
		( select group_concat(count(a)) from t2 where m = a )
		from t1 group by a order by a`).
		Check(testkit.Rows("2 2 2", "3 3 3", "1 4 1,1"))

	tk.MustExec("drop table if exists t")
	tk.MustExec("create table t (a int, b int)")
	tk.MustExec("insert into t values (1,1),(2,1),(2,2),(3,1),(3,2),(3,3)")

	// Sub-queries in SELECT fields
	// from SELECT fields
	tk.MustQuery("select (select count(a)) from t").Check(testkit.Rows("6"))
	tk.MustQuery("select (select (select (select count(a)))) from t").Check(testkit.Rows("6"))
	tk.MustQuery("select (select (select count(n.a)) from t m order by count(m.b)) from t n").Check(testkit.Rows("6"))
	// from WHERE
	tk.MustQuery("select (select count(n.a) from t where count(n.a)=3) from t n").Check(testkit.Rows("<nil>"))
	tk.MustQuery("select (select count(a) from t where count(distinct n.a)=3) from t n").Check(testkit.Rows("6"))
	// from HAVING
	tk.MustQuery("select (select count(n.a) from t having count(n.a)=6 limit 1) from t n").Check(testkit.Rows("6"))
	tk.MustQuery("select (select count(n.a) from t having count(distinct n.b)=3 limit 1) from t n").Check(testkit.Rows("6"))
	tk.MustQuery("select (select sum(distinct n.a) from t having count(distinct n.b)=3 limit 1) from t n").Check(testkit.Rows("6"))
	tk.MustQuery("select (select sum(distinct n.a) from t having count(distinct n.b)=6 limit 1) from t n").Check(testkit.Rows("<nil>"))
	// from ORDER BY
	tk.MustQuery("select (select count(n.a) from t order by count(n.b) limit 1) from t n").Check(testkit.Rows("6"))
	tk.MustQuery("select (select count(distinct n.b) from t order by count(n.b) limit 1) from t n").Check(testkit.Rows("3"))
	// from TableRefsClause
	tk.MustQuery("select (select cnt from (select count(a) cnt) s) from t").Check(testkit.Rows("6"))
	tk.MustQuery("select (select count(cnt) from (select count(a) cnt) s) from t").Check(testkit.Rows("1"))
	// from sub-query inside aggregate
	tk.MustQuery("select (select sum((select count(a)))) from t").Check(testkit.Rows("6"))
	tk.MustQuery("select (select sum((select count(a))+sum(a))) from t").Check(testkit.Rows("20"))
	// from GROUP BY
	tk.MustQuery("select (select count(a) from t group by count(n.a)) from t n").Check(testkit.Rows("6"))
	tk.MustQuery("select (select count(distinct a) from t group by count(n.a)) from t n").Check(testkit.Rows("3"))

	// Sub-queries in HAVING
	tk.MustQuery("select sum(a) from t having (select count(a)) = 0").Check(testkit.Rows())
	tk.MustQuery("select sum(a) from t having (select count(a)) > 0").Check(testkit.Rows("14"))

	// Sub-queries in ORDER BY
	tk.MustQuery("select count(a) from t group by b order by (select count(a))").Check(testkit.Rows("1", "2", "3"))
	tk.MustQuery("select count(a) from t group by b order by (select -count(a))").Check(testkit.Rows("3", "2", "1"))

	// Nested aggregate (correlated aggregate inside aggregate)
	tk.MustQuery("select (select sum(count(a))) from t").Check(testkit.Rows("6"))
	tk.MustQuery("select (select sum(sum(a))) from t").Check(testkit.Rows("14"))

	// Combining aggregates
	tk.MustQuery("select count(a), (select count(a)) from t").Check(testkit.Rows("6 6"))
	tk.MustQuery("select sum(distinct b), count(a), (select count(a)), (select cnt from (select sum(distinct b) as cnt) n) from t").
		Check(testkit.Rows("6 6 6 6"))
}

func (s *testIntegrationSuite) TestCorrelatedColumnAggFuncPushDown(c *C) {
	tk := testkit.NewTestKit(c, s.store)
	tk.MustExec("use test;")
	tk.MustExec("drop table if exists t;")
	tk.MustExec("create table t (a int, b int);")
	tk.MustExec("insert into t values (1,1);")
	tk.MustQuery("select (select count(n.a + a) from t) from t n;").Check(testkit.Rows(
		"1",
	))
}

// Test for issue https://github.com/pingcap/tidb/issues/21607.
func (s *testIntegrationSuite) TestConditionColPruneInPhysicalUnionScan(c *C) {
	tk := testkit.NewTestKit(c, s.store)
	tk.MustExec("use test;")
	tk.MustExec("drop table if exists t;")
	tk.MustExec("create table t (a int, b int);")
	tk.MustExec("begin;")
	tk.MustExec("insert into t values (1, 2);")
	tk.MustQuery("select count(*) from t where b = 1 and b in (3);").
		Check(testkit.Rows("0"))

	tk.MustExec("drop table t;")
	tk.MustExec("create table t (a int, b int as (a + 1), c int as (b + 1));")
	tk.MustExec("begin;")
	tk.MustExec("insert into t (a) values (1);")
	tk.MustQuery("select count(*) from t where b = 1 and b in (3);").
		Check(testkit.Rows("0"))
	tk.MustQuery("select count(*) from t where c = 1 and c in (3);").
		Check(testkit.Rows("0"))
}

// Test for issue https://github.com/pingcap/tidb/issues/18320
func (s *testIntegrationSuite) TestNonaggregateColumnWithSingleValueInOnlyFullGroupByMode(c *C) {
	tk := testkit.NewTestKit(c, s.store)
	tk.MustExec("use test")
	tk.MustExec("drop table if exists t")
	tk.MustExec("create table t (a int, b int, c int)")
	tk.MustExec("insert into t values (1, 2, 3), (4, 5, 6), (7, 8, 9)")
	tk.MustQuery("select a, count(b) from t where a = 1").Check(testkit.Rows("1 1"))
	tk.MustQuery("select a, count(b) from t where a = 10").Check(testkit.Rows("<nil> 0"))
	tk.MustQuery("select a, c, sum(b) from t where a = 1 group by c").Check(testkit.Rows("1 3 2"))
	tk.MustGetErrMsg("select a from t where a = 1 order by count(b)", "[planner:3029]Expression #1 of ORDER BY contains aggregate function and applies to the result of a non-aggregated query")
	tk.MustQuery("select a from t where a = 1 having count(b) > 0").Check(testkit.Rows("1"))
}

func (s *testIntegrationSuite) TestConvertRangeToPoint(c *C) {
	tk := testkit.NewTestKit(c, s.store)

	tk.MustExec("use test")
	tk.MustExec("drop table if exists t0")
	tk.MustExec("create table t0 (a int, b int, index(a, b))")
	tk.MustExec("insert into t0 values (1, 1)")
	tk.MustExec("insert into t0 values (2, 2)")
	tk.MustExec("insert into t0 values (2, 2)")
	tk.MustExec("insert into t0 values (2, 2)")
	tk.MustExec("insert into t0 values (2, 2)")
	tk.MustExec("insert into t0 values (2, 2)")
	tk.MustExec("insert into t0 values (3, 3)")

	tk.MustExec("drop table if exists t1")
	tk.MustExec("create table t1 (a int, b int, c int, index(a, b, c))")

	tk.MustExec("drop table if exists t2")
	tk.MustExec("create table t2 (a float, b float, index(a, b))")

	tk.MustExec("drop table if exists t3")
	tk.MustExec("create table t3 (a char(10), b char(10), c char(10), index(a, b, c))")
>>>>>>> 11125b41

	var input []string
	var output []struct {
		SQL  string
		Plan []string
	}
	s.testData.GetTestCases(c, &input, &output)
	for i, tt := range input {
		s.testData.OnRecord(func() {
			output[i].SQL = tt
			output[i].Plan = s.testData.ConvertRowsToStrings(tk.MustQuery(tt).Rows())
		})
<<<<<<< HEAD
		res := tk.MustQuery(tt)
		res.Check(testkit.Rows(output[i].Plan...))
=======
		tk.MustQuery(tt).Check(testkit.Rows(output[i].Plan...))
>>>>>>> 11125b41
	}
}<|MERGE_RESOLUTION|>--- conflicted
+++ resolved
@@ -2121,61 +2121,6 @@
 		"[planner:3105]The value specified for generated column 'z' in table 'tt' is not allowed.")
 }
 
-<<<<<<< HEAD
-func (s *testIntegrationSerialSuite) TestPreferRangeScan(c *C) {
-	tk := testkit.NewTestKit(c, s.store)
-	tk.MustExec("use test")
-	tk.MustExec("drop table if exists test;")
-	tk.MustExec("create table test(`id` int(10) NOT NULL AUTO_INCREMENT,`name` varchar(50) NOT NULL DEFAULT 'tidb',`age` int(11) NOT NULL,`addr` varchar(50) DEFAULT 'The ocean of stars',PRIMARY KEY (`id`),KEY `idx_age` (`age`))")
-	tk.MustExec("insert into test(age) values(5);")
-	tk.MustExec("insert into test(name,age,addr) select name,age,addr from test;")
-	tk.MustExec("insert into test(name,age,addr) select name,age,addr from test;")
-	tk.MustExec("insert into test(name,age,addr) select name,age,addr from test;")
-	tk.MustExec("insert into test(name,age,addr) select name,age,addr from test;")
-	tk.MustExec("insert into test(name,age,addr) select name,age,addr from test;")
-	tk.MustExec("insert into test(name,age,addr) select name,age,addr from test;")
-	tk.MustExec("insert into test(name,age,addr) select name,age,addr from test;")
-	tk.MustExec("insert into test(name,age,addr) select name,age,addr from test;")
-	tk.MustExec("insert into test(name,age,addr) select name,age,addr from test;")
-	tk.MustExec("insert into test(name,age,addr) select name,age,addr from test;")
-	tk.MustExec("insert into test(name,age,addr) select name,age,addr from test;")
-	tk.MustExec("analyze table test;")
-	tk.MustExec("set session tidb_opt_prefer_range_scan=0")
-	tk.MustQuery("explain select * from test where age=5").Check(testkit.Rows(
-		"TableReader_7 2048.00 root  data:Selection_6",
-		"└─Selection_6 2048.00 cop[tikv]  eq(test.test.age, 5)",
-		"  └─TableFullScan_5 2048.00 cop[tikv] table:test keep order:false"))
-
-	tk.MustExec("set session tidb_opt_prefer_range_scan=1")
-	tk.MustQuery("explain select * from test where age=5").Check(testkit.Rows(
-		"IndexLookUp_7 2048.00 root  ",
-		"├─IndexRangeScan_5(Build) 2048.00 cop[tikv] table:test, index:idx_age(age) range:[5,5], keep order:false",
-		"└─TableRowIDScan_6(Probe) 2048.00 cop[tikv] table:test keep order:false"))
-}
-
-func (s *testIntegrationSerialSuite) TestPushDownAggForMPP(c *C) {
-	tk := testkit.NewTestKit(c, s.store)
-	tk.MustExec("use test")
-	tk.MustExec("drop table if exists t")
-	tk.MustExec("create table t (id int, value decimal(6,3))")
-	tk.MustExec("analyze table t")
-
-	// Create virtual tiflash replica info.
-	dom := domain.GetDomain(tk.Se)
-	is := dom.InfoSchema()
-	db, exists := is.SchemaByName(model.NewCIStr("test"))
-	c.Assert(exists, IsTrue)
-	for _, tblInfo := range db.Tables {
-		if tblInfo.Name.L == "t" {
-			tblInfo.TiFlashReplica = &model.TiFlashReplicaInfo{
-				Count:     1,
-				Available: true,
-			}
-		}
-	}
-
-	tk.MustExec(" set @@tidb_allow_mpp=1; set @@tidb_opt_broadcast_join=0;")
-=======
 func (s *testIntegrationSuite) TestOrderByNotInSelectDistinct(c *C) {
 	tk := testkit.NewTestKit(c, s.store)
 	tk.MustExec("use test")
@@ -2379,7 +2324,6 @@
 
 	tk.MustExec("drop table if exists t3")
 	tk.MustExec("create table t3 (a char(10), b char(10), c char(10), index(a, b, c))")
->>>>>>> 11125b41
 
 	var input []string
 	var output []struct {
@@ -2392,11 +2336,45 @@
 			output[i].SQL = tt
 			output[i].Plan = s.testData.ConvertRowsToStrings(tk.MustQuery(tt).Rows())
 		})
-<<<<<<< HEAD
+		tk.MustQuery(tt).Check(testkit.Rows(output[i].Plan...))
+	}
+}
+
+func (s *testIntegrationSerialSuite) TestPushDownAggForMPP(c *C) {
+	tk := testkit.NewTestKit(c, s.store)
+	tk.MustExec("use test")
+	tk.MustExec("drop table if exists t")
+	tk.MustExec("create table t (id int, value decimal(6,3))")
+	tk.MustExec("analyze table t")
+
+	// Create virtual tiflash replica info.
+	dom := domain.GetDomain(tk.Se)
+	is := dom.InfoSchema()
+	db, exists := is.SchemaByName(model.NewCIStr("test"))
+	c.Assert(exists, IsTrue)
+	for _, tblInfo := range db.Tables {
+		if tblInfo.Name.L == "t" {
+			tblInfo.TiFlashReplica = &model.TiFlashReplicaInfo{
+				Count:     1,
+				Available: true,
+			}
+		}
+	}
+
+	tk.MustExec(" set @@tidb_allow_mpp=1; set @@tidb_opt_broadcast_join=0;")
+
+	var input []string
+	var output []struct {
+		SQL  string
+		Plan []string
+	}
+	s.testData.GetTestCases(c, &input, &output)
+	for i, tt := range input {
+		s.testData.OnRecord(func() {
+			output[i].SQL = tt
+			output[i].Plan = s.testData.ConvertRowsToStrings(tk.MustQuery(tt).Rows())
+		})
 		res := tk.MustQuery(tt)
 		res.Check(testkit.Rows(output[i].Plan...))
-=======
-		tk.MustQuery(tt).Check(testkit.Rows(output[i].Plan...))
->>>>>>> 11125b41
 	}
 }