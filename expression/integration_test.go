// Copyright 2017 PingCAP, Inc.
//
// Licensed under the Apache License, Version 2.0 (the "License");
// you may not use this file except in compliance with the License.
// You may obtain a copy of the License at
//
//     http://www.apache.org/licenses/LICENSE-2.0
//
// Unless required by applicable law or agreed to in writing, software
// distributed under the License is distributed on an "AS IS" BASIS,
// See the License for the specific language governing permissions and
// limitations under the License.

package expression_test

import (
	"bytes"
	"context"
	"fmt"
	"math"
	"sort"
	"strconv"
	"strings"
	"time"

	. "github.com/pingcap/check"
	"github.com/pingcap/errors"
	"github.com/pingcap/parser/auth"
	"github.com/pingcap/parser/model"
	"github.com/pingcap/parser/mysql"
	"github.com/pingcap/parser/terror"
	"github.com/pingcap/tidb/domain"
	"github.com/pingcap/tidb/expression"
	"github.com/pingcap/tidb/kv"
	plannercore "github.com/pingcap/tidb/planner/core"
	"github.com/pingcap/tidb/session"
	"github.com/pingcap/tidb/sessionctx"
	"github.com/pingcap/tidb/sessionctx/variable"
	"github.com/pingcap/tidb/store/mockstore"
	"github.com/pingcap/tidb/table"
	"github.com/pingcap/tidb/types"
	"github.com/pingcap/tidb/util/collate"
	"github.com/pingcap/tidb/util/kvcache"
	"github.com/pingcap/tidb/util/mock"
	"github.com/pingcap/tidb/util/sqlexec"
	"github.com/pingcap/tidb/util/testkit"
	"github.com/pingcap/tidb/util/testutil"
)

var _ = Suite(&testIntegrationSuite{})
var _ = Suite(&testIntegrationSuite2{})
var _ = SerialSuites(&testIntegrationSerialSuite{})

type testIntegrationSuiteBase struct {
	store kv.Storage
	dom   *domain.Domain
	ctx   sessionctx.Context
}

type testIntegrationSuite struct {
	testIntegrationSuiteBase
}

type testIntegrationSuite2 struct {
	testIntegrationSuiteBase
}

type testIntegrationSerialSuite struct {
	testIntegrationSuiteBase
}

func (s *testIntegrationSuiteBase) cleanEnv(c *C) {
	tk := testkit.NewTestKit(c, s.store)
	tk.MustExec("use test")
	r := tk.MustQuery("show tables")
	for _, tb := range r.Rows() {
		tableName := tb[0]
		tk.MustExec(fmt.Sprintf("drop table %v", tableName))
	}
}

func (s *testIntegrationSuiteBase) SetUpSuite(c *C) {
	var err error
	s.store, s.dom, err = newStoreWithBootstrap()
	c.Assert(err, IsNil)
	s.ctx = mock.NewContext()
}

func (s *testIntegrationSuiteBase) TearDownSuite(c *C) {
	s.dom.Close()
	s.store.Close()
}

func (s *testIntegrationSuite) TestFuncREPEAT(c *C) {
	tk := testkit.NewTestKit(c, s.store)
	defer s.cleanEnv(c)
	tk.MustExec("USE test;")
	tk.MustExec("DROP TABLE IF EXISTS table_string;")
	tk.MustExec("CREATE TABLE table_string(a CHAR(20), b VARCHAR(20), c TINYTEXT, d TEXT(20), e MEDIUMTEXT, f LONGTEXT, g BIGINT);")
	tk.MustExec("INSERT INTO table_string (a, b, c, d, e, f, g) VALUES ('a', 'b', 'c', 'd', 'e', 'f', 2);")
	tk.CheckExecResult(1, 0)

	r := tk.MustQuery("SELECT REPEAT(a, g), REPEAT(b, g), REPEAT(c, g), REPEAT(d, g), REPEAT(e, g), REPEAT(f, g) FROM table_string;")
	r.Check(testkit.Rows("aa bb cc dd ee ff"))

	r = tk.MustQuery("SELECT REPEAT(NULL, g), REPEAT(NULL, g), REPEAT(NULL, g), REPEAT(NULL, g), REPEAT(NULL, g), REPEAT(NULL, g) FROM table_string;")
	r.Check(testkit.Rows("<nil> <nil> <nil> <nil> <nil> <nil>"))

	r = tk.MustQuery("SELECT REPEAT(a, NULL), REPEAT(b, NULL), REPEAT(c, NULL), REPEAT(d, NULL), REPEAT(e, NULL), REPEAT(f, NULL) FROM table_string;")
	r.Check(testkit.Rows("<nil> <nil> <nil> <nil> <nil> <nil>"))

	r = tk.MustQuery("SELECT REPEAT(a, 2), REPEAT(b, 2), REPEAT(c, 2), REPEAT(d, 2), REPEAT(e, 2), REPEAT(f, 2) FROM table_string;")
	r.Check(testkit.Rows("aa bb cc dd ee ff"))

	r = tk.MustQuery("SELECT REPEAT(NULL, 2), REPEAT(NULL, 2), REPEAT(NULL, 2), REPEAT(NULL, 2), REPEAT(NULL, 2), REPEAT(NULL, 2) FROM table_string;")
	r.Check(testkit.Rows("<nil> <nil> <nil> <nil> <nil> <nil>"))

	r = tk.MustQuery("SELECT REPEAT(a, -1), REPEAT(b, -2), REPEAT(c, -2), REPEAT(d, -2), REPEAT(e, -2), REPEAT(f, -2) FROM table_string;")
	r.Check(testkit.Rows("     "))

	r = tk.MustQuery("SELECT REPEAT(a, 0), REPEAT(b, 0), REPEAT(c, 0), REPEAT(d, 0), REPEAT(e, 0), REPEAT(f, 0) FROM table_string;")
	r.Check(testkit.Rows("     "))

	r = tk.MustQuery("SELECT REPEAT(a, 16777217), REPEAT(b, 16777217), REPEAT(c, 16777217), REPEAT(d, 16777217), REPEAT(e, 16777217), REPEAT(f, 16777217) FROM table_string;")
	r.Check(testkit.Rows("<nil> <nil> <nil> <nil> <nil> <nil>"))
}

func (s *testIntegrationSuite) TestFuncLpadAndRpad(c *C) {
	tk := testkit.NewTestKit(c, s.store)
	defer s.cleanEnv(c)
	tk.MustExec(`USE test;`)
	tk.MustExec(`DROP TABLE IF EXISTS t;`)
	tk.MustExec(`CREATE TABLE t(a BINARY(10), b CHAR(10));`)
	tk.MustExec(`INSERT INTO t SELECT "中文", "abc";`)
	result := tk.MustQuery(`SELECT LPAD(a, 11, "a"), LPAD(b, 2, "xx") FROM t;`)
	result.Check(testkit.Rows("a中文\x00\x00\x00\x00 ab"))
	result = tk.MustQuery(`SELECT RPAD(a, 11, "a"), RPAD(b, 2, "xx") FROM t;`)
	result.Check(testkit.Rows("中文\x00\x00\x00\x00a ab"))
	result = tk.MustQuery(`SELECT LPAD("中文", 5, "字符"), LPAD("中文", 1, "a");`)
	result.Check(testkit.Rows("字符字中文 中"))
	result = tk.MustQuery(`SELECT RPAD("中文", 5, "字符"), RPAD("中文", 1, "a");`)
	result.Check(testkit.Rows("中文字符字 中"))
	result = tk.MustQuery(`SELECT RPAD("中文", -5, "字符"), RPAD("中文", 10, "");`)
	result.Check(testkit.Rows("<nil> <nil>"))
	result = tk.MustQuery(`SELECT LPAD("中文", -5, "字符"), LPAD("中文", 10, "");`)
	result.Check(testkit.Rows("<nil> <nil>"))
}

func (s *testIntegrationSuite) TestMiscellaneousBuiltin(c *C) {
	ctx := context.Background()
	defer s.cleanEnv(c)

	tk := testkit.NewTestKit(c, s.store)
	tk.MustExec("use test")
	// for uuid
	r := tk.MustQuery("select uuid(), uuid(), uuid(), uuid(), uuid(), uuid();")
	for _, it := range r.Rows() {
		for _, item := range it {
			uuid, ok := item.(string)
			c.Assert(ok, Equals, true)
			list := strings.Split(uuid, "-")
			c.Assert(len(list), Equals, 5)
			c.Assert(len(list[0]), Equals, 8)
			c.Assert(len(list[1]), Equals, 4)
			c.Assert(len(list[2]), Equals, 4)
			c.Assert(len(list[3]), Equals, 4)
			c.Assert(len(list[4]), Equals, 12)
		}
	}
	tk.MustQuery("select sleep(1);").Check(testkit.Rows("0"))
	tk.MustQuery("select sleep(0);").Check(testkit.Rows("0"))
	tk.MustQuery("select sleep('a');").Check(testkit.Rows("0"))
	tk.MustQuery("show warnings;").Check(testkit.Rows("Warning 1292 Truncated incorrect FLOAT value: 'a'"))
	rs, err := tk.Exec("select sleep(-1);")
	c.Assert(err, IsNil)
	c.Assert(rs, NotNil)
	_, err = session.GetRows4Test(ctx, tk.Se, rs)
	c.Assert(err, NotNil)
	c.Assert(rs.Close(), IsNil)

	tk.MustQuery("SELECT INET_ATON('10.0.5.9');").Check(testkit.Rows("167773449"))
	tk.MustQuery("SELECT INET_NTOA(167773449);").Check(testkit.Rows("10.0.5.9"))
	tk.MustQuery("SELECT HEX(INET6_ATON('fdfe::5a55:caff:fefa:9089'));").Check(testkit.Rows("FDFE0000000000005A55CAFFFEFA9089"))
	tk.MustQuery("SELECT HEX(INET6_ATON('10.0.5.9'));").Check(testkit.Rows("0A000509"))
	tk.MustQuery("SELECT INET6_NTOA(INET6_ATON('fdfe::5a55:caff:fefa:9089'));").Check(testkit.Rows("fdfe::5a55:caff:fefa:9089"))
	tk.MustQuery("SELECT INET6_NTOA(INET6_ATON('10.0.5.9'));").Check(testkit.Rows("10.0.5.9"))
	tk.MustQuery("SELECT INET6_NTOA(UNHEX('FDFE0000000000005A55CAFFFEFA9089'));").Check(testkit.Rows("fdfe::5a55:caff:fefa:9089"))
	tk.MustQuery("SELECT INET6_NTOA(UNHEX('0A000509'));").Check(testkit.Rows("10.0.5.9"))

	tk.MustQuery(`SELECT IS_IPV4('10.0.5.9'), IS_IPV4('10.0.5.256');`).Check(testkit.Rows("1 0"))
	tk.MustQuery(`SELECT IS_IPV4_COMPAT(INET6_ATON('::10.0.5.9'));`).Check(testkit.Rows("1"))
	tk.MustQuery(`SELECT IS_IPV4_COMPAT(INET6_ATON('::ffff:10.0.5.9'));`).Check(testkit.Rows("0"))
	tk.MustQuery(`SELECT
	  IS_IPV4_COMPAT(INET6_ATON('::192.168.0.1')),
	  IS_IPV4_COMPAT(INET6_ATON('::c0a8:0001')),
	  IS_IPV4_COMPAT(INET6_ATON('::c0a8:1'));`).Check(testkit.Rows("1 1 1"))
	tk.MustQuery(`SELECT IS_IPV4_MAPPED(INET6_ATON('::10.0.5.9'));`).Check(testkit.Rows("0"))
	tk.MustQuery(`SELECT IS_IPV4_MAPPED(INET6_ATON('::ffff:10.0.5.9'));`).Check(testkit.Rows("1"))
	tk.MustQuery(`SELECT
	  IS_IPV4_MAPPED(INET6_ATON('::ffff:192.168.0.1')),
	  IS_IPV4_MAPPED(INET6_ATON('::ffff:c0a8:0001')),
	  IS_IPV4_MAPPED(INET6_ATON('::ffff:c0a8:1'));`).Check(testkit.Rows("1 1 1"))
	tk.MustQuery(`SELECT IS_IPV6('10.0.5.9'), IS_IPV6('::1');`).Check(testkit.Rows("0 1"))

	tk.MustExec("drop table if exists t1;")
	tk.MustExec(`create table t1(
        a int,
        b int not null,
        c int not null default 0,
        d int default 0,
        unique key(b,c),
        unique key(b,d)
);`)
	tk.MustExec("insert into t1 (a,b) values(1,10),(1,20),(2,30),(2,40);")
	tk.MustQuery("select any_value(a), sum(b) from t1;").Check(testkit.Rows("1 100"))
	tk.MustQuery("select a,any_value(b),sum(c) from t1 group by a order by a;").Check(testkit.Rows("1 10 0", "2 30 0"))

	// for locks
	tk.MustExec(`set tidb_enable_noop_functions=1;`)
	result := tk.MustQuery(`SELECT GET_LOCK('test_lock1', 10);`)
	result.Check(testkit.Rows("1"))
	result = tk.MustQuery(`SELECT GET_LOCK('test_lock2', 10);`)
	result.Check(testkit.Rows("1"))

	result = tk.MustQuery(`SELECT RELEASE_LOCK('test_lock2');`)
	result.Check(testkit.Rows("1"))
	result = tk.MustQuery(`SELECT RELEASE_LOCK('test_lock1');`)
	result.Check(testkit.Rows("1"))
}

func (s *testIntegrationSuite) TestConvertToBit(c *C) {
	defer s.cleanEnv(c)
	tk := testkit.NewTestKit(c, s.store)
	tk.MustExec("use test")
	tk.MustExec("drop table if exists t, t1")
	tk.MustExec("create table t (a bit(64))")
	tk.MustExec("create table t1 (a varchar(2))")
	tk.MustExec(`insert t1 value ('10')`)
	tk.MustExec(`insert t select a from t1`)
	tk.MustQuery("select a+0 from t").Check(testkit.Rows("12592"))

	tk.MustExec("drop table if exists t, t1")
	tk.MustExec("create table t (a bit(64))")
	tk.MustExec("create table t1 (a binary(2))")
	tk.MustExec(`insert t1 value ('10')`)
	tk.MustExec(`insert t select a from t1`)
	tk.MustQuery("select a+0 from t").Check(testkit.Rows("12592"))

	tk.MustExec("drop table if exists t, t1")
	tk.MustExec("create table t (a bit(64))")
	tk.MustExec("create table t1 (a datetime)")
	tk.MustExec(`insert t1 value ('09-01-01')`)
	tk.MustExec(`insert t select a from t1`)
	tk.MustQuery("select a+0 from t").Check(testkit.Rows("20090101000000"))
}

func (s *testIntegrationSuite2) TestMathBuiltin(c *C) {
	ctx := context.Background()
	defer s.cleanEnv(c)
	tk := testkit.NewTestKit(c, s.store)
	tk.MustExec("use test")

	// for degrees
	result := tk.MustQuery("select degrees(0), degrees(1)")
	result.Check(testkit.Rows("0 57.29577951308232"))
	result = tk.MustQuery("select degrees(2), degrees(5)")
	result.Check(testkit.Rows("114.59155902616465 286.4788975654116"))

	// for sin
	result = tk.MustQuery("select sin(0), sin(1.5707963267949)")
	result.Check(testkit.Rows("0 1"))
	result = tk.MustQuery("select sin(1), sin(100)")
	result.Check(testkit.Rows("0.8414709848078965 -0.5063656411097588"))
	result = tk.MustQuery("select sin('abcd')")
	result.Check(testkit.Rows("0"))

	// for cos
	result = tk.MustQuery("select cos(0), cos(3.1415926535898)")
	result.Check(testkit.Rows("1 -1"))
	result = tk.MustQuery("select cos('abcd')")
	result.Check(testkit.Rows("1"))

	// for tan
	result = tk.MustQuery("select tan(0.00), tan(PI()/4)")
	result.Check(testkit.Rows("0 1"))
	result = tk.MustQuery("select tan('abcd')")
	result.Check(testkit.Rows("0"))

	// for log2
	result = tk.MustQuery("select log2(0.0)")
	result.Check(testkit.Rows("<nil>"))
	result = tk.MustQuery("select log2(4)")
	result.Check(testkit.Rows("2"))
	result = tk.MustQuery("select log2('8.0abcd')")
	result.Check(testkit.Rows("3"))
	result = tk.MustQuery("select log2(-1)")
	result.Check(testkit.Rows("<nil>"))
	result = tk.MustQuery("select log2(NULL)")
	result.Check(testkit.Rows("<nil>"))

	// for log10
	result = tk.MustQuery("select log10(0.0)")
	result.Check(testkit.Rows("<nil>"))
	result = tk.MustQuery("select log10(100)")
	result.Check(testkit.Rows("2"))
	result = tk.MustQuery("select log10('1000.0abcd')")
	result.Check(testkit.Rows("3"))
	result = tk.MustQuery("select log10(-1)")
	result.Check(testkit.Rows("<nil>"))
	result = tk.MustQuery("select log10(NULL)")
	result.Check(testkit.Rows("<nil>"))

	//for log
	result = tk.MustQuery("select log(0.0)")
	result.Check(testkit.Rows("<nil>"))
	result = tk.MustQuery("select log(100)")
	result.Check(testkit.Rows("4.605170185988092"))
	result = tk.MustQuery("select log('100.0abcd')")
	result.Check(testkit.Rows("4.605170185988092"))
	result = tk.MustQuery("select log(-1)")
	result.Check(testkit.Rows("<nil>"))
	result = tk.MustQuery("select log(NULL)")
	result.Check(testkit.Rows("<nil>"))
	result = tk.MustQuery("select log(NULL, NULL)")
	result.Check(testkit.Rows("<nil>"))
	result = tk.MustQuery("select log(1, 100)")
	result.Check(testkit.Rows("<nil>"))
	result = tk.MustQuery("select log(0.5, 0.25)")
	result.Check(testkit.Rows("2"))
	result = tk.MustQuery("select log(-1, 0.25)")
	result.Check(testkit.Rows("<nil>"))

	// for atan
	result = tk.MustQuery("select atan(0), atan(-1), atan(1), atan(1,2)")
	result.Check(testkit.Rows("0 -0.7853981633974483 0.7853981633974483 0.4636476090008061"))
	result = tk.MustQuery("select atan('tidb')")
	result.Check(testkit.Rows("0"))

	// for asin
	result = tk.MustQuery("select asin(0), asin(-2), asin(2), asin(1)")
	result.Check(testkit.Rows("0 <nil> <nil> 1.5707963267948966"))
	result = tk.MustQuery("select asin('tidb')")
	result.Check(testkit.Rows("0"))

	// for acos
	result = tk.MustQuery("select acos(0), acos(-2), acos(2), acos(1)")
	result.Check(testkit.Rows("1.5707963267948966 <nil> <nil> 0"))
	result = tk.MustQuery("select acos('tidb')")
	result.Check(testkit.Rows("1.5707963267948966"))

	// for pi
	result = tk.MustQuery("select pi()")
	result.Check(testkit.Rows("3.141592653589793"))

	// for floor
	result = tk.MustQuery("select floor(0), floor(null), floor(1.23), floor(-1.23), floor(1)")
	result.Check(testkit.Rows("0 <nil> 1 -2 1"))
	result = tk.MustQuery("select floor('tidb'), floor('1tidb'), floor('tidb1')")
	result.Check(testkit.Rows("0 1 0"))
	result = tk.MustQuery("SELECT floor(t.c_datetime) FROM (select CAST('2017-07-19 00:00:00' AS DATETIME) AS c_datetime) AS t")
	result.Check(testkit.Rows("20170719000000"))
	result = tk.MustQuery("SELECT floor(t.c_time) FROM (select CAST('12:34:56' AS TIME) AS c_time) AS t")
	result.Check(testkit.Rows("123456"))
	result = tk.MustQuery("SELECT floor(t.c_time) FROM (select CAST('00:34:00' AS TIME) AS c_time) AS t")
	result.Check(testkit.Rows("3400"))
	result = tk.MustQuery("SELECT floor(t.c_time) FROM (select CAST('00:00:00' AS TIME) AS c_time) AS t")
	result.Check(testkit.Rows("0"))
	result = tk.MustQuery("SELECT floor(t.c_decimal) FROM (SELECT CAST('-10.01' AS DECIMAL(10,2)) AS c_decimal) AS t")
	result.Check(testkit.Rows("-11"))
	result = tk.MustQuery("SELECT floor(t.c_decimal) FROM (SELECT CAST('-10.01' AS DECIMAL(10,1)) AS c_decimal) AS t")
	result.Check(testkit.Rows("-10"))

	// for ceil/ceiling
	result = tk.MustQuery("select ceil(0), ceil(null), ceil(1.23), ceil(-1.23), ceil(1)")
	result.Check(testkit.Rows("0 <nil> 2 -1 1"))
	result = tk.MustQuery("select ceiling(0), ceiling(null), ceiling(1.23), ceiling(-1.23), ceiling(1)")
	result.Check(testkit.Rows("0 <nil> 2 -1 1"))
	result = tk.MustQuery("select ceil('tidb'), ceil('1tidb'), ceil('tidb1'), ceiling('tidb'), ceiling('1tidb'), ceiling('tidb1')")
	result.Check(testkit.Rows("0 1 0 0 1 0"))
	result = tk.MustQuery("select ceil(t.c_datetime), ceiling(t.c_datetime) from (select cast('2017-07-20 00:00:00' as datetime) as c_datetime) as t")
	result.Check(testkit.Rows("20170720000000 20170720000000"))
	result = tk.MustQuery("select ceil(t.c_time), ceiling(t.c_time) from (select cast('12:34:56' as time) as c_time) as t")
	result.Check(testkit.Rows("123456 123456"))
	result = tk.MustQuery("select ceil(t.c_time), ceiling(t.c_time) from (select cast('00:34:00' as time) as c_time) as t")
	result.Check(testkit.Rows("3400 3400"))
	result = tk.MustQuery("select ceil(t.c_time), ceiling(t.c_time) from (select cast('00:00:00' as time) as c_time) as t")
	result.Check(testkit.Rows("0 0"))
	result = tk.MustQuery("select ceil(t.c_decimal), ceiling(t.c_decimal) from (select cast('-10.01' as decimal(10,2)) as c_decimal) as t")
	result.Check(testkit.Rows("-10 -10"))
	result = tk.MustQuery("select ceil(t.c_decimal), ceiling(t.c_decimal) from (select cast('-10.01' as decimal(10,1)) as c_decimal) as t")
	result.Check(testkit.Rows("-10 -10"))
	result = tk.MustQuery("select floor(18446744073709551615), ceil(18446744073709551615)")
	result.Check(testkit.Rows("18446744073709551615 18446744073709551615"))
	result = tk.MustQuery("select floor(18446744073709551615.1233), ceil(18446744073709551615.1233)")
	result.Check(testkit.Rows("18446744073709551615 18446744073709551616"))
	result = tk.MustQuery("select floor(-18446744073709551617), ceil(-18446744073709551617), floor(-18446744073709551617.11), ceil(-18446744073709551617.11)")
	result.Check(testkit.Rows("-18446744073709551617 -18446744073709551617 -18446744073709551618 -18446744073709551617"))
	tk.MustExec("drop table if exists t;")
	tk.MustExec("create table t(a decimal(40,20) UNSIGNED);")
	tk.MustExec("insert into t values(2.99999999900000000000), (12), (0);")
	tk.MustQuery("select a, ceil(a) from t where ceil(a) > 1;").Check(testkit.Rows("2.99999999900000000000 3", "12.00000000000000000000 12"))
	tk.MustQuery("select a, ceil(a) from t;").Check(testkit.Rows("2.99999999900000000000 3", "12.00000000000000000000 12", "0.00000000000000000000 0"))
	tk.MustQuery("select ceil(-29464);").Check(testkit.Rows("-29464"))
	tk.MustQuery("select a, floor(a) from t where floor(a) > 1;").Check(testkit.Rows("2.99999999900000000000 2", "12.00000000000000000000 12"))
	tk.MustQuery("select a, floor(a) from t;").Check(testkit.Rows("2.99999999900000000000 2", "12.00000000000000000000 12", "0.00000000000000000000 0"))
	tk.MustQuery("select floor(-29464);").Check(testkit.Rows("-29464"))

	tk.MustExec(`drop table if exists t;`)
	tk.MustExec(`create table t(a decimal(40,20), b bigint);`)
	tk.MustExec(`insert into t values(-2.99999990000000000000, -1);`)
	tk.MustQuery(`select floor(a), floor(a), floor(a) from t;`).Check(testkit.Rows(`-3 -3 -3`))
	tk.MustQuery(`select b, floor(b) from t;`).Check(testkit.Rows(`-1 -1`))

	// for cot
	result = tk.MustQuery("select cot(1), cot(-1), cot(NULL)")
	result.Check(testkit.Rows("0.6420926159343308 -0.6420926159343308 <nil>"))
	result = tk.MustQuery("select cot('1tidb')")
	result.Check(testkit.Rows("0.6420926159343308"))
	rs, err := tk.Exec("select cot(0)")
	c.Assert(err, IsNil)
	_, err = session.GetRows4Test(ctx, tk.Se, rs)
	c.Assert(err, NotNil)
	terr := errors.Cause(err).(*terror.Error)
	c.Assert(terr.Code(), Equals, terror.ErrCode(mysql.ErrDataOutOfRange))
	c.Assert(rs.Close(), IsNil)

	//for exp
	result = tk.MustQuery("select exp(0), exp(1), exp(-1), exp(1.2), exp(NULL)")
	result.Check(testkit.Rows("1 2.718281828459045 0.36787944117144233 3.3201169227365472 <nil>"))
	result = tk.MustQuery("select exp('tidb'), exp('1tidb')")
	result.Check(testkit.Rows("1 2.718281828459045"))
	rs, err = tk.Exec("select exp(1000000)")
	c.Assert(err, IsNil)
	_, err = session.GetRows4Test(ctx, tk.Se, rs)
	c.Assert(err, NotNil)
	terr = errors.Cause(err).(*terror.Error)
	c.Assert(terr.Code(), Equals, terror.ErrCode(mysql.ErrDataOutOfRange))
	c.Assert(rs.Close(), IsNil)
	tk.MustExec("drop table if exists t")
	tk.MustExec("create table t(a float)")
	tk.MustExec("insert into t values(1000000)")
	rs, err = tk.Exec("select exp(a) from t")
	c.Assert(err, IsNil)
	_, err = session.GetRows4Test(ctx, tk.Se, rs)
	c.Assert(err, NotNil)
	terr = errors.Cause(err).(*terror.Error)
	c.Assert(terr.Code(), Equals, terror.ErrCode(mysql.ErrDataOutOfRange))
	c.Assert(err.Error(), Equals, "[types:1690]DOUBLE value is out of range in 'exp(test.t.a)'")
	c.Assert(rs.Close(), IsNil)

	// for conv
	result = tk.MustQuery("SELECT CONV('a', 16, 2);")
	result.Check(testkit.Rows("1010"))
	result = tk.MustQuery("SELECT CONV('6E', 18, 8);")
	result.Check(testkit.Rows("172"))
	result = tk.MustQuery("SELECT CONV(-17, 10, -18);")
	result.Check(testkit.Rows("-H"))
	result = tk.MustQuery("SELECT CONV(10+'10'+'10'+X'0a', 10, 10);")
	result.Check(testkit.Rows("40"))
	result = tk.MustQuery("SELECT CONV('a', 1, 10);")
	result.Check(testkit.Rows("<nil>"))
	result = tk.MustQuery("SELECT CONV('a', 37, 10);")
	result.Check(testkit.Rows("<nil>"))

	// for abs
	result = tk.MustQuery("SELECT ABS(-1);")
	result.Check(testkit.Rows("1"))
	result = tk.MustQuery("SELECT ABS('abc');")
	result.Check(testkit.Rows("0"))
	result = tk.MustQuery("SELECT ABS(18446744073709551615);")
	result.Check(testkit.Rows("18446744073709551615"))
	result = tk.MustQuery("SELECT ABS(123.4);")
	result.Check(testkit.Rows("123.4"))
	result = tk.MustQuery("SELECT ABS(-123.4);")
	result.Check(testkit.Rows("123.4"))
	result = tk.MustQuery("SELECT ABS(1234E-1);")
	result.Check(testkit.Rows("123.4"))
	result = tk.MustQuery("SELECT ABS(-9223372036854775807);")
	result.Check(testkit.Rows("9223372036854775807"))
	result = tk.MustQuery("SELECT ABS(NULL);")
	result.Check(testkit.Rows("<nil>"))
	rs, err = tk.Exec("SELECT ABS(-9223372036854775808);")
	c.Assert(err, IsNil)
	_, err = session.GetRows4Test(ctx, tk.Se, rs)
	c.Assert(err, NotNil)
	terr = errors.Cause(err).(*terror.Error)
	c.Assert(terr.Code(), Equals, terror.ErrCode(mysql.ErrDataOutOfRange))
	c.Assert(rs.Close(), IsNil)

	// for round
	result = tk.MustQuery("SELECT ROUND(2.5), ROUND(-2.5), ROUND(25E-1);")
	result.Check(testkit.Rows("3 -3 3")) // TODO: Should be 3 -3 2
	result = tk.MustQuery("SELECT ROUND(2.5, NULL), ROUND(NULL, 4), ROUND(NULL, NULL), ROUND(NULL);")
	result.Check(testkit.Rows("<nil> <nil> <nil> <nil>"))
	result = tk.MustQuery("SELECT ROUND('123.4'), ROUND('123e-2');")
	result.Check(testkit.Rows("123 1"))
	result = tk.MustQuery("SELECT ROUND(-9223372036854775808);")
	result.Check(testkit.Rows("-9223372036854775808"))
	result = tk.MustQuery("SELECT ROUND(123.456, 0), ROUND(123.456, 1), ROUND(123.456, 2), ROUND(123.456, 3), ROUND(123.456, 4), ROUND(123.456, -1), ROUND(123.456, -2), ROUND(123.456, -3), ROUND(123.456, -4);")
	result.Check(testkit.Rows("123 123.5 123.46 123.456 123.4560 120 100 0 0"))
	result = tk.MustQuery("SELECT ROUND(123456E-3, 0), ROUND(123456E-3, 1), ROUND(123456E-3, 2), ROUND(123456E-3, 3), ROUND(123456E-3, 4), ROUND(123456E-3, -1), ROUND(123456E-3, -2), ROUND(123456E-3, -3), ROUND(123456E-3, -4);")
	result.Check(testkit.Rows("123 123.5 123.46 123.456 123.456 120 100 0 0")) // TODO: Column 5 should be 123.4560

	// for truncate
	result = tk.MustQuery("SELECT truncate(123, -2), truncate(123, 2), truncate(123, 1), truncate(123, -1);")
	result.Check(testkit.Rows("100 123 123 120"))
	result = tk.MustQuery("SELECT truncate(123.456, -2), truncate(123.456, 2), truncate(123.456, 1), truncate(123.456, 3), truncate(1.23, 100), truncate(123456E-3, 2);")
	result.Check(testkit.Rows("100 123.45 123.4 123.456 1.230000000000000000000000000000 123.45"))
	result = tk.MustQuery("SELECT truncate(9223372036854775807, -7), truncate(9223372036854775808, -10), truncate(cast(-1 as unsigned), -10);")
	result.Check(testkit.Rows("9223372036850000000 9223372030000000000 18446744070000000000"))

	tk.MustExec(`drop table if exists t;`)
	tk.MustExec(`create table t(a date, b datetime, c timestamp, d varchar(20));`)
	tk.MustExec(`insert into t select "1234-12-29", "1234-12-29 16:24:13.9912", "2014-12-29 16:19:28", "12.34567";`)

	// NOTE: the actually result is: 12341220 12341229.0 12341200 12341229.00,
	// but Datum.ToString() don't format decimal length for float numbers.
	result = tk.MustQuery(`select truncate(a, -1), truncate(a, 1), truncate(a, -2), truncate(a, 2) from t;`)
	result.Check(testkit.Rows("12341220 12341229 12341200 12341229"))

	// NOTE: the actually result is: 12341229162410 12341229162414.0 12341229162400 12341229162414.00,
	// but Datum.ToString() don't format decimal length for float numbers.
	result = tk.MustQuery(`select truncate(b, -1), truncate(b, 1), truncate(b, -2), truncate(b, 2) from t;`)
	result.Check(testkit.Rows("12341229162410 12341229162414 12341229162400 12341229162414"))

	// NOTE: the actually result is: 20141229161920 20141229161928.0 20141229161900 20141229161928.00,
	// but Datum.ToString() don't format decimal length for float numbers.
	result = tk.MustQuery(`select truncate(c, -1), truncate(c, 1), truncate(c, -2), truncate(c, 2) from t;`)
	result.Check(testkit.Rows("20141229161920 20141229161928 20141229161900 20141229161928"))

	result = tk.MustQuery(`select truncate(d, -1), truncate(d, 1), truncate(d, -2), truncate(d, 2) from t;`)
	result.Check(testkit.Rows("10 12.3 0 12.34"))

	result = tk.MustQuery(`select truncate(json_array(), 1), truncate("cascasc", 1);`)
	result.Check(testkit.Rows("0 0"))

	// for pow
	result = tk.MustQuery("SELECT POW('12', 2), POW(1.2e1, '2.0'), POW(12, 2.0);")
	result.Check(testkit.Rows("144 144 144"))
	result = tk.MustQuery("SELECT POW(null, 2), POW(2, null), POW(null, null);")
	result.Check(testkit.Rows("<nil> <nil> <nil>"))
	result = tk.MustQuery("SELECT POW(0, 0);")
	result.Check(testkit.Rows("1"))
	result = tk.MustQuery("SELECT POW(0, 0.1), POW(0, 0.5), POW(0, 1);")
	result.Check(testkit.Rows("0 0 0"))
	rs, err = tk.Exec("SELECT POW(0, -1);")
	c.Assert(err, IsNil)
	_, err = session.GetRows4Test(ctx, tk.Se, rs)
	c.Assert(err, NotNil)
	terr = errors.Cause(err).(*terror.Error)
	c.Assert(terr.Code(), Equals, terror.ErrCode(mysql.ErrDataOutOfRange))
	c.Assert(rs.Close(), IsNil)

	// for sign
	result = tk.MustQuery("SELECT SIGN('12'), SIGN(1.2e1), SIGN(12), SIGN(0.0000012);")
	result.Check(testkit.Rows("1 1 1 1"))
	result = tk.MustQuery("SELECT SIGN('-12'), SIGN(-1.2e1), SIGN(-12), SIGN(-0.0000012);")
	result.Check(testkit.Rows("-1 -1 -1 -1"))
	result = tk.MustQuery("SELECT SIGN('0'), SIGN('-0'), SIGN(0);")
	result.Check(testkit.Rows("0 0 0"))
	result = tk.MustQuery("SELECT SIGN(NULL);")
	result.Check(testkit.Rows("<nil>"))
	result = tk.MustQuery("SELECT SIGN(-9223372036854775808), SIGN(9223372036854775808);")
	result.Check(testkit.Rows("-1 1"))

	// for sqrt
	result = tk.MustQuery("SELECT SQRT(-10), SQRT(144), SQRT(4.84), SQRT(0.04), SQRT(0);")
	result.Check(testkit.Rows("<nil> 12 2.2 0.2 0"))

	// for crc32
	result = tk.MustQuery("SELECT crc32(0), crc32(-0), crc32('0'), crc32('abc'), crc32('ABC'), crc32(NULL), crc32(''), crc32('hello world!')")
	result.Check(testkit.Rows("4108050209 4108050209 4108050209 891568578 2743272264 <nil> 0 62177901"))

	// for radians
	result = tk.MustQuery("SELECT radians(1.0), radians(pi()), radians(pi()/2), radians(180), radians(1.009);")
	result.Check(testkit.Rows("0.017453292519943295 0.05483113556160754 0.02741556778080377 3.141592653589793 0.01761037215262278"))

	// for rand
	tk.MustExec("drop table if exists t")
	tk.MustExec("create table t(a int)")
	tk.MustExec("insert into t values(1),(2),(3)")
	tk.Se.GetSessionVars().MaxChunkSize = 1
	tk.MustQuery("select rand(1) from t").Check(testkit.Rows("0.40540353712197724", "0.8716141803857071", "0.1418603212962489"))
	tk.MustQuery("select rand(a) from t").Check(testkit.Rows("0.40540353712197724", "0.6555866465490187", "0.9057697559760601"))
	tk.MustQuery("select rand(1), rand(2), rand(3)").Check(testkit.Rows("0.40540353712197724 0.6555866465490187 0.9057697559760601"))
}

func (s *testIntegrationSuite2) TestStringBuiltin(c *C) {
	defer s.cleanEnv(c)
	tk := testkit.NewTestKit(c, s.store)
	tk.MustExec("use test")
	ctx := context.Background()
	var err error

	// for length
	tk.MustExec("drop table if exists t")
	tk.MustExec("create table t(a int, b double, c datetime, d time, e char(20), f bit(10))")
	tk.MustExec(`insert into t values(1, 1.1, "2017-01-01 12:01:01", "12:01:01", "abcdef", 0b10101)`)
	result := tk.MustQuery("select length(a), length(b), length(c), length(d), length(e), length(f), length(null) from t")
	result.Check(testkit.Rows("1 3 19 8 6 2 <nil>"))
	tk.MustExec("drop table if exists t")
	tk.MustExec("create table t(a char(20))")
	tk.MustExec(`insert into t values("tidb  "), (concat("a  ", "b  "))`)
	result = tk.MustQuery("select a, length(a) from t")
	result.Check(testkit.Rows("tidb 4", "a  b 4"))

	// for concat
	tk.MustExec("drop table if exists t")
	tk.MustExec("create table t(a int, b double, c datetime, d time, e char(20))")
	tk.MustExec(`insert into t values(1, 1.1, "2017-01-01 12:01:01", "12:01:01", "abcdef")`)
	result = tk.MustQuery("select concat(a, b, c, d, e) from t")
	result.Check(testkit.Rows("11.12017-01-01 12:01:0112:01:01abcdef"))
	result = tk.MustQuery("select concat(null)")
	result.Check(testkit.Rows("<nil>"))
	result = tk.MustQuery("select concat(null, a, b) from t")
	result.Check(testkit.Rows("<nil>"))
	tk.MustExec("drop table if exists t")
	// Fix issue 9123
	tk.MustExec("create table t(a char(32) not null, b float default '0') engine=innodb default charset=utf8mb4")
	tk.MustExec("insert into t value('0a6f9d012f98467f8e671e9870044528', 208.867)")
	result = tk.MustQuery("select concat_ws( ',', b) from t where a = '0a6f9d012f98467f8e671e9870044528';")
	result.Check(testkit.Rows("208.867"))

	// for concat_ws
	tk.MustExec("drop table if exists t")
	tk.MustExec("create table t(a int, b double, c datetime, d time, e char(20))")
	tk.MustExec(`insert into t values(1, 1.1, "2017-01-01 12:01:01", "12:01:01", "abcdef")`)
	result = tk.MustQuery("select concat_ws('|', a, b, c, d, e) from t")
	result.Check(testkit.Rows("1|1.1|2017-01-01 12:01:01|12:01:01|abcdef"))
	result = tk.MustQuery("select concat_ws(null, null)")
	result.Check(testkit.Rows("<nil>"))
	result = tk.MustQuery("select concat_ws(null, a, b) from t")
	result.Check(testkit.Rows("<nil>"))
	result = tk.MustQuery("select concat_ws(',', 'a', 'b')")
	result.Check(testkit.Rows("a,b"))
	result = tk.MustQuery("select concat_ws(',','First name',NULL,'Last Name')")
	result.Check(testkit.Rows("First name,Last Name"))

	tk.MustExec(`drop table if exists t;`)
	tk.MustExec(`create table t(a tinyint(2), b varchar(10));`)
	tk.MustExec(`insert into t values (1, 'a'), (12, 'a'), (126, 'a'), (127, 'a')`)
	tk.MustQuery(`select concat_ws('#', a, b) from t;`).Check(testkit.Rows(
		`1#a`,
		`12#a`,
		`126#a`,
		`127#a`,
	))

	tk.MustExec("drop table if exists t")
	tk.MustExec("create table t(a binary(3))")
	tk.MustExec("insert into t values('a')")
	result = tk.MustQuery(`select concat_ws(',', a, 'test') = 'a\0\0,test' from t`)
	result.Check(testkit.Rows("1"))

	// for ascii
	tk.MustExec("drop table if exists t")
	tk.MustExec("create table t(a char(10), b int, c double, d datetime, e time, f bit(4))")
	tk.MustExec(`insert into t values('2', 2, 2.3, "2017-01-01 12:01:01", "12:01:01", 0b1010)`)
	result = tk.MustQuery("select ascii(a), ascii(b), ascii(c), ascii(d), ascii(e), ascii(f) from t")
	result.Check(testkit.Rows("50 50 50 50 49 10"))
	result = tk.MustQuery("select ascii('123'), ascii(123), ascii(''), ascii('你好'), ascii(NULL)")
	result.Check(testkit.Rows("49 49 0 228 <nil>"))

	// for lower
	tk.MustExec("drop table if exists t")
	tk.MustExec("create table t(a int, b double, c datetime, d time, e char(20), f binary(3), g binary(3))")
	tk.MustExec(`insert into t values(1, 1.1, "2017-01-01 12:01:01", "12:01:01", "abcdef", 'aa', 'BB')`)
	result = tk.MustQuery("select lower(a), lower(b), lower(c), lower(d), lower(e), lower(f), lower(g), lower(null) from t")
	result.Check(testkit.Rows("1 1.1 2017-01-01 12:01:01 12:01:01 abcdef aa\x00 BB\x00 <nil>"))

	// for upper
	result = tk.MustQuery("select upper(a), upper(b), upper(c), upper(d), upper(e), upper(f), upper(g), upper(null) from t")
	result.Check(testkit.Rows("1 1.1 2017-01-01 12:01:01 12:01:01 ABCDEF aa\x00 BB\x00 <nil>"))

	// for strcmp
	tk.MustExec("drop table if exists t")
	tk.MustExec("create table t(a char(10), b int, c double, d datetime, e time)")
	tk.MustExec(`insert into t values("123", 123, 12.34, "2017-01-01 12:01:01", "12:01:01")`)
	result = tk.MustQuery(`select strcmp(a, "123"), strcmp(b, "123"), strcmp(c, "12.34"), strcmp(d, "2017-01-01 12:01:01"), strcmp(e, "12:01:01") from t`)
	result.Check(testkit.Rows("0 0 0 0 0"))
	result = tk.MustQuery(`select strcmp("1", "123"), strcmp("123", "1"), strcmp("123", "45"), strcmp("123", null), strcmp(null, "123")`)
	result.Check(testkit.Rows("-1 1 -1 <nil> <nil>"))
	result = tk.MustQuery(`select strcmp("", "123"), strcmp("123", ""), strcmp("", ""), strcmp("", null), strcmp(null, "")`)
	result.Check(testkit.Rows("-1 1 0 <nil> <nil>"))

	// for left
	tk.MustExec("drop table if exists t")
	tk.MustExec("create table t(a char(10), b int, c double, d datetime, e time)")
	tk.MustExec(`insert into t values('abcde', 1234, 12.34, "2017-01-01 12:01:01", "12:01:01")`)
	result = tk.MustQuery("select left(a, 2), left(b, 2), left(c, 2), left(d, 2), left(e, 2) from t")
	result.Check(testkit.Rows("ab 12 12 20 12"))
	result = tk.MustQuery(`select left("abc", 0), left("abc", -1), left(NULL, 1), left("abc", NULL)`)
	result.Check(testkit.Rows("  <nil> <nil>"))
	result = tk.MustQuery(`select left("abc", "a"), left("abc", 1.9), left("abc", 1.2)`)
	result.Check(testkit.Rows(" ab a"))
	result = tk.MustQuery(`select left("中文abc", 2), left("中文abc", 3), left("中文abc", 4)`)
	result.Check(testkit.Rows("中文 中文a 中文ab"))
	// for right, reuse the table created for left
	result = tk.MustQuery("select right(a, 3), right(b, 3), right(c, 3), right(d, 3), right(e, 3) from t")
	result.Check(testkit.Rows("cde 234 .34 :01 :01"))
	result = tk.MustQuery(`select right("abcde", 0), right("abcde", -1), right("abcde", 100), right(NULL, 1), right("abcde", NULL)`)
	result.Check(testkit.Rows("  abcde <nil> <nil>"))
	result = tk.MustQuery(`select right("abcde", "a"), right("abcde", 1.9), right("abcde", 1.2)`)
	result.Check(testkit.Rows(" de e"))
	result = tk.MustQuery(`select right("中文abc", 2), right("中文abc", 4), right("中文abc", 5)`)
	result.Check(testkit.Rows("bc 文abc 中文abc"))
	tk.MustExec("drop table if exists t")
	tk.MustExec("create table t(a binary(10))")
	tk.MustExec(`insert into t select "中文abc"`)
	result = tk.MustQuery(`select left(a, 3), left(a, 6), left(a, 7) from t`)
	result.Check(testkit.Rows("中 中文 中文a"))
	result = tk.MustQuery(`select right(a, 2), right(a, 7) from t`)
	result.Check(testkit.Rows("c\x00 文abc\x00"))

	// for ord
	tk.MustExec("drop table if exists t")
	tk.MustExec("create table t(a char(10), b int, c double, d datetime, e time, f bit(4), g binary(20), h blob(10), i text(30))")
	tk.MustExec(`insert into t values('2', 2, 2.3, "2017-01-01 12:01:01", "12:01:01", 0b1010, "512", "48", "tidb")`)
	result = tk.MustQuery("select ord(a), ord(b), ord(c), ord(d), ord(e), ord(f), ord(g), ord(h), ord(i) from t")
	result.Check(testkit.Rows("50 50 50 50 49 10 53 52 116"))
	result = tk.MustQuery("select ord('123'), ord(123), ord(''), ord('你好'), ord(NULL), ord('👍')")
	result.Check(testkit.Rows("49 49 0 14990752 <nil> 4036989325"))
	result = tk.MustQuery("select ord(X''), ord(X'6161'), ord(X'e4bd'), ord(X'e4bda0'), ord(_ascii'你'), ord(_latin1'你')")
	result.Check(testkit.Rows("0 97 228 228 228 228"))

	// for space
	result = tk.MustQuery(`select space(0), space(2), space(-1), space(1.1), space(1.9)`)
	result.Check(testutil.RowsWithSep(",", ",  ,, ,  "))
	result = tk.MustQuery(`select space("abc"), space("2"), space("1.1"), space(''), space(null)`)
	result.Check(testutil.RowsWithSep(",", ",  , ,,<nil>"))

	// for replace
	tk.MustExec("drop table if exists t")
	tk.MustExec("create table t(a char(20), b int, c double, d datetime, e time)")
	tk.MustExec(`insert into t values('www.mysql.com', 1234, 12.34, "2017-01-01 12:01:01", "12:01:01")`)
	result = tk.MustQuery(`select replace(a, 'mysql', 'pingcap'), replace(b, 2, 55), replace(c, 34, 0), replace(d, '-', '/'), replace(e, '01', '22') from t`)
	result.Check(testutil.RowsWithSep(",", "www.pingcap.com,15534,12.0,2017/01/01 12:01:01,12:22:22"))
	result = tk.MustQuery(`select replace('aaa', 'a', ''), replace(null, 'a', 'b'), replace('a', null, 'b'), replace('a', 'b', null)`)
	result.Check(testkit.Rows(" <nil> <nil> <nil>"))

	// for tobase64
	tk.MustExec("drop table if exists t")
	tk.MustExec("create table t(a int, b double, c datetime, d time, e char(20), f bit(10), g binary(20), h blob(10))")
	tk.MustExec(`insert into t values(1, 1.1, "2017-01-01 12:01:01", "12:01:01", "abcdef", 0b10101, "512", "abc")`)
	result = tk.MustQuery("select to_base64(a), to_base64(b), to_base64(c), to_base64(d), to_base64(e), to_base64(f), to_base64(g), to_base64(h), to_base64(null) from t")
	result.Check(testkit.Rows("MQ== MS4x MjAxNy0wMS0wMSAxMjowMTowMQ== MTI6MDE6MDE= YWJjZGVm ABU= NTEyAAAAAAAAAAAAAAAAAAAAAAA= YWJj <nil>"))

	// for from_base64
	result = tk.MustQuery(`select from_base64("abcd"), from_base64("asc")`)
	result.Check(testkit.Rows("i\xb7\x1d <nil>"))
	result = tk.MustQuery(`select from_base64("MQ=="), from_base64(1234)`)
	result.Check(testkit.Rows("1 \xd7m\xf8"))

	// for substr
	tk.MustExec("drop table if exists t")
	tk.MustExec("create table t(a char(10), b int, c double, d datetime, e time)")
	tk.MustExec(`insert into t values('Sakila', 12345, 123.45, "2017-01-01 12:01:01", "12:01:01")`)
	result = tk.MustQuery(`select substr(a, 3), substr(b, 2, 3), substr(c, -3), substr(d, -8), substr(e, -3, 100) from t`)
	result.Check(testkit.Rows("kila 234 .45 12:01:01 :01"))
	result = tk.MustQuery(`select substr('Sakila', 100), substr('Sakila', -100), substr('Sakila', -5, 3), substr('Sakila', 2, -1)`)
	result.Check(testutil.RowsWithSep(",", ",,aki,"))
	result = tk.MustQuery(`select substr('foobarbar' from 4), substr('Sakila' from -4 for 2)`)
	result.Check(testkit.Rows("barbar ki"))
	result = tk.MustQuery(`select substr(null, 2, 3), substr('foo', null, 3), substr('foo', 2, null)`)
	result.Check(testkit.Rows("<nil> <nil> <nil>"))
	result = tk.MustQuery(`select substr('中文abc', 2), substr('中文abc', 3), substr("中文abc", 1, 2)`)
	result.Check(testkit.Rows("文abc abc 中文"))
	tk.MustExec("drop table if exists t")
	tk.MustExec("create table t(a binary(10))")
	tk.MustExec(`insert into t select "中文abc"`)
	result = tk.MustQuery(`select substr(a, 4), substr(a, 1, 3), substr(a, 1, 6) from t`)
	result.Check(testkit.Rows("文abc\x00 中 中文"))
	result = tk.MustQuery(`select substr("string", -1), substr("string", -2), substr("中文", -1), substr("中文", -2) from t`)
	result.Check(testkit.Rows("g ng 文 中文"))

	// for bit_length
	tk.MustExec("drop table if exists t")
	tk.MustExec("create table t(a int, b double, c datetime, d time, e char(20), f bit(10), g binary(20), h varbinary(20))")
	tk.MustExec(`insert into t values(1, 1.1, "2017-01-01 12:01:01", "12:01:01", "abcdef", 0b10101, "g", "h")`)
	result = tk.MustQuery("select bit_length(a), bit_length(b), bit_length(c), bit_length(d), bit_length(e), bit_length(f), bit_length(g), bit_length(h), bit_length(null) from t")
	result.Check(testkit.Rows("8 24 152 64 48 16 160 8 <nil>"))

	// for substring_index
	tk.MustExec("drop table if exists t")
	tk.MustExec("create table t(a char(20), b int, c double, d datetime, e time)")
	tk.MustExec(`insert into t values('www.pingcap.com', 12345, 123.45, "2017-01-01 12:01:01", "12:01:01")`)
	result = tk.MustQuery(`select substring_index(a, '.', 2), substring_index(b, '.', 2), substring_index(c, '.', -1), substring_index(d, '-', 1), substring_index(e, ':', -2) from t`)
	result.Check(testkit.Rows("www.pingcap 12345 45 2017 01:01"))
	result = tk.MustQuery(`select substring_index('www.pingcap.com', '.', 0), substring_index('www.pingcap.com', '.', 100), substring_index('www.pingcap.com', '.', -100)`)
	result.Check(testkit.Rows(" www.pingcap.com www.pingcap.com"))
	tk.MustQuery(`select substring_index('xyz', 'abc', 9223372036854775808)`).Check(testkit.Rows(``))
	result = tk.MustQuery(`select substring_index('www.pingcap.com', 'd', 1), substring_index('www.pingcap.com', '', 1), substring_index('', '.', 1)`)
	result.Check(testutil.RowsWithSep(",", "www.pingcap.com,,"))
	result = tk.MustQuery(`select substring_index(null, '.', 1), substring_index('www.pingcap.com', null, 1), substring_index('www.pingcap.com', '.', null)`)
	result.Check(testkit.Rows("<nil> <nil> <nil>"))

	// for hex
	tk.MustExec("drop table if exists t")
	tk.MustExec("create table t(a char(20), b int, c double, d datetime, e time, f decimal(5, 2), g bit(4))")
	tk.MustExec(`insert into t values('www.pingcap.com', 12345, 123.45, "2017-01-01 12:01:01", "12:01:01", 123.45, 0b1100)`)
	result = tk.MustQuery(`select hex(a), hex(b), hex(c), hex(d), hex(e), hex(f), hex(g) from t`)
	result.Check(testkit.Rows("7777772E70696E676361702E636F6D 3039 7B 323031372D30312D30312031323A30313A3031 31323A30313A3031 7B C"))
	result = tk.MustQuery(`select hex('abc'), hex('你好'), hex(12), hex(12.3), hex(12.8)`)
	result.Check(testkit.Rows("616263 E4BDA0E5A5BD C C D"))
	result = tk.MustQuery(`select hex(-1), hex(-12.3), hex(-12.8), hex(0x12), hex(null)`)
	result.Check(testkit.Rows("FFFFFFFFFFFFFFFF FFFFFFFFFFFFFFF4 FFFFFFFFFFFFFFF3 12 <nil>"))

	// for unhex
	result = tk.MustQuery(`select unhex('4D7953514C'), unhex('313233'), unhex(313233), unhex('')`)
	result.Check(testkit.Rows("MySQL 123 123 "))
	result = tk.MustQuery(`select unhex('string'), unhex('你好'), unhex(123.4), unhex(null)`)
	result.Check(testkit.Rows("<nil> <nil> <nil> <nil>"))

	// for ltrim and rtrim
	result = tk.MustQuery(`select ltrim('   bar   '), ltrim('bar'), ltrim(''), ltrim(null)`)
	result.Check(testutil.RowsWithSep(",", "bar   ,bar,,<nil>"))
	result = tk.MustQuery(`select rtrim('   bar   '), rtrim('bar'), rtrim(''), rtrim(null)`)
	result.Check(testutil.RowsWithSep(",", "   bar,bar,,<nil>"))
	result = tk.MustQuery(`select ltrim("\t   bar   "), ltrim("   \tbar"), ltrim("\n  bar"), ltrim("\r  bar")`)
	result.Check(testutil.RowsWithSep(",", "\t   bar   ,\tbar,\n  bar,\r  bar"))
	result = tk.MustQuery(`select rtrim("   bar   \t"), rtrim("bar\t   "), rtrim("bar   \n"), rtrim("bar   \r")`)
	result.Check(testutil.RowsWithSep(",", "   bar   \t,bar\t,bar   \n,bar   \r"))

	// for reverse
	tk.MustExec(`DROP TABLE IF EXISTS t;`)
	tk.MustExec(`CREATE TABLE t(a BINARY(6));`)
	tk.MustExec(`INSERT INTO t VALUES("中文");`)
	result = tk.MustQuery(`SELECT a, REVERSE(a), REVERSE("中文"), REVERSE("123 ") FROM t;`)
	result.Check(testkit.Rows("中文 \x87\x96歸\xe4 文中  321"))
	result = tk.MustQuery(`SELECT REVERSE(123), REVERSE(12.09) FROM t;`)
	result.Check(testkit.Rows("321 90.21"))

	// for trim
	result = tk.MustQuery(`select trim('   bar   '), trim(leading 'x' from 'xxxbarxxx'), trim(trailing 'xyz' from 'barxxyz'), trim(both 'x' from 'xxxbarxxx')`)
	result.Check(testkit.Rows("bar barxxx barx bar"))
	result = tk.MustQuery(`select trim('\t   bar\n   '), trim('   \rbar   \t')`)
	result.Check(testutil.RowsWithSep(",", "\t   bar\n,\rbar   \t"))
	result = tk.MustQuery(`select trim(leading from '   bar'), trim('x' from 'xxxbarxxx'), trim('x' from 'bar'), trim('' from '   bar   ')`)
	result.Check(testutil.RowsWithSep(",", "bar,bar,bar,   bar   "))
	result = tk.MustQuery(`select trim(''), trim('x' from '')`)
	result.Check(testutil.RowsWithSep(",", ","))
	result = tk.MustQuery(`select trim(null from 'bar'), trim('x' from null), trim(null), trim(leading null from 'bar')`)
	// FIXME: the result for trim(leading null from 'bar') should be <nil>, current is 'bar'
	result.Check(testkit.Rows("<nil> <nil> <nil> bar"))

	// for locate
	tk.MustExec("drop table if exists t")
	tk.MustExec("create table t(a char(20), b int, c double, d datetime, e time, f binary(5))")
	tk.MustExec(`insert into t values('www.pingcap.com', 12345, 123.45, "2017-01-01 12:01:01", "12:01:01", "HelLo")`)
	result = tk.MustQuery(`select locate(".ping", a), locate(".ping", a, 5) from t`)
	result.Check(testkit.Rows("4 0"))
	result = tk.MustQuery(`select locate("234", b), locate("235", b, 10) from t`)
	result.Check(testkit.Rows("2 0"))
	result = tk.MustQuery(`select locate(".45", c), locate(".35", b) from t`)
	result.Check(testkit.Rows("4 0"))
	result = tk.MustQuery(`select locate("El", f), locate("ll", f), locate("lL", f), locate("Lo", f), locate("lo", f) from t`)
	result.Check(testkit.Rows("0 0 3 4 0"))
	result = tk.MustQuery(`select locate("01 12", d) from t`)
	result.Check(testkit.Rows("9"))
	result = tk.MustQuery(`select locate("文", "中文字符串", 2)`)
	result.Check(testkit.Rows("2"))
	result = tk.MustQuery(`select locate("文", "中文字符串", 3)`)
	result.Check(testkit.Rows("0"))
	result = tk.MustQuery(`select locate("文", "中文字符串")`)
	result.Check(testkit.Rows("2"))

	// for bin
	result = tk.MustQuery(`select bin(-1);`)
	result.Check(testkit.Rows("1111111111111111111111111111111111111111111111111111111111111111"))
	result = tk.MustQuery(`select bin(5);`)
	result.Check(testkit.Rows("101"))
	result = tk.MustQuery(`select bin("中文");`)
	result.Check(testkit.Rows("0"))

	// for character_length
	result = tk.MustQuery(`select character_length(null), character_length("Hello"), character_length("a中b文c"),
	character_length(123), character_length(12.3456);`)
	result.Check(testkit.Rows("<nil> 5 5 3 7"))

	// for char_length
	result = tk.MustQuery(`select char_length(null), char_length("Hello"), char_length("a中b文c"), char_length(123),char_length(12.3456);`)
	result.Check(testkit.Rows("<nil> 5 5 3 7"))
	result = tk.MustQuery(`select char_length(null), char_length("Hello"), char_length("a 中 b 文 c"), char_length("НОЧЬ НА ОКРАИНЕ МОСКВЫ");`)
	result.Check(testkit.Rows("<nil> 5 9 22"))
	// for char_length, binary string type
	result = tk.MustQuery(`select char_length(null), char_length(binary("Hello")), char_length(binary("a 中 b 文 c")), char_length(binary("НОЧЬ НА ОКРАИНЕ МОСКВЫ"));`)
	result.Check(testkit.Rows("<nil> 5 13 41"))

	// for elt
	result = tk.MustQuery(`select elt(0, "abc", "def"), elt(2, "hello", "中文", "tidb"), elt(4, "hello", "中文",
	"tidb");`)
	result.Check(testkit.Rows("<nil> 中文 <nil>"))

	// for instr
	result = tk.MustQuery(`select instr("中国", "国"), instr("中国", ""), instr("abc", ""), instr("", ""), instr("", "abc");`)
	result.Check(testkit.Rows("2 1 1 1 0"))
	result = tk.MustQuery(`select instr("中国", null), instr(null, ""), instr(null, null);`)
	result.Check(testkit.Rows("<nil> <nil> <nil>"))
	tk.MustExec(`drop table if exists t;`)
	tk.MustExec(`create table t(a binary(20), b char(20));`)
	tk.MustExec(`insert into t values("中国", cast("国" as binary)), ("中国", ""), ("abc", ""), ("", ""), ("", "abc");`)
	result = tk.MustQuery(`select instr(a, b) from t;`)
	result.Check(testkit.Rows("4", "1", "1", "1", "0"))

	// for oct
	result = tk.MustQuery(`select oct("aaaa"), oct("-1.9"),  oct("-9999999999999999999999999"), oct("9999999999999999999999999");`)
	result.Check(testkit.Rows("0 1777777777777777777777 1777777777777777777777 1777777777777777777777"))
	result = tk.MustQuery(`select oct(-1.9), oct(1.9), oct(-1), oct(1), oct(-9999999999999999999999999), oct(9999999999999999999999999);`)
	result.Check(testkit.Rows("1777777777777777777777 1 1777777777777777777777 1 1777777777777777777777 1777777777777777777777"))

	// #issue 4356
	tk.MustExec("drop table if exists t")
	tk.MustExec("CREATE TABLE t (b BIT(8));")
	tk.MustExec(`INSERT INTO t SET b = b'11111111';`)
	tk.MustExec(`INSERT INTO t SET b = b'1010';`)
	tk.MustExec(`INSERT INTO t SET b = b'0101';`)
	result = tk.MustQuery(`SELECT b+0, BIN(b), OCT(b), HEX(b) FROM t;`)
	result.Check(testkit.Rows("255 11111111 377 FF", "10 1010 12 A", "5 101 5 5"))

	// for find_in_set
	result = tk.MustQuery(`select find_in_set("", ""), find_in_set("", ","), find_in_set("中文", "字符串,中文"), find_in_set("b,", "a,b,c,d");`)
	result.Check(testkit.Rows("0 1 2 0"))
	result = tk.MustQuery(`select find_in_set(NULL, ""), find_in_set("", NULL), find_in_set(1, "2,3,1");`)
	result.Check(testkit.Rows("<nil> <nil> 3"))

	// for make_set
	result = tk.MustQuery(`select make_set(0, "12"), make_set(3, "aa", "11"), make_set(3, NULL, "中文"), make_set(NULL, "aa");`)
	result.Check(testkit.Rows(" aa,11 中文 <nil>"))

	// for quote
	result = tk.MustQuery(`select quote("aaaa"), quote(""), quote("\"\""), quote("\n\n");`)
	result.Check(testkit.Rows("'aaaa' '' '\"\"' '\n\n'"))
	result = tk.MustQuery(`select quote(0121), quote(0000), quote("中文"), quote(NULL);`)
	result.Check(testkit.Rows("'121' '0' '中文' NULL"))
	tk.MustQuery(`select quote(null) is NULL;`).Check(testkit.Rows(`0`))
	tk.MustQuery(`select quote(null) is NOT NULL;`).Check(testkit.Rows(`1`))
	tk.MustQuery(`select length(quote(null));`).Check(testkit.Rows(`4`))
	tk.MustQuery(`select quote(null) REGEXP binary 'null'`).Check(testkit.Rows(`0`))
	tk.MustQuery(`select quote(null) REGEXP binary 'NULL'`).Check(testkit.Rows(`1`))
	tk.MustQuery(`select quote(null) REGEXP 'NULL'`).Check(testkit.Rows(`1`))
	tk.MustQuery(`select quote(null) REGEXP 'null'`).Check(testkit.Rows(`1`))

	// for convert
	result = tk.MustQuery(`select convert("123" using "binary"), convert("中文" using "binary"), convert("中文" using "utf8"), convert("中文" using "utf8mb4"), convert(cast("中文" as binary) using "utf8");`)
	result.Check(testkit.Rows("123 中文 中文 中文 中文"))
	// Charset 866 does not have a default collation configured currently, so this will return error.
	err = tk.ExecToErr(`select convert("123" using "866");`)
	c.Assert(err.Error(), Equals, "[parser:1115]Unknown character set: '866'")
	// Test case in issue #4436.
	tk.MustExec("drop table if exists t;")
	tk.MustExec("create table t(a char(20));")
	err = tk.ExecToErr("select convert(a using a) from t;")
	c.Assert(err.Error(), Equals, "[parser:1115]Unknown character set: 'a'")

	// for insert
	result = tk.MustQuery(`select insert("中文", 1, 1, cast("aaa" as binary)), insert("ba", -1, 1, "aaa"), insert("ba", 1, 100, "aaa"), insert("ba", 100, 1, "aaa");`)
	result.Check(testkit.Rows("aaa文 ba aaa ba"))
	result = tk.MustQuery(`select insert("bb", NULL, 1, "aa"), insert("bb", 1, NULL, "aa"), insert(NULL, 1, 1, "aaa"), insert("bb", 1, 1, NULL);`)
	result.Check(testkit.Rows("<nil> <nil> <nil> <nil>"))
	result = tk.MustQuery(`SELECT INSERT("bb", 0, 1, NULL), INSERT("bb", 0, NULL, "aaa");`)
	result.Check(testkit.Rows("<nil> <nil>"))
	result = tk.MustQuery(`SELECT INSERT("中文", 0, 1, NULL), INSERT("中文", 0, NULL, "aaa");`)
	result.Check(testkit.Rows("<nil> <nil>"))

	// for export_set
	result = tk.MustQuery(`select export_set(7, "1", "0", ",", 65);`)
	result.Check(testkit.Rows("1,1,1,0,0,0,0,0,0,0,0,0,0,0,0,0,0,0,0,0,0,0,0,0,0,0,0,0,0,0,0,0,0,0,0,0,0,0,0,0,0,0,0,0,0,0,0,0,0,0,0,0,0,0,0,0,0,0,0,0,0,0,0,0"))
	result = tk.MustQuery(`select export_set(7, "1", "0", ",", -1);`)
	result.Check(testkit.Rows("1,1,1,0,0,0,0,0,0,0,0,0,0,0,0,0,0,0,0,0,0,0,0,0,0,0,0,0,0,0,0,0,0,0,0,0,0,0,0,0,0,0,0,0,0,0,0,0,0,0,0,0,0,0,0,0,0,0,0,0,0,0,0,0"))
	result = tk.MustQuery(`select export_set(7, "1", "0", ",");`)
	result.Check(testkit.Rows("1,1,1,0,0,0,0,0,0,0,0,0,0,0,0,0,0,0,0,0,0,0,0,0,0,0,0,0,0,0,0,0,0,0,0,0,0,0,0,0,0,0,0,0,0,0,0,0,0,0,0,0,0,0,0,0,0,0,0,0,0,0,0,0"))
	result = tk.MustQuery(`select export_set(7, "1", "0");`)
	result.Check(testkit.Rows("1,1,1,0,0,0,0,0,0,0,0,0,0,0,0,0,0,0,0,0,0,0,0,0,0,0,0,0,0,0,0,0,0,0,0,0,0,0,0,0,0,0,0,0,0,0,0,0,0,0,0,0,0,0,0,0,0,0,0,0,0,0,0,0"))
	result = tk.MustQuery(`select export_set(NULL, "1", "0", ",", 65);`)
	result.Check(testkit.Rows("<nil>"))
	result = tk.MustQuery(`select export_set(7, "1", "0", ",", 1);`)
	result.Check(testkit.Rows("1"))

	// for format
	result = tk.MustQuery(`select format(12332.1, 4), format(12332.2, 0), format(12332.2, 2,'en_US');`)
	result.Check(testkit.Rows("12,332.1000 12,332 12,332.20"))
	result = tk.MustQuery(`select format(NULL, 4), format(12332.2, NULL);`)
	result.Check(testkit.Rows("<nil> <nil>"))
	rs, err := tk.Exec(`select format(12332.2, 2,'es_EC');`)
	c.Assert(err, IsNil)
	_, err = session.GetRows4Test(ctx, tk.Se, rs)
	c.Assert(err, NotNil)
	c.Assert(err.Error(), Matches, "not support for the specific locale")
	c.Assert(rs.Close(), IsNil)

	// for field
	result = tk.MustQuery(`select field(1, 2, 1), field(1, 0, NULL), field(1, NULL, 2, 1), field(NULL, 1, 2, NULL);`)
	result.Check(testkit.Rows("2 0 3 0"))
	result = tk.MustQuery(`select field("1", 2, 1), field(1, "0", NULL), field("1", NULL, 2, 1), field(NULL, 1, "2", NULL);`)
	result.Check(testkit.Rows("2 0 3 0"))
	result = tk.MustQuery(`select field("1", 2, 1), field(1, "abc", NULL), field("1", NULL, 2, 1), field(NULL, 1, "2", NULL);`)
	result.Check(testkit.Rows("2 0 3 0"))
	result = tk.MustQuery(`select field("abc", "a", 1), field(1.3, "1.3", 1.5);`)
	result.Check(testkit.Rows("1 1"))

	tk.MustExec("drop table if exists t")
	tk.MustExec("create table t(a decimal(11, 8), b decimal(11,8))")
	tk.MustExec("insert into t values('114.57011441','38.04620115'), ('-38.04620119', '38.04620115');")
	result = tk.MustQuery("select a,b,concat_ws(',',a,b) from t")
	result.Check(testkit.Rows("114.57011441 38.04620115 114.57011441,38.04620115",
		"-38.04620119 38.04620115 -38.04620119,38.04620115"))
}

func (s *testIntegrationSuite2) TestEncryptionBuiltin(c *C) {
	defer s.cleanEnv(c)
	tk := testkit.NewTestKit(c, s.store)
	tk.MustExec("use test")
	ctx := context.Background()

	// for password
	tk.MustExec("drop table if exists t")
	tk.MustExec("create table t(a char(41), b char(41), c char(41))")
	tk.MustExec(`insert into t values(NULL, '', 'abc')`)
	result := tk.MustQuery("select password(a) from t")
	result.Check(testkit.Rows(""))
	result = tk.MustQuery("select password(b) from t")
	result.Check(testkit.Rows(""))
	result = tk.MustQuery("select password(c) from t")
	result.Check(testkit.Rows("*0D3CED9BEC10A777AEC23CCC353A8C08A633045E"))

	// for md5
	tk.MustExec("drop table if exists t")
	tk.MustExec("create table t(a char(10), b int, c double, d datetime, e time, f bit(4), g binary(20), h blob(10), i text(30))")
	tk.MustExec(`insert into t values('2', 2, 2.3, "2017-01-01 12:01:01", "12:01:01", 0b1010, "512", "48", "tidb")`)
	result = tk.MustQuery("select md5(a), md5(b), md5(c), md5(d), md5(e), md5(f), md5(g), md5(h), md5(i) from t")
	result.Check(testkit.Rows("c81e728d9d4c2f636f067f89cc14862c c81e728d9d4c2f636f067f89cc14862c 1a18da63cbbfb49cb9616e6bfd35f662 bad2fa88e1f35919ec7584cc2623a310 991f84d41d7acff6471e536caa8d97db 68b329da9893e34099c7d8ad5cb9c940 5c9f0e9b3b36276731bfba852a73ccc6 642e92efb79421734881b53e1e1b18b6 c337e11bfca9f12ae9b1342901e04379"))
	result = tk.MustQuery("select md5('123'), md5(123), md5(''), md5('你好'), md5(NULL), md5('👍')")
	result.Check(testkit.Rows(`202cb962ac59075b964b07152d234b70 202cb962ac59075b964b07152d234b70 d41d8cd98f00b204e9800998ecf8427e 7eca689f0d3389d9dea66ae112e5cfd7 <nil> 0215ac4dab1ecaf71d83f98af5726984`))

	// for sha/sha1
	tk.MustExec("drop table if exists t")
	tk.MustExec("create table t(a char(10), b int, c double, d datetime, e time, f bit(4), g binary(20), h blob(10), i text(30))")
	tk.MustExec(`insert into t values('2', 2, 2.3, "2017-01-01 12:01:01", "12:01:01", 0b1010, "512", "48", "tidb")`)
	result = tk.MustQuery("select sha1(a), sha1(b), sha1(c), sha1(d), sha1(e), sha1(f), sha1(g), sha1(h), sha1(i) from t")
	result.Check(testkit.Rows("da4b9237bacccdf19c0760cab7aec4a8359010b0 da4b9237bacccdf19c0760cab7aec4a8359010b0 ce0d88c5002b6cf7664052f1fc7d652cbdadccec 6c6956de323692298e4e5ad3028ff491f7ad363c 1906f8aeb5a717ca0f84154724045839330b0ea9 adc83b19e793491b1c6ea0fd8b46cd9f32e592fc 9aadd14ceb737b28697b8026f205f4b3e31de147 64e095fe763fc62418378753f9402623bea9e227 4df56fc09a3e66b48fb896e90b0a6fc02c978e9e"))
	result = tk.MustQuery("select sha1('123'), sha1(123), sha1(''), sha1('你好'), sha1(NULL)")
	result.Check(testkit.Rows(`40bd001563085fc35165329ea1ff5c5ecbdbbeef 40bd001563085fc35165329ea1ff5c5ecbdbbeef da39a3ee5e6b4b0d3255bfef95601890afd80709 440ee0853ad1e99f962b63e459ef992d7c211722 <nil>`))
	tk.MustExec("drop table if exists t")
	tk.MustExec("create table t(a char(10), b int, c double, d datetime, e time, f bit(4), g binary(20), h blob(10), i text(30))")
	tk.MustExec(`insert into t values('2', 2, 2.3, "2017-01-01 12:01:01", "12:01:01", 0b1010, "512", "48", "tidb")`)
	result = tk.MustQuery("select sha(a), sha(b), sha(c), sha(d), sha(e), sha(f), sha(g), sha(h), sha(i) from t")
	result.Check(testkit.Rows("da4b9237bacccdf19c0760cab7aec4a8359010b0 da4b9237bacccdf19c0760cab7aec4a8359010b0 ce0d88c5002b6cf7664052f1fc7d652cbdadccec 6c6956de323692298e4e5ad3028ff491f7ad363c 1906f8aeb5a717ca0f84154724045839330b0ea9 adc83b19e793491b1c6ea0fd8b46cd9f32e592fc 9aadd14ceb737b28697b8026f205f4b3e31de147 64e095fe763fc62418378753f9402623bea9e227 4df56fc09a3e66b48fb896e90b0a6fc02c978e9e"))
	result = tk.MustQuery("select sha('123'), sha(123), sha(''), sha('你好'), sha(NULL)")
	result.Check(testkit.Rows(`40bd001563085fc35165329ea1ff5c5ecbdbbeef 40bd001563085fc35165329ea1ff5c5ecbdbbeef da39a3ee5e6b4b0d3255bfef95601890afd80709 440ee0853ad1e99f962b63e459ef992d7c211722 <nil>`))

	// for sha2
	tk.MustExec("drop table if exists t")
	tk.MustExec("create table t(a char(10), b int, c double, d datetime, e time, f bit(4), g binary(20), h blob(10), i text(30))")
	tk.MustExec(`insert into t values('2', 2, 2.3, "2017-01-01 12:01:01", "12:01:01", 0b1010, "512", "48", "tidb")`)
	result = tk.MustQuery("select sha2(a, 224), sha2(b, 0), sha2(c, 512), sha2(d, 256), sha2(e, 384), sha2(f, 0), sha2(g, 512), sha2(h, 256), sha2(i, 224) from t")
	result.Check(testkit.Rows("58b2aaa0bfae7acc021b3260e941117b529b2e69de878fd7d45c61a9 d4735e3a265e16eee03f59718b9b5d03019c07d8b6c51f90da3a666eec13ab35 42415572557b0ca47e14fa928e83f5746d33f90c74270172cc75c61a78db37fe1485159a4fd75f33ab571b154572a5a300938f7d25969bdd05d8ac9dd6c66123 8c2fa3f276952c92b0b40ed7d27454e44b8399a19769e6bceb40da236e45a20a b11d35f1a37e54d5800d210d8e6b80b42c9f6d20ea7ae548c762383ebaa12c5954c559223c6c7a428e37af96bb4f1e0d 01ba4719c80b6fe911b091a7c05124b64eeece964e09c058ef8f9805daca546b 9550da35ea1683abaf5bfa8de68fe02b9c6d756c64589d1ef8367544c254f5f09218a6466cadcee8d74214f0c0b7fb342d1a9f3bd4d406aacf7be59c327c9306 98010bd9270f9b100b6214a21754fd33bdc8d41b2bc9f9dd16ff54d3c34ffd71 a7cddb7346fbc66ab7f803e865b74cbd99aace8e7dabbd8884c148cb"))
	result = tk.MustQuery("select sha2('123', 512), sha2(123, 512), sha2('', 512), sha2('你好', 224), sha2(NULL, 256), sha2('foo', 123)")
	result.Check(testkit.Rows(`3c9909afec25354d551dae21590bb26e38d53f2173b8d3dc3eee4c047e7ab1c1eb8b85103e3be7ba613b31bb5c9c36214dc9f14a42fd7a2fdb84856bca5c44c2 3c9909afec25354d551dae21590bb26e38d53f2173b8d3dc3eee4c047e7ab1c1eb8b85103e3be7ba613b31bb5c9c36214dc9f14a42fd7a2fdb84856bca5c44c2 cf83e1357eefb8bdf1542850d66d8007d620e4050b5715dc83f4a921d36ce9ce47d0d13c5d85f2b0ff8318d2877eec2f63b931bd47417a81a538327af927da3e e91f006ed4e0882de2f6a3c96ec228a6a5c715f356d00091bce842b5 <nil> <nil>`))

	// for AES_ENCRYPT
	tk.MustExec("drop table if exists t")
	tk.MustExec("create table t(a char(10), b int, c double, d datetime, e time, f bit(4), g binary(20), h blob(10), i text(30))")
	tk.MustExec(`insert into t values('2', 2, 2.3, "2017-01-01 12:01:01", "12:01:01", 0b1010, "512", "48", "tidb")`)
	tk.MustExec("SET block_encryption_mode='aes-128-ecb';")
	result = tk.MustQuery("select HEX(AES_ENCRYPT(a, 'key')), HEX(AES_ENCRYPT(b, 'key')), HEX(AES_ENCRYPT(c, 'key')), HEX(AES_ENCRYPT(d, 'key')), HEX(AES_ENCRYPT(e, 'key')), HEX(AES_ENCRYPT(f, 'key')), HEX(AES_ENCRYPT(g, 'key')), HEX(AES_ENCRYPT(h, 'key')), HEX(AES_ENCRYPT(i, 'key')) from t")
	result.Check(testkit.Rows("B3800B3A3CB4ECE2051A3E80FE373EAC B3800B3A3CB4ECE2051A3E80FE373EAC 9E018F7F2838DBA23C57F0E4CCF93287 E764D3E9D4AF8F926CD0979DDB1D0AF40C208B20A6C39D5D028644885280973A C452FFEEB76D3F5E9B26B8D48F7A228C 181BD5C81CBD36779A3C9DD5FF486B35 CE15F14AC7FF4E56ECCF148DE60E4BEDBDB6900AD51383970A5F32C59B3AC6E3 E1B29995CCF423C75519790F54A08CD2 84525677E95AC97698D22E1125B67E92"))
	result = tk.MustQuery("select HEX(AES_ENCRYPT('123', 'foobar')), HEX(AES_ENCRYPT(123, 'foobar')), HEX(AES_ENCRYPT('', 'foobar')), HEX(AES_ENCRYPT('你好', 'foobar')), AES_ENCRYPT(NULL, 'foobar')")
	result.Check(testkit.Rows(`45ABDD5C4802EFA6771A94C43F805208 45ABDD5C4802EFA6771A94C43F805208 791F1AEB6A6B796E6352BF381895CA0E D0147E2EB856186F146D9F6DE33F9546 <nil>`))
	result = tk.MustQuery("select HEX(AES_ENCRYPT(a, 'key', 'iv')), HEX(AES_ENCRYPT(b, 'key', 'iv')) from t")
	result.Check(testkit.Rows("B3800B3A3CB4ECE2051A3E80FE373EAC B3800B3A3CB4ECE2051A3E80FE373EAC"))
	tk.MustQuery("show warnings").Check(testutil.RowsWithSep("|", "Warning|1618|<IV> option ignored", "Warning|1618|<IV> option ignored"))
	tk.MustExec("SET block_encryption_mode='aes-128-cbc';")
	result = tk.MustQuery("select HEX(AES_ENCRYPT(a, 'key', '1234567890123456')), HEX(AES_ENCRYPT(b, 'key', '1234567890123456')), HEX(AES_ENCRYPT(c, 'key', '1234567890123456')), HEX(AES_ENCRYPT(d, 'key', '1234567890123456')), HEX(AES_ENCRYPT(e, 'key', '1234567890123456')), HEX(AES_ENCRYPT(f, 'key', '1234567890123456')), HEX(AES_ENCRYPT(g, 'key', '1234567890123456')), HEX(AES_ENCRYPT(h, 'key', '1234567890123456')), HEX(AES_ENCRYPT(i, 'key', '1234567890123456')) from t")
	result.Check(testkit.Rows("341672829F84CB6B0BE690FEC4C4DAE9 341672829F84CB6B0BE690FEC4C4DAE9 D43734E147A12BB96C6897C4BBABA283 16F2C972411948DCEF3659B726D2CCB04AD1379A1A367FA64242058A50211B67 41E71D0C58967C1F50EEC074523946D1 1117D292E2D39C3EAA3B435371BE56FC 8ACB7ECC0883B672D7BD1CFAA9FA5FAF5B731ADE978244CD581F114D591C2E7E D2B13C30937E3251AEDA73859BA32E4B 2CF4A6051FF248A67598A17AA2C17267"))
	result = tk.MustQuery("select HEX(AES_ENCRYPT('123', 'foobar', '1234567890123456')), HEX(AES_ENCRYPT(123, 'foobar', '1234567890123456')), HEX(AES_ENCRYPT('', 'foobar', '1234567890123456')), HEX(AES_ENCRYPT('你好', 'foobar', '1234567890123456')), AES_ENCRYPT(NULL, 'foobar', '1234567890123456')")
	result.Check(testkit.Rows(`80D5646F07B4654B05A02D9085759770 80D5646F07B4654B05A02D9085759770 B3C14BA15030D2D7E99376DBE011E752 0CD2936EE4FEC7A8CDF6208438B2BC05 <nil>`))
	tk.MustExec("SET block_encryption_mode='aes-128-ofb';")
	result = tk.MustQuery("select HEX(AES_ENCRYPT(a, 'key', '1234567890123456')), HEX(AES_ENCRYPT(b, 'key', '1234567890123456')), HEX(AES_ENCRYPT(c, 'key', '1234567890123456')), HEX(AES_ENCRYPT(d, 'key', '1234567890123456')), HEX(AES_ENCRYPT(e, 'key', '1234567890123456')), HEX(AES_ENCRYPT(f, 'key', '1234567890123456')), HEX(AES_ENCRYPT(g, 'key', '1234567890123456')), HEX(AES_ENCRYPT(h, 'key', '1234567890123456')), HEX(AES_ENCRYPT(i, 'key', '1234567890123456')) from t")
	result.Check(testkit.Rows("40 40 40C35C 40DD5EBDFCAA397102386E27DDF97A39ECCEC5 43DF55BAE0A0386D 78 47DC5D8AD19A085C32094E16EFC34A08D6FEF459 46D5 06840BE8"))
	result = tk.MustQuery("select HEX(AES_ENCRYPT('123', 'foobar', '1234567890123456')), HEX(AES_ENCRYPT(123, 'foobar', '1234567890123456')), HEX(AES_ENCRYPT('', 'foobar', '1234567890123456')), HEX(AES_ENCRYPT('你好', 'foobar', '1234567890123456')), AES_ENCRYPT(NULL, 'foobar', '1234567890123456')")
	result.Check(testkit.Rows(`48E38A 48E38A  9D6C199101C3 <nil>`))
	tk.MustExec("SET block_encryption_mode='aes-192-ofb';")
	result = tk.MustQuery("select HEX(AES_ENCRYPT(a, 'key', '1234567890123456')), HEX(AES_ENCRYPT(b, 'key', '1234567890123456')), HEX(AES_ENCRYPT(c, 'key', '1234567890123456')), HEX(AES_ENCRYPT(d, 'key', '1234567890123456')), HEX(AES_ENCRYPT(e, 'key', '1234567890123456')), HEX(AES_ENCRYPT(f, 'key', '1234567890123456')), HEX(AES_ENCRYPT(g, 'key', '1234567890123456')), HEX(AES_ENCRYPT(h, 'key', '1234567890123456')), HEX(AES_ENCRYPT(i, 'key', '1234567890123456')) from t")
	result.Check(testkit.Rows("4B 4B 4B573F 4B493D42572E6477233A429BF3E0AD39DB816D 484B36454B24656B 73 4C483E757A1E555A130B62AAC1DA9D08E1B15C47 4D41 0D106817"))
	result = tk.MustQuery("select HEX(AES_ENCRYPT('123', 'foobar', '1234567890123456')), HEX(AES_ENCRYPT(123, 'foobar', '1234567890123456')), HEX(AES_ENCRYPT('', 'foobar', '1234567890123456')), HEX(AES_ENCRYPT('你好', 'foobar', '1234567890123456')), AES_ENCRYPT(NULL, 'foobar', '1234567890123456')")
	result.Check(testkit.Rows(`3A76B0 3A76B0  EFF92304268E <nil>`))
	tk.MustExec("SET block_encryption_mode='aes-256-ofb';")
	result = tk.MustQuery("select HEX(AES_ENCRYPT(a, 'key', '1234567890123456')), HEX(AES_ENCRYPT(b, 'key', '1234567890123456')), HEX(AES_ENCRYPT(c, 'key', '1234567890123456')), HEX(AES_ENCRYPT(d, 'key', '1234567890123456')), HEX(AES_ENCRYPT(e, 'key', '1234567890123456')), HEX(AES_ENCRYPT(f, 'key', '1234567890123456')), HEX(AES_ENCRYPT(g, 'key', '1234567890123456')), HEX(AES_ENCRYPT(h, 'key', '1234567890123456')), HEX(AES_ENCRYPT(i, 'key', '1234567890123456')) from t")
	result.Check(testkit.Rows("16 16 16D103 16CF01CBC95D33E2ED721CBD930262415A69AD 15CD0ACCD55732FE 2E 11CE02FCE46D02CFDD433C8CA138527060599C35 10C7 5096549E"))
	result = tk.MustQuery("select HEX(AES_ENCRYPT('123', 'foobar', '1234567890123456')), HEX(AES_ENCRYPT(123, 'foobar', '1234567890123456')), HEX(AES_ENCRYPT('', 'foobar', '1234567890123456')), HEX(AES_ENCRYPT('你好', 'foobar', '1234567890123456')), AES_ENCRYPT(NULL, 'foobar', '1234567890123456')")
	result.Check(testkit.Rows(`E842C5 E842C5  3DCD5646767D <nil>`))

	// for AES_DECRYPT
	tk.MustExec("SET block_encryption_mode='aes-128-ecb';")
	result = tk.MustQuery("select AES_DECRYPT(AES_ENCRYPT('foo', 'bar'), 'bar')")
	result.Check(testkit.Rows("foo"))
	result = tk.MustQuery("select AES_DECRYPT(UNHEX('45ABDD5C4802EFA6771A94C43F805208'), 'foobar'), AES_DECRYPT(UNHEX('791F1AEB6A6B796E6352BF381895CA0E'), 'foobar'), AES_DECRYPT(UNHEX('D0147E2EB856186F146D9F6DE33F9546'), 'foobar'), AES_DECRYPT(NULL, 'foobar'), AES_DECRYPT('SOME_THING_STRANGE', 'foobar')")
	result.Check(testkit.Rows(`123  你好 <nil> <nil>`))
	tk.MustExec("SET block_encryption_mode='aes-128-cbc';")
	result = tk.MustQuery("select AES_DECRYPT(AES_ENCRYPT('foo', 'bar', '1234567890123456'), 'bar', '1234567890123456')")
	result.Check(testkit.Rows("foo"))
	result = tk.MustQuery("select AES_DECRYPT(UNHEX('80D5646F07B4654B05A02D9085759770'), 'foobar', '1234567890123456'), AES_DECRYPT(UNHEX('B3C14BA15030D2D7E99376DBE011E752'), 'foobar', '1234567890123456'), AES_DECRYPT(UNHEX('0CD2936EE4FEC7A8CDF6208438B2BC05'), 'foobar', '1234567890123456'), AES_DECRYPT(NULL, 'foobar', '1234567890123456'), AES_DECRYPT('SOME_THING_STRANGE', 'foobar', '1234567890123456')")
	result.Check(testkit.Rows(`123  你好 <nil> <nil>`))
	tk.MustExec("SET block_encryption_mode='aes-128-ofb';")
	result = tk.MustQuery("select AES_DECRYPT(AES_ENCRYPT('foo', 'bar', '1234567890123456'), 'bar', '1234567890123456')")
	result.Check(testkit.Rows("foo"))
	result = tk.MustQuery("select AES_DECRYPT(UNHEX('48E38A'), 'foobar', '1234567890123456'), AES_DECRYPT(UNHEX(''), 'foobar', '1234567890123456'), AES_DECRYPT(UNHEX('9D6C199101C3'), 'foobar', '1234567890123456'), AES_DECRYPT(NULL, 'foobar', '1234567890123456'), HEX(AES_DECRYPT('SOME_THING_STRANGE', 'foobar', '1234567890123456'))")
	result.Check(testkit.Rows(`123  你好 <nil> 2A9EF431FB2ACB022D7F2E7C71EEC48C7D2B`))
	tk.MustExec("SET block_encryption_mode='aes-192-ofb';")
	result = tk.MustQuery("select AES_DECRYPT(AES_ENCRYPT('foo', 'bar', '1234567890123456'), 'bar', '1234567890123456')")
	result.Check(testkit.Rows("foo"))
	result = tk.MustQuery("select AES_DECRYPT(UNHEX('3A76B0'), 'foobar', '1234567890123456'), AES_DECRYPT(UNHEX(''), 'foobar', '1234567890123456'), AES_DECRYPT(UNHEX('EFF92304268E'), 'foobar', '1234567890123456'), AES_DECRYPT(NULL, 'foobar', '1234567890123456'), HEX(AES_DECRYPT('SOME_THING_STRANGE', 'foobar', '1234567890123456'))")
	result.Check(testkit.Rows(`123  你好 <nil> 580BCEA4DC67CF33FF2C7C570D36ECC89437`))
	tk.MustExec("SET block_encryption_mode='aes-256-ofb';")
	result = tk.MustQuery("select AES_DECRYPT(AES_ENCRYPT('foo', 'bar', '1234567890123456'), 'bar', '1234567890123456')")
	result.Check(testkit.Rows("foo"))
	result = tk.MustQuery("select AES_DECRYPT(UNHEX('E842C5'), 'foobar', '1234567890123456'), AES_DECRYPT(UNHEX(''), 'foobar', '1234567890123456'), AES_DECRYPT(UNHEX('3DCD5646767D'), 'foobar', '1234567890123456'), AES_DECRYPT(NULL, 'foobar', '1234567890123456'), HEX(AES_DECRYPT('SOME_THING_STRANGE', 'foobar', '1234567890123456'))")
	result.Check(testkit.Rows(`123  你好 <nil> 8A3FBBE68C9465834584430E3AEEBB04B1F5`))

	// for COMPRESS
	tk.MustExec("DROP TABLE IF EXISTS t1;")
	tk.MustExec("CREATE TABLE t1(a VARCHAR(1000));")
	tk.MustExec("INSERT INTO t1 VALUES('12345'), ('23456');")
	result = tk.MustQuery("SELECT HEX(COMPRESS(a)) FROM t1;")
	result.Check(testkit.Rows("05000000789C323432363105040000FFFF02F80100", "05000000789C323236313503040000FFFF03070105"))
	tk.MustExec("DROP TABLE IF EXISTS t2;")
	tk.MustExec("CREATE TABLE t2(a VARCHAR(1000), b VARBINARY(1000));")
	tk.MustExec("INSERT INTO t2 (a, b) SELECT a, COMPRESS(a) from t1;")
	result = tk.MustQuery("SELECT a, HEX(b) FROM t2;")
	result.Check(testkit.Rows("12345 05000000789C323432363105040000FFFF02F80100", "23456 05000000789C323236313503040000FFFF03070105"))

	// for UNCOMPRESS
	result = tk.MustQuery("SELECT UNCOMPRESS(COMPRESS('123'))")
	result.Check(testkit.Rows("123"))
	result = tk.MustQuery("SELECT UNCOMPRESS(UNHEX('03000000789C3334320600012D0097'))")
	result.Check(testkit.Rows("123"))
	result = tk.MustQuery("SELECT UNCOMPRESS(UNHEX('03000000789C32343206040000FFFF012D0097'))")
	result.Check(testkit.Rows("123"))
	tk.MustExec("INSERT INTO t2 VALUES ('12345', UNHEX('05000000789C3334323631050002F80100'))")
	result = tk.MustQuery("SELECT UNCOMPRESS(a), UNCOMPRESS(b) FROM t2;")
	result.Check(testkit.Rows("<nil> 12345", "<nil> 23456", "<nil> 12345"))

	// for UNCOMPRESSED_LENGTH
	result = tk.MustQuery("SELECT UNCOMPRESSED_LENGTH(COMPRESS('123'))")
	result.Check(testkit.Rows("3"))
	result = tk.MustQuery("SELECT UNCOMPRESSED_LENGTH(UNHEX('03000000789C3334320600012D0097'))")
	result.Check(testkit.Rows("3"))
	result = tk.MustQuery("SELECT UNCOMPRESSED_LENGTH(UNHEX('03000000789C32343206040000FFFF012D0097'))")
	result.Check(testkit.Rows("3"))
	result = tk.MustQuery("SELECT UNCOMPRESSED_LENGTH('')")
	result.Check(testkit.Rows("0"))
	result = tk.MustQuery("SELECT UNCOMPRESSED_LENGTH(UNHEX('0100'))")
	result.Check(testkit.Rows("0"))
	result = tk.MustQuery("SELECT UNCOMPRESSED_LENGTH(a), UNCOMPRESSED_LENGTH(b) FROM t2;")
	result.Check(testkit.Rows("875770417 5", "892613426 5", "875770417 5"))

	// for RANDOM_BYTES
	lengths := []int{0, -5, 1025, 4000}
	for _, len := range lengths {
		rs, err := tk.Exec(fmt.Sprintf("SELECT RANDOM_BYTES(%d);", len))
		c.Assert(err, IsNil, Commentf("%v", len))
		_, err = session.GetRows4Test(ctx, tk.Se, rs)
		c.Assert(err, NotNil, Commentf("%v", len))
		terr := errors.Cause(err).(*terror.Error)
		c.Assert(terr.Code(), Equals, terror.ErrCode(mysql.ErrDataOutOfRange), Commentf("%v", len))
		c.Assert(rs.Close(), IsNil)
	}
	tk.MustQuery("SELECT RANDOM_BYTES('1');")
	tk.MustQuery("SELECT RANDOM_BYTES(1024);")
	result = tk.MustQuery("SELECT RANDOM_BYTES(NULL);")
	result.Check(testkit.Rows("<nil>"))
}

func (s *testIntegrationSuite2) TestTimeBuiltin(c *C) {
	originSQLMode := s.ctx.GetSessionVars().StrictSQLMode
	s.ctx.GetSessionVars().StrictSQLMode = true
	defer func() {
		s.ctx.GetSessionVars().StrictSQLMode = originSQLMode
		s.cleanEnv(c)
	}()
	tk := testkit.NewTestKit(c, s.store)
	tk.MustExec("use test")

	// for makeDate
	tk.MustExec("drop table if exists t")
	tk.MustExec("create table t(a int, b double, c datetime, d time, e char(20), f bit(10))")
	tk.MustExec(`insert into t values(1, 1.1, "2017-01-01 12:01:01", "12:01:01", "abcdef", 0b10101)`)
	result := tk.MustQuery("select makedate(a,a), makedate(b,b), makedate(c,c), makedate(d,d), makedate(e,e), makedate(f,f), makedate(null,null), makedate(a,b) from t")
	result.Check(testkit.Rows("2001-01-01 2001-01-01 <nil> <nil> <nil> 2021-01-21 <nil> 2001-01-01"))

	// for date
	result = tk.MustQuery(`select date("2019-09-12"), date("2019-09-12 12:12:09"), date("2019-09-12 12:12:09.121212");`)
	result.Check(testkit.Rows("2019-09-12 2019-09-12 2019-09-12"))
	result = tk.MustQuery(`select date("0000-00-00"), date("0000-00-00 12:12:09"), date("0000-00-00 00:00:00.121212"), date("0000-00-00 00:00:00.000000");`)
	result.Check(testkit.Rows("<nil> 0000-00-00 0000-00-00 <nil>"))
	result = tk.MustQuery(`select date("aa"), date(12.1), date("");`)
	result.Check(testkit.Rows("<nil> <nil> <nil>"))

	// for year
	result = tk.MustQuery(`select year("2013-01-09"), year("2013-00-09"), year("000-01-09"), year("1-01-09"), year("20131-01-09"), year(null);`)
	result.Check(testkit.Rows("2013 2013 0 1 <nil> <nil>"))
	result = tk.MustQuery(`select year("2013-00-00"), year("2013-00-00 00:00:00"), year("0000-00-00 12:12:12"), year("2017-00-00 12:12:12");`)
	result.Check(testkit.Rows("2013 2013 0 2017"))
	result = tk.MustQuery(`select year("aa"), year(2013), year(2012.09), year("1-01"), year("-09");`)
	result.Check(testkit.Rows("<nil> <nil> <nil> <nil> <nil>"))
	tk.MustExec(`drop table if exists t`)
	tk.MustExec(`create table t(a bigint)`)
	_, err := tk.Exec(`insert into t select year("aa")`)
	c.Assert(err, NotNil)
	c.Assert(terror.ErrorEqual(err, types.ErrWrongValue), IsTrue, Commentf("err %v", err))
	tk.MustExec(`set sql_mode='STRICT_TRANS_TABLES'`) // without zero date
	tk.MustExec(`insert into t select year("0000-00-00 00:00:00")`)
	tk.MustExec(`set sql_mode="NO_ZERO_DATE";`) // with zero date
	tk.MustExec(`insert into t select year("0000-00-00 00:00:00")`)
	tk.MustQuery("show warnings").Check(testutil.RowsWithSep("|", "Warning|1292|Incorrect datetime value: '0000-00-00 00:00:00.000000'"))
	tk.MustExec(`set sql_mode="NO_ZERO_DATE,STRICT_TRANS_TABLES";`)
	_, err = tk.Exec(`insert into t select year("0000-00-00 00:00:00");`)
	c.Assert(err, NotNil)
	c.Assert(types.ErrWrongValue.Equal(err), IsTrue, Commentf("err %v", err))
	tk.MustExec(`insert into t select 1`)
	tk.MustExec(`set sql_mode="STRICT_TRANS_TABLES,NO_ENGINE_SUBSTITUTION";`)
	_, err = tk.Exec(`update t set a = year("aa")`)
	c.Assert(terror.ErrorEqual(err, types.ErrWrongValue), IsTrue, Commentf("err %v", err))
	_, err = tk.Exec(`delete from t where a = year("aa")`)
	// Only `code` can be used to compare because the error `class` information
	// will be lost after expression push-down
	c.Assert(errors.Cause(err).(*terror.Error).Code(), Equals, types.ErrWrongValue.Code(), Commentf("err %v", err))

	// for month
	result = tk.MustQuery(`select month("2013-01-09"), month("2013-00-09"), month("000-01-09"), month("1-01-09"), month("20131-01-09"), month(null);`)
	result.Check(testkit.Rows("1 0 1 1 <nil> <nil>"))
	result = tk.MustQuery(`select month("2013-00-00"), month("2013-00-00 00:00:00"), month("0000-00-00 12:12:12"), month("2017-00-00 12:12:12");`)
	result.Check(testkit.Rows("0 0 0 0"))
	result = tk.MustQuery(`select month("aa"), month(2013), month(2012.09), month("1-01"), month("-09");`)
	result.Check(testkit.Rows("<nil> <nil> <nil> <nil> <nil>"))
	result = tk.MustQuery(`select month("2013-012-09"), month("2013-0000000012-09"), month("2013-30-09"), month("000-41-09");`)
	result.Check(testkit.Rows("12 12 <nil> <nil>"))
	tk.MustExec(`drop table if exists t`)
	tk.MustExec(`create table t(a bigint)`)
	_, err = tk.Exec(`insert into t select month("aa")`)
	c.Assert(err, NotNil)
	c.Assert(terror.ErrorEqual(err, types.ErrWrongValue), IsTrue, Commentf("err: %v", err))
	tk.MustExec(`insert into t select month("0000-00-00 00:00:00")`)
	tk.MustExec(`set sql_mode="NO_ZERO_DATE";`)
	tk.MustExec(`insert into t select month("0000-00-00 00:00:00")`)
	tk.MustQuery("show warnings").Check(testutil.RowsWithSep("|", "Warning|1292|Incorrect datetime value: '0000-00-00 00:00:00.000000'"))
	tk.MustExec(`set sql_mode="NO_ZERO_DATE,STRICT_TRANS_TABLES";`)
	_, err = tk.Exec(`insert into t select month("0000-00-00 00:00:00");`)
	c.Assert(err, NotNil)
	c.Assert(types.ErrWrongValue.Equal(err), IsTrue, Commentf("err %v", err))
	tk.MustExec(`insert into t select 1`)
	tk.MustExec(`set sql_mode="STRICT_TRANS_TABLES,NO_ENGINE_SUBSTITUTION";`)
	tk.MustExec(`insert into t select 1`)
	_, err = tk.Exec(`update t set a = month("aa")`)
	c.Assert(terror.ErrorEqual(err, types.ErrWrongValue), IsTrue)
	_, err = tk.Exec(`delete from t where a = month("aa")`)
	c.Assert(errors.Cause(err).(*terror.Error).Code(), Equals, types.ErrWrongValue.Code(), Commentf("err %v", err))

	// for week
	result = tk.MustQuery(`select week("2012-12-22"), week("2012-12-22", -2), week("2012-12-22", 0), week("2012-12-22", 1), week("2012-12-22", 2), week("2012-12-22", 200);`)
	result.Check(testkit.Rows("51 51 51 51 51 51"))
	result = tk.MustQuery(`select week("2008-02-20"), week("2008-02-20", 0), week("2008-02-20", 1), week("2009-02-20", 2), week("2008-02-20", 3), week("2008-02-20", 4);`)
	result.Check(testkit.Rows("7 7 8 7 8 8"))
	result = tk.MustQuery(`select week("2008-02-20", 5), week("2008-02-20", 6), week("2009-02-20", 7), week("2008-02-20", 8), week("2008-02-20", 9);`)
	result.Check(testkit.Rows("7 8 7 7 8"))
	result = tk.MustQuery(`select week("aa", 1), week(null, 2), week(11, 2), week(12.99, 2);`)
	result.Check(testkit.Rows("<nil> <nil> <nil> <nil>"))
	result = tk.MustQuery(`select week("aa"), week(null), week(11), week(12.99);`)
	result.Check(testkit.Rows("<nil> <nil> <nil> <nil>"))
	tk.MustExec(`drop table if exists t`)
	tk.MustExec(`create table t(a datetime)`)
	_, err = tk.Exec(`insert into t select week("aa", 1)`)
	c.Assert(err, NotNil)
	c.Assert(terror.ErrorEqual(err, types.ErrWrongValue), IsTrue)
	tk.MustExec(`insert into t select now()`)
	_, err = tk.Exec(`update t set a = week("aa", 1)`)
	c.Assert(terror.ErrorEqual(err, types.ErrWrongValue), IsTrue)
	_, err = tk.Exec(`delete from t where a = week("aa", 1)`)
	c.Assert(terror.ErrorEqual(err, types.ErrWrongValue), IsTrue)

	// for weekofyear
	result = tk.MustQuery(`select weekofyear("2012-12-22"), weekofyear("2008-02-20"), weekofyear("aa"), weekofyear(null), weekofyear(11), weekofyear(12.99);`)
	result.Check(testkit.Rows("51 8 <nil> <nil> <nil> <nil>"))
	tk.MustExec(`drop table if exists t`)
	tk.MustExec(`create table t(a bigint)`)
	_, err = tk.Exec(`insert into t select weekofyear("aa")`)
	c.Assert(err, NotNil)
	c.Assert(terror.ErrorEqual(err, types.ErrWrongValue), IsTrue)
	tk.MustExec(`insert into t select 1`)
	_, err = tk.Exec(`update t set a = weekofyear("aa")`)
	c.Assert(terror.ErrorEqual(err, types.ErrWrongValue), IsTrue)
	_, err = tk.Exec(`delete from t where a = weekofyear("aa")`)
	c.Assert(terror.ErrorEqual(err, types.ErrWrongValue), IsTrue)

	// for weekday
	result = tk.MustQuery(`select weekday("2012-12-20"), weekday("2012-12-21"), weekday("2012-12-22"), weekday("2012-12-23"), weekday("2012-12-24"), weekday("2012-12-25"), weekday("2012-12-26"), weekday("2012-12-27");`)
	result.Check(testkit.Rows("3 4 5 6 0 1 2 3"))
	result = tk.MustQuery(`select weekday("2012-12-90"), weekday("0000-00-00"), weekday("aa"), weekday(null), weekday(11), weekday(12.99);`)
	result.Check(testkit.Rows("<nil> <nil> <nil> <nil> <nil> <nil>"))

	// for quarter
	result = tk.MustQuery(`select quarter("2012-00-20"), quarter("2012-01-21"), quarter("2012-03-22"), quarter("2012-05-23"), quarter("2012-08-24"), quarter("2012-09-25"), quarter("2012-11-26"), quarter("2012-12-27");`)
	result.Check(testkit.Rows("0 1 1 2 3 3 4 4"))
	result = tk.MustQuery(`select quarter("2012-14-20"), quarter("aa"), quarter(null), quarter(11), quarter(12.99);`)
	result.Check(testkit.Rows("<nil> <nil> <nil> <nil> <nil>"))
	result = tk.MustQuery(`select quarter("0000-00-00"), quarter("0000-00-00 00:00:00");`)
	result.Check(testkit.Rows("<nil> <nil>"))
	tk.MustQuery("show warnings").Check(testutil.RowsWithSep("|",
		"Warning|1292|Incorrect datetime value: '0000-00-00 00:00:00.000000'",
		"Warning|1292|Incorrect datetime value: '0000-00-00 00:00:00.000000'"))
	result = tk.MustQuery(`select quarter(0), quarter(0.0), quarter(0e1), quarter(0.00);`)
	result.Check(testkit.Rows("0 0 0 0"))
	tk.MustQuery("show warnings").Check(testkit.Rows())

	// for from_days
	result = tk.MustQuery(`select from_days(0), from_days(-199), from_days(1111), from_days(120), from_days(1), from_days(1111111), from_days(9999999), from_days(22222);`)
	result.Check(testkit.Rows("0000-00-00 0000-00-00 0003-01-16 0000-00-00 0000-00-00 3042-02-13 0000-00-00 0060-11-03"))
	result = tk.MustQuery(`select from_days("2012-14-20"), from_days("111a"), from_days("aa"), from_days(null), from_days("123asf"), from_days(12.99);`)
	result.Check(testkit.Rows("0005-07-05 0000-00-00 0000-00-00 <nil> 0000-00-00 0000-00-00"))

	// Fix issue #3923
	result = tk.MustQuery("select timediff(cast('2004-12-30 12:00:00' as time), '12:00:00');")
	result.Check(testkit.Rows("00:00:00"))
	result = tk.MustQuery("select timediff('12:00:00', cast('2004-12-30 12:00:00' as time));")
	result.Check(testkit.Rows("00:00:00"))
	result = tk.MustQuery("select timediff(cast('2004-12-30 12:00:00' as time), '2004-12-30 12:00:00');")
	result.Check(testkit.Rows("<nil>"))
	result = tk.MustQuery("select timediff('2004-12-30 12:00:00', cast('2004-12-30 12:00:00' as time));")
	result.Check(testkit.Rows("<nil>"))
	result = tk.MustQuery("select timediff(cast('2004-12-30 12:00:01' as datetime), '2004-12-30 12:00:00');")
	result.Check(testkit.Rows("00:00:01"))
	result = tk.MustQuery("select timediff('2004-12-30 12:00:00', cast('2004-12-30 12:00:01' as datetime));")
	result.Check(testkit.Rows("-00:00:01"))
	result = tk.MustQuery("select timediff(cast('2004-12-30 12:00:01' as time), '-34 00:00:00');")
	result.Check(testkit.Rows("828:00:01"))
	result = tk.MustQuery("select timediff('-34 00:00:00', cast('2004-12-30 12:00:01' as time));")
	result.Check(testkit.Rows("-828:00:01"))
	result = tk.MustQuery("select timediff(cast('2004-12-30 12:00:01' as datetime), cast('2004-12-30 11:00:01' as datetime));")
	result.Check(testkit.Rows("01:00:00"))
	result = tk.MustQuery("select timediff(cast('2004-12-30 12:00:01' as datetime), '2004-12-30 12:00:00.1');")
	result.Check(testkit.Rows("00:00:00.9"))
	result = tk.MustQuery("select timediff('2004-12-30 12:00:00.1', cast('2004-12-30 12:00:01' as datetime));")
	result.Check(testkit.Rows("-00:00:00.9"))
	result = tk.MustQuery("select timediff(cast('2004-12-30 12:00:01' as datetime), '-34 124:00:00');")
	result.Check(testkit.Rows("<nil>"))
	result = tk.MustQuery("select timediff('-34 124:00:00', cast('2004-12-30 12:00:01' as datetime));")
	result.Check(testkit.Rows("<nil>"))
	result = tk.MustQuery("select timediff(cast('2004-12-30 12:00:01' as time), '-34 124:00:00');")
	result.Check(testkit.Rows("838:59:59"))
	result = tk.MustQuery("select timediff('-34 124:00:00', cast('2004-12-30 12:00:01' as time));")
	result.Check(testkit.Rows("-838:59:59"))
	result = tk.MustQuery("select timediff(cast('2004-12-30' as datetime), '12:00:00');")
	result.Check(testkit.Rows("<nil>"))
	result = tk.MustQuery("select timediff('12:00:00', cast('2004-12-30' as datetime));")
	result.Check(testkit.Rows("<nil>"))
	result = tk.MustQuery("select timediff('12:00:00', '-34 12:00:00');")
	result.Check(testkit.Rows("838:59:59"))
	result = tk.MustQuery("select timediff('12:00:00', '34 12:00:00');")
	result.Check(testkit.Rows("-816:00:00"))
	result = tk.MustQuery("select timediff('2014-1-2 12:00:00', '-34 12:00:00');")
	result.Check(testkit.Rows("<nil>"))
	result = tk.MustQuery("select timediff('-34 12:00:00', '2014-1-2 12:00:00');")
	result.Check(testkit.Rows("<nil>"))
	result = tk.MustQuery("select timediff('2014-1-2 12:00:00', '12:00:00');")
	result.Check(testkit.Rows("<nil>"))
	result = tk.MustQuery("select timediff('12:00:00', '2014-1-2 12:00:00');")
	result.Check(testkit.Rows("<nil>"))
	result = tk.MustQuery("select timediff('2014-1-2 12:00:00', '2014-1-1 12:00:00');")
	result.Check(testkit.Rows("24:00:00"))
	tk.MustQuery("select timediff(cast('10:10:10' as time), cast('10:10:11' as time))").Check(testkit.Rows("-00:00:01"))

	result = tk.MustQuery("select timestampadd(MINUTE, 1, '2003-01-02'), timestampadd(WEEK, 1, '2003-01-02 23:59:59')" +
		", timestampadd(MICROSECOND, 1, 950501);")
	result.Check(testkit.Rows("2003-01-02 00:01:00 2003-01-09 23:59:59 1995-05-01 00:00:00.000001"))
	result = tk.MustQuery("select timestampadd(day, 2, 950501), timestampadd(MINUTE, 37.5,'2003-01-02'), timestampadd(MINUTE, 37.49,'2003-01-02')," +
		" timestampadd(YeAr, 1, '2003-01-02');")
	result.Check(testkit.Rows("1995-05-03 00:00:00 2003-01-02 00:38:00 2003-01-02 00:37:00 2004-01-02 00:00:00"))
	result = tk.MustQuery("select to_seconds(950501), to_seconds('2009-11-29'), to_seconds('2009-11-29 13:43:32'), to_seconds('09-11-29 13:43:32');")
	result.Check(testkit.Rows("62966505600 63426672000 63426721412 63426721412"))
	result = tk.MustQuery("select to_days(950501), to_days('2007-10-07'), to_days('2007-10-07 00:00:59'), to_days('0000-01-01')")
	result.Check(testkit.Rows("728779 733321 733321 1"))

	result = tk.MustQuery("select last_day('2003-02-05'), last_day('2004-02-05'), last_day('2004-01-01 01:01:01'), last_day(950501);")
	result.Check(testkit.Rows("2003-02-28 2004-02-29 2004-01-31 1995-05-31"))

	tk.MustExec("SET SQL_MODE='';")
	result = tk.MustQuery("select last_day('0000-00-00');")
	result.Check(testkit.Rows("<nil>"))
	result = tk.MustQuery("select to_days('0000-00-00');")
	result.Check(testkit.Rows("<nil>"))
	result = tk.MustQuery("select to_seconds('0000-00-00');")
	result.Check(testkit.Rows("<nil>"))

	result = tk.MustQuery("select timestamp('2003-12-31'), timestamp('2003-12-31 12:00:00','12:00:00');")
	result.Check(testkit.Rows("2003-12-31 00:00:00 2004-01-01 00:00:00"))
	result = tk.MustQuery("select timestamp(20170118123950.123), timestamp(20170118123950.999);")
	result.Check(testkit.Rows("2017-01-18 12:39:50.123 2017-01-18 12:39:50.999"))
	result = tk.MustQuery("select timestamp('2003-12-31', '01:01:01.01'), timestamp('2003-12-31 12:34', '01:01:01.01')," +
		" timestamp('2008-12-31','00:00:00.0'), timestamp('2008-12-31 00:00:00.000');")

	tk.MustQuery(`select timestampadd(second, 1, cast("2001-01-01" as date))`).Check(testkit.Rows("2001-01-01 00:00:01"))
	tk.MustQuery(`select timestampadd(hour, 1, cast("2001-01-01" as date))`).Check(testkit.Rows("2001-01-01 01:00:00"))
	tk.MustQuery(`select timestampadd(day, 1, cast("2001-01-01" as date))`).Check(testkit.Rows("2001-01-02"))
	tk.MustQuery(`select timestampadd(month, 1, cast("2001-01-01" as date))`).Check(testkit.Rows("2001-02-01"))
	tk.MustQuery(`select timestampadd(year, 1, cast("2001-01-01" as date))`).Check(testkit.Rows("2002-01-01"))
	tk.MustQuery(`select timestampadd(second, 1, cast("2001-01-01" as datetime))`).Check(testkit.Rows("2001-01-01 00:00:01"))
	tk.MustQuery(`select timestampadd(hour, 1, cast("2001-01-01" as datetime))`).Check(testkit.Rows("2001-01-01 01:00:00"))
	tk.MustQuery(`select timestampadd(day, 1, cast("2001-01-01" as datetime))`).Check(testkit.Rows("2001-01-02 00:00:00"))
	tk.MustQuery(`select timestampadd(month, 1, cast("2001-01-01" as datetime))`).Check(testkit.Rows("2001-02-01 00:00:00"))
	tk.MustQuery(`select timestampadd(year, 1, cast("2001-01-01" as datetime))`).Check(testkit.Rows("2002-01-01 00:00:00"))

	result.Check(testkit.Rows("2003-12-31 01:01:01.01 2003-12-31 13:35:01.01 2008-12-31 00:00:00.0 2008-12-31 00:00:00.000"))
	result = tk.MustQuery("select timestamp('2003-12-31', 1), timestamp('2003-12-31', -1);")
	result.Check(testkit.Rows("2003-12-31 00:00:01 2003-12-30 23:59:59"))
	result = tk.MustQuery("select timestamp('2003-12-31', '2000-12-12 01:01:01.01'), timestamp('2003-14-31','01:01:01.01');")
	result.Check(testkit.Rows("<nil> <nil>"))

	result = tk.MustQuery("select TIMESTAMPDIFF(MONTH,'2003-02-01','2003-05-01'), TIMESTAMPDIFF(yEaR,'2002-05-01', " +
		"'2001-01-01'), TIMESTAMPDIFF(minute,binary('2003-02-01'),'2003-05-01 12:05:55'), TIMESTAMPDIFF(day," +
		"'1995-05-02', 950501);")
	result.Check(testkit.Rows("3 -1 128885 -1"))

	result = tk.MustQuery("select datediff('2007-12-31 23:59:59','2007-12-30'), datediff('2010-11-30 23:59:59', " +
		"'2010-12-31'), datediff(950501,'2016-01-13'), datediff(950501.9,'2016-01-13'), datediff(binary(950501), '2016-01-13');")
	result.Check(testkit.Rows("1 -31 -7562 -7562 -7562"))
	result = tk.MustQuery("select datediff('0000-01-01','0001-01-01'), datediff('0001-00-01', '0001-00-01'), datediff('0001-01-00','0001-01-00'), datediff('2017-01-01','2017-01-01');")
	result.Check(testkit.Rows("-365 <nil> <nil> 0"))

	// for ADDTIME
	result = tk.MustQuery("select addtime('01:01:11', '00:00:01.013'), addtime('01:01:11.00', '00:00:01'), addtime" +
		"('2017-01-01 01:01:11.12', '00:00:01'), addtime('2017-01-01 01:01:11.12', '00:00:01.88');")
	result.Check(testkit.Rows("01:01:12.013000 01:01:12 2017-01-01 01:01:12.120000 2017-01-01 01:01:13"))
	result = tk.MustQuery("select addtime(cast('01:01:11' as time(4)), '00:00:01.013'), addtime(cast('01:01:11.00' " +
		"as datetime(3)), '00:00:01')," + " addtime(cast('2017-01-01 01:01:11.12' as date), '00:00:01'), addtime(cast" +
		"(cast('2017-01-01 01:01:11.12' as date) as datetime(2)), '00:00:01.88');")
	result.Check(testkit.Rows("01:01:12.0130 2001-01-11 00:00:01.000 00:00:01 2017-01-01 00:00:01.88"))
	result = tk.MustQuery("select addtime('2017-01-01 01:01:01', 5), addtime('2017-01-01 01:01:01', -5), addtime('2017-01-01 01:01:01', 0.0), addtime('2017-01-01 01:01:01', 1.34);")
	result.Check(testkit.Rows("2017-01-01 01:01:06 2017-01-01 01:00:56 2017-01-01 01:01:01 2017-01-01 01:01:02.340000"))
	result = tk.MustQuery("select addtime(cast('01:01:11.00' as datetime(3)), cast('00:00:01' as time)), addtime(cast('01:01:11.00' as datetime(3)), cast('00:00:01' as time(5)))")
	result.Check(testkit.Rows("2001-01-11 00:00:01.000 2001-01-11 00:00:01.00000"))
	result = tk.MustQuery("select addtime(cast('01:01:11.00' as date), cast('00:00:01' as time));")
	result.Check(testkit.Rows("00:00:01"))
	tk.MustExec("drop table if exists t")
	tk.MustExec("create table t(a datetime, b timestamp, c time)")
	tk.MustExec(`insert into t values("2017 01-01 12:30:31", "2017 01-01 12:30:31", "01:01:01")`)
	result = tk.MustQuery("select addtime(a, b), addtime(cast(a as date), b), addtime(b,a), addtime(a,c), addtime(b," +
		"c), addtime(c,a), addtime(c,b)" +
		" from t;")
	result.Check(testkit.Rows("<nil> <nil> <nil> 2017-01-01 13:31:32 2017-01-01 13:31:32 <nil> <nil>"))
	result = tk.MustQuery("select addtime('01:01:11', cast('1' as time))")
	result.Check(testkit.Rows("01:01:12"))
	tk.MustQuery("select addtime(cast(null as char(20)), cast('1' as time))").Check(testkit.Rows("<nil>"))
	c.Assert(tk.QueryToErr(`select addtime("01:01:11", cast('sdf' as time))`), IsNil)
	tk.MustQuery(`select addtime("01:01:11", cast(null as char(20)))`).Check(testkit.Rows("<nil>"))
	tk.MustQuery(`select addtime(cast(1 as time), cast(1 as time))`).Check(testkit.Rows("00:00:02"))
	tk.MustQuery(`select addtime(cast(null as time), cast(1 as time))`).Check(testkit.Rows("<nil>"))
	tk.MustQuery(`select addtime(cast(1 as time), cast(null as time))`).Check(testkit.Rows("<nil>"))

	// for SUBTIME
	result = tk.MustQuery("select subtime('01:01:11', '00:00:01.013'), subtime('01:01:11.00', '00:00:01'), subtime" +
		"('2017-01-01 01:01:11.12', '00:00:01'), subtime('2017-01-01 01:01:11.12', '00:00:01.88');")
	result.Check(testkit.Rows("01:01:09.987000 01:01:10 2017-01-01 01:01:10.120000 2017-01-01 01:01:09.240000"))
	result = tk.MustQuery("select subtime(cast('01:01:11' as time(4)), '00:00:01.013'), subtime(cast('01:01:11.00' " +
		"as datetime(3)), '00:00:01')," + " subtime(cast('2017-01-01 01:01:11.12' as date), '00:00:01'), subtime(cast" +
		"(cast('2017-01-01 01:01:11.12' as date) as datetime(2)), '00:00:01.88');")
	result.Check(testkit.Rows("01:01:09.9870 2001-01-10 23:59:59.000 -00:00:01 2016-12-31 23:59:58.12"))
	result = tk.MustQuery("select subtime('2017-01-01 01:01:01', 5), subtime('2017-01-01 01:01:01', -5), subtime('2017-01-01 01:01:01', 0.0), subtime('2017-01-01 01:01:01', 1.34);")
	result.Check(testkit.Rows("2017-01-01 01:00:56 2017-01-01 01:01:06 2017-01-01 01:01:01 2017-01-01 01:00:59.660000"))
	result = tk.MustQuery("select subtime('01:01:11', '0:0:1.013'), subtime('01:01:11.00', '0:0:1'), subtime('2017-01-01 01:01:11.12', '0:0:1'), subtime('2017-01-01 01:01:11.12', '0:0:1.120000');")
	result.Check(testkit.Rows("01:01:09.987000 01:01:10 2017-01-01 01:01:10.120000 2017-01-01 01:01:10"))
	result = tk.MustQuery("select subtime(cast('01:01:11.00' as datetime(3)), cast('00:00:01' as time)), subtime(cast('01:01:11.00' as datetime(3)), cast('00:00:01' as time(5)))")
	result.Check(testkit.Rows("2001-01-10 23:59:59.000 2001-01-10 23:59:59.00000"))
	result = tk.MustQuery("select subtime(cast('01:01:11.00' as date), cast('00:00:01' as time));")
	result.Check(testkit.Rows("-00:00:01"))
	result = tk.MustQuery("select subtime(a, b), subtime(cast(a as date), b), subtime(b,a), subtime(a,c), subtime(b," +
		"c), subtime(c,a), subtime(c,b) from t;")
	result.Check(testkit.Rows("<nil> <nil> <nil> 2017-01-01 11:29:30 2017-01-01 11:29:30 <nil> <nil>"))
	tk.MustQuery("select subtime(cast('10:10:10' as time), cast('9:10:10' as time))").Check(testkit.Rows("01:00:00"))
	tk.MustQuery("select subtime('10:10:10', cast('9:10:10' as time))").Check(testkit.Rows("01:00:00"))

	// ADDTIME & SUBTIME issue #5966
	tk.MustExec("drop table if exists t")
	tk.MustExec("create table t(a datetime, b timestamp, c time, d date, e bit(1))")
	tk.MustExec(`insert into t values("2017-01-01 12:30:31", "2017-01-01 12:30:31", "01:01:01", "2017-01-01", 0b1)`)

	result = tk.MustQuery("select addtime(a, e), addtime(b, e), addtime(c, e), addtime(d, e) from t")
	result.Check(testkit.Rows("<nil> <nil> <nil> <nil>"))
	result = tk.MustQuery("select addtime('2017-01-01 01:01:01', 0b1), addtime('2017-01-01', b'1'), addtime('01:01:01', 0b1011)")
	result.Check(testkit.Rows("<nil> <nil> <nil>"))
	result = tk.MustQuery("select addtime('2017-01-01', 1), addtime('2017-01-01 01:01:01', 1), addtime(cast('2017-01-01' as date), 1)")
	result.Check(testkit.Rows("2017-01-01 00:00:01 2017-01-01 01:01:02 00:00:01"))
	result = tk.MustQuery("select subtime(a, e), subtime(b, e), subtime(c, e), subtime(d, e) from t")
	result.Check(testkit.Rows("<nil> <nil> <nil> <nil>"))
	result = tk.MustQuery("select subtime('2017-01-01 01:01:01', 0b1), subtime('2017-01-01', b'1'), subtime('01:01:01', 0b1011)")
	result.Check(testkit.Rows("<nil> <nil> <nil>"))
	result = tk.MustQuery("select subtime('2017-01-01', 1), subtime('2017-01-01 01:01:01', 1), subtime(cast('2017-01-01' as date), 1)")
	result.Check(testkit.Rows("2016-12-31 23:59:59 2017-01-01 01:01:00 -00:00:01"))

	result = tk.MustQuery("select addtime(-32073, 0), addtime(0, -32073);")
	result.Check(testkit.Rows("<nil> <nil>"))
	tk.MustQuery("show warnings").Check(testutil.RowsWithSep("|",
		"Warning|1292|Truncated incorrect time value: '-32073'",
		"Warning|1292|Truncated incorrect time value: '-32073'"))
	result = tk.MustQuery("select addtime(-32073, c), addtime(c, -32073) from t;")
	result.Check(testkit.Rows("<nil> <nil>"))
	tk.MustQuery("show warnings").Check(testutil.RowsWithSep("|",
		"Warning|1292|Truncated incorrect time value: '-32073'",
		"Warning|1292|Truncated incorrect time value: '-32073'"))
	result = tk.MustQuery("select addtime(a, -32073), addtime(b, -32073), addtime(d, -32073) from t;")
	result.Check(testkit.Rows("<nil> <nil> <nil>"))
	tk.MustQuery("show warnings").Check(testutil.RowsWithSep("|",
		"Warning|1292|Truncated incorrect time value: '-32073'",
		"Warning|1292|Truncated incorrect time value: '-32073'",
		"Warning|1292|Truncated incorrect time value: '-32073'"))

	result = tk.MustQuery("select subtime(-32073, 0), subtime(0, -32073);")
	result.Check(testkit.Rows("<nil> <nil>"))
	tk.MustQuery("show warnings").Check(testutil.RowsWithSep("|",
		"Warning|1292|Truncated incorrect time value: '-32073'",
		"Warning|1292|Truncated incorrect time value: '-32073'"))
	result = tk.MustQuery("select subtime(-32073, c), subtime(c, -32073) from t;")
	result.Check(testkit.Rows("<nil> <nil>"))
	tk.MustQuery("show warnings").Check(testutil.RowsWithSep("|",
		"Warning|1292|Truncated incorrect time value: '-32073'",
		"Warning|1292|Truncated incorrect time value: '-32073'"))
	result = tk.MustQuery("select subtime(a, -32073), subtime(b, -32073), subtime(d, -32073) from t;")
	result.Check(testkit.Rows("<nil> <nil> <nil>"))
	tk.MustQuery("show warnings").Check(testutil.RowsWithSep("|",
		"Warning|1292|Truncated incorrect time value: '-32073'",
		"Warning|1292|Truncated incorrect time value: '-32073'",
		"Warning|1292|Truncated incorrect time value: '-32073'"))

	// fixed issue #3986
	tk.MustExec("SET SQL_MODE='NO_ENGINE_SUBSTITUTION';")
	tk.MustExec("SET TIME_ZONE='+03:00';")
	tk.MustExec("DROP TABLE IF EXISTS t;")
	tk.MustExec("CREATE TABLE t (ix TIMESTAMP NOT NULL DEFAULT CURRENT_TIMESTAMP ON UPDATE CURRENT_TIMESTAMP);")
	tk.MustExec("INSERT INTO t VALUES (0), (20030101010160), (20030101016001), (20030101240101), (20030132010101), (20031301010101), (20031200000000), (20030000000000);")
	result = tk.MustQuery("SELECT CAST(ix AS SIGNED) FROM t;")
	result.Check(testkit.Rows("0", "0", "0", "0", "0", "0", "0", "0"))

	// test time
	result = tk.MustQuery("select time('2003-12-31 01:02:03')")
	result.Check(testkit.Rows("01:02:03"))
	result = tk.MustQuery("select time('2003-12-31 01:02:03.000123')")
	result.Check(testkit.Rows("01:02:03.000123"))
	result = tk.MustQuery("select time('01:02:03.000123')")
	result.Check(testkit.Rows("01:02:03.000123"))
	result = tk.MustQuery("select time('01:02:03')")
	result.Check(testkit.Rows("01:02:03"))
	result = tk.MustQuery("select time('-838:59:59.000000')")
	result.Check(testkit.Rows("-838:59:59.000000"))
	result = tk.MustQuery("select time('-838:59:59.000001')")
	result.Check(testkit.Rows("-838:59:59.000000"))
	result = tk.MustQuery("select time('-839:59:59.000000')")
	result.Check(testkit.Rows("-838:59:59.000000"))
	result = tk.MustQuery("select time('840:59:59.000000')")
	result.Check(testkit.Rows("838:59:59.000000"))
	// FIXME: #issue 4193
	// result = tk.MustQuery("select time('840:59:60.000000')")
	// result.Check(testkit.Rows("<nil>"))
	// result = tk.MustQuery("select time('800:59:59.9999999')")
	// result.Check(testkit.Rows("801:00:00.000000"))
	// result = tk.MustQuery("select time('12003-12-10 01:02:03.000123')")
	// result.Check(testkit.Rows("<nil>")
	// result = tk.MustQuery("select time('')")
	// result.Check(testkit.Rows("<nil>")
	// result = tk.MustQuery("select time('2003-12-10-10 01:02:03.000123')")
	// result.Check(testkit.Rows("00:20:03")

	//for hour
	result = tk.MustQuery(`SELECT hour("12:13:14.123456"), hour("12:13:14.000010"), hour("272:59:55"), hour(020005), hour(null), hour("27aaaa2:59:55");`)
	result.Check(testkit.Rows("12 12 272 2 <nil> <nil>"))

	// for hour, issue #4340
	result = tk.MustQuery(`SELECT HOUR(20171222020005);`)
	result.Check(testkit.Rows("2"))
	result = tk.MustQuery(`SELECT HOUR(20171222020005.1);`)
	result.Check(testkit.Rows("2"))
	result = tk.MustQuery(`SELECT HOUR(20171222020005.1e0);`)
	result.Check(testkit.Rows("2"))
	result = tk.MustQuery(`SELECT HOUR("20171222020005");`)
	result.Check(testkit.Rows("2"))
	result = tk.MustQuery(`SELECT HOUR("20171222020005.1");`)
	result.Check(testkit.Rows("2"))
	result = tk.MustQuery(`select hour(20171222);`)
	result.Check(testkit.Rows("<nil>"))
	result = tk.MustQuery(`select hour(8381222);`)
	result.Check(testkit.Rows("838"))
	result = tk.MustQuery(`select hour(10000000000);`)
	result.Check(testkit.Rows("<nil>"))
	result = tk.MustQuery(`select hour(10100000000);`)
	result.Check(testkit.Rows("<nil>"))
	result = tk.MustQuery(`select hour(10001000000);`)
	result.Check(testkit.Rows("<nil>"))
	result = tk.MustQuery(`select hour(10101000000);`)
	result.Check(testkit.Rows("0"))

	// for minute
	result = tk.MustQuery(`SELECT minute("12:13:14.123456"), minute("12:13:14.000010"), minute("272:59:55"), minute(null), minute("27aaaa2:59:55");`)
	result.Check(testkit.Rows("13 13 59 <nil> <nil>"))

	// for second
	result = tk.MustQuery(`SELECT second("12:13:14.123456"), second("12:13:14.000010"), second("272:59:55"), second(null), second("27aaaa2:59:55");`)
	result.Check(testkit.Rows("14 14 55 <nil> <nil>"))

	// for microsecond
	result = tk.MustQuery(`SELECT microsecond("12:00:00.123456"), microsecond("12:00:00.000010"), microsecond(null), microsecond("27aaaa2:59:55");`)
	result.Check(testkit.Rows("123456 10 <nil> <nil>"))

	// for period_add
	result = tk.MustQuery(`SELECT period_add(200807, 2), period_add(200807, -2);`)
	result.Check(testkit.Rows("200809 200805"))
	result = tk.MustQuery(`SELECT period_add(NULL, 2), period_add(-191, NULL), period_add(NULL, NULL), period_add(12.09, -2), period_add("200207aa", "1aa");`)
	result.Check(testkit.Rows("<nil> <nil> <nil> 200010 200208"))
	for _, errPeriod := range []string{
		"period_add(0, 20)", "period_add(0, 0)", "period_add(-1, 1)", "period_add(200013, 1)", "period_add(-200012, 1)", "period_add('', '')",
	} {
		err := tk.QueryToErr(fmt.Sprintf("SELECT %v;", errPeriod))
		c.Assert(err.Error(), Equals, "[expression:1210]Incorrect arguments to period_add")
	}

	// for period_diff
	result = tk.MustQuery(`SELECT period_diff(200807, 200705), period_diff(200807, 200908);`)
	result.Check(testkit.Rows("14 -13"))
	result = tk.MustQuery(`SELECT period_diff(NULL, 2), period_diff(-191, NULL), period_diff(NULL, NULL), period_diff(12.09, 2), period_diff("12aa", "11aa");`)
	result.Check(testkit.Rows("<nil> <nil> <nil> 10 1"))
	for _, errPeriod := range []string{
		"period_diff(-00013,1)", "period_diff(00013,1)", "period_diff(0, 0)", "period_diff(200013, 1)", "period_diff(5612, 4513)", "period_diff('', '')",
	} {
		err := tk.QueryToErr(fmt.Sprintf("SELECT %v;", errPeriod))
		c.Assert(err.Error(), Equals, "[expression:1210]Incorrect arguments to period_diff")
	}

	// TODO: fix `CAST(xx as duration)` and release the test below:
	// result = tk.MustQuery(`SELECT hour("aaa"), hour(123456), hour(1234567);`)
	// result = tk.MustQuery(`SELECT minute("aaa"), minute(123456), minute(1234567);`)
	// result = tk.MustQuery(`SELECT second("aaa"), second(123456), second(1234567);`)
	// result = tk.MustQuery(`SELECT microsecond("aaa"), microsecond(123456), microsecond(1234567);`)

	// for time_format
	result = tk.MustQuery("SELECT TIME_FORMAT('150:02:28', '%H:%i:%s %p');")
	result.Check(testkit.Rows("150:02:28 AM"))
	result = tk.MustQuery("SELECT TIME_FORMAT('bad string', '%H:%i:%s %p');")
	result.Check(testkit.Rows("<nil>"))
	result = tk.MustQuery("SELECT TIME_FORMAT(null, '%H:%i:%s %p');")
	result.Check(testkit.Rows("<nil>"))
	result = tk.MustQuery("SELECT TIME_FORMAT(123, '%H:%i:%s %p');")
	result.Check(testkit.Rows("00:01:23 AM"))
	result = tk.MustQuery("SELECT TIME_FORMAT('24:00:00', '%r');")
	result.Check(testkit.Rows("12:00:00 AM"))
	result = tk.MustQuery("SELECT TIME_FORMAT('25:00:00', '%r');")
	result.Check(testkit.Rows("01:00:00 AM"))
	result = tk.MustQuery("SELECT TIME_FORMAT('24:00:00', '%l %p');")
	result.Check(testkit.Rows("12 AM"))

	// for date_format
	result = tk.MustQuery(`SELECT DATE_FORMAT('2017-06-15', '%W %M %e %Y %r %y');`)
	result.Check(testkit.Rows("Thursday June 15 2017 12:00:00 AM 17"))
	result = tk.MustQuery(`SELECT DATE_FORMAT(151113102019.12, '%W %M %e %Y %r %y');`)
	result.Check(testkit.Rows("Friday November 13 2015 10:20:19 AM 15"))
	result = tk.MustQuery(`SELECT DATE_FORMAT('0000-00-00', '%W %M %e %Y %r %y');`)
	result.Check(testkit.Rows("<nil>"))
	tk.MustQuery("show warnings").Check(testutil.RowsWithSep("|",
		"Warning|1292|Incorrect datetime value: '0000-00-00 00:00:00.000000'"))
	result = tk.MustQuery(`SELECT DATE_FORMAT('0', '%W %M %e %Y %r %y'), DATE_FORMAT('0.0', '%W %M %e %Y %r %y'), DATE_FORMAT(0, 0);`)
	result.Check(testkit.Rows("<nil> <nil> 0"))
	tk.MustQuery("show warnings").Check(testutil.RowsWithSep("|",
		"Warning|1292|Incorrect time value: '0'",
		"Warning|1292|Incorrect time value: '0.0'"))
	result = tk.MustQuery(`SELECT DATE_FORMAT(0, '%W %M %e %Y %r %y'), DATE_FORMAT(0.0, '%W %M %e %Y %r %y');`)
	result.Check(testkit.Rows("<nil> <nil>"))
	tk.MustQuery("show warnings").Check(testkit.Rows())

	// for yearweek
	result = tk.MustQuery(`select yearweek("2014-12-27"), yearweek("2014-29-27"), yearweek("2014-00-27"), yearweek("2014-12-27 12:38:32"), yearweek("2014-12-27 12:38:32.1111111"), yearweek("2014-12-27 12:90:32"), yearweek("2014-12-27 89:38:32.1111111");`)
	result.Check(testkit.Rows("201451 <nil> <nil> 201451 201451 <nil> <nil>"))
	result = tk.MustQuery(`select yearweek(12121), yearweek(1.00009), yearweek("aaaaa"), yearweek(""), yearweek(NULL);`)
	result.Check(testkit.Rows("<nil> <nil> <nil> <nil> <nil>"))
	result = tk.MustQuery(`select yearweek("0000-00-00"), yearweek("2019-01-29", "aa"), yearweek("2011-01-01", null);`)
	result.Check(testkit.Rows("<nil> 201904 201052"))

	// for dayOfWeek, dayOfMonth, dayOfYear
	result = tk.MustQuery(`select dayOfWeek(null), dayOfWeek("2017-08-12"), dayOfWeek("0000-00-00"), dayOfWeek("2017-00-00"), dayOfWeek("0000-00-00 12:12:12"), dayOfWeek("2017-00-00 12:12:12")`)
	result.Check(testkit.Rows("<nil> 7 <nil> <nil> <nil> <nil>"))
	result = tk.MustQuery(`select dayOfYear(null), dayOfYear("2017-08-12"), dayOfYear("0000-00-00"), dayOfYear("2017-00-00"), dayOfYear("0000-00-00 12:12:12"), dayOfYear("2017-00-00 12:12:12")`)
	result.Check(testkit.Rows("<nil> 224 <nil> <nil> <nil> <nil>"))
	result = tk.MustQuery(`select dayOfMonth(null), dayOfMonth("2017-08-12"), dayOfMonth("0000-00-00"), dayOfMonth("2017-00-00"), dayOfMonth("0000-00-00 12:12:12"), dayOfMonth("2017-00-00 12:12:12")`)
	result.Check(testkit.Rows("<nil> 12 0 0 0 0"))

	tk.MustExec("set sql_mode = 'NO_ZERO_DATE'")
	result = tk.MustQuery(`select dayOfWeek(null), dayOfWeek("2017-08-12"), dayOfWeek("0000-00-00"), dayOfWeek("2017-00-00"), dayOfWeek("0000-00-00 12:12:12"), dayOfWeek("2017-00-00 12:12:12")`)
	result.Check(testkit.Rows("<nil> 7 <nil> <nil> <nil> <nil>"))
	result = tk.MustQuery(`select dayOfYear(null), dayOfYear("2017-08-12"), dayOfYear("0000-00-00"), dayOfYear("2017-00-00"), dayOfYear("0000-00-00 12:12:12"), dayOfYear("2017-00-00 12:12:12")`)
	result.Check(testkit.Rows("<nil> 224 <nil> <nil> <nil> <nil>"))
	result = tk.MustQuery(`select dayOfMonth(null), dayOfMonth("2017-08-12"), dayOfMonth("0000-00-00"), dayOfMonth("2017-00-00"), dayOfMonth("0000-00-00 12:12:12"), dayOfMonth("2017-00-00 12:12:12")`)
	result.Check(testkit.Rows("<nil> 12 <nil> 0 0 0"))

	tk.MustExec(`drop table if exists t`)
	tk.MustExec(`create table t(a bigint)`)
	tk.MustExec(`insert into t value(1)`)
	tk.MustExec("set sql_mode = 'STRICT_TRANS_TABLES'")

	_, err = tk.Exec("insert into t value(dayOfWeek('0000-00-00'))")
	c.Assert(table.ErrTruncatedWrongValueForField.Equal(err), IsTrue, Commentf("%v", err))
	_, err = tk.Exec(`update t set a = dayOfWeek("0000-00-00")`)
	c.Assert(types.ErrWrongValue.Equal(err), IsTrue)
	_, err = tk.Exec(`delete from t where a = dayOfWeek(123)`)
	c.Assert(err, IsNil)

	_, err = tk.Exec("insert into t value(dayOfMonth('2017-00-00'))")
	c.Assert(table.ErrTruncatedWrongValueForField.Equal(err), IsTrue)
	tk.MustExec("insert into t value(dayOfMonth('0000-00-00'))")
	tk.MustExec(`update t set a = dayOfMonth("0000-00-00")`)
	tk.MustExec("set sql_mode = 'NO_ZERO_DATE';")
	tk.MustExec("insert into t value(dayOfMonth('0000-00-00'))")
	tk.MustQuery("show warnings").Check(testutil.RowsWithSep("|", "Warning|1292|Incorrect datetime value: '0000-00-00 00:00:00.000000'"))
	tk.MustExec(`update t set a = dayOfMonth("0000-00-00")`)
	tk.MustExec("set sql_mode = 'NO_ZERO_DATE,STRICT_TRANS_TABLES';")
	_, err = tk.Exec("insert into t value(dayOfMonth('0000-00-00'))")
	c.Assert(table.ErrTruncatedWrongValueForField.Equal(err), IsTrue)
	tk.MustExec("insert into t value(0)")
	_, err = tk.Exec(`update t set a = dayOfMonth("0000-00-00")`)
	c.Assert(types.ErrWrongValue.Equal(err), IsTrue)
	_, err = tk.Exec(`delete from t where a = dayOfMonth(123)`)
	c.Assert(err, IsNil)

	_, err = tk.Exec("insert into t value(dayOfYear('0000-00-00'))")
	c.Assert(table.ErrTruncatedWrongValueForField.Equal(err), IsTrue)
	_, err = tk.Exec(`update t set a = dayOfYear("0000-00-00")`)
	c.Assert(types.ErrWrongValue.Equal(err), IsTrue)
	_, err = tk.Exec(`delete from t where a = dayOfYear(123)`)
	c.Assert(err, IsNil)

	tk.MustExec("set sql_mode = ''")

	// for unix_timestamp
	tk.MustExec("SET time_zone = '+00:00';")
	result = tk.MustQuery("SELECT UNIX_TIMESTAMP(151113);")
	result.Check(testkit.Rows("1447372800"))
	result = tk.MustQuery("SELECT UNIX_TIMESTAMP(20151113);")
	result.Check(testkit.Rows("1447372800"))
	result = tk.MustQuery("SELECT UNIX_TIMESTAMP(151113102019);")
	result.Check(testkit.Rows("1447410019"))
	result = tk.MustQuery("SELECT UNIX_TIMESTAMP(151113102019e0);")
	result.Check(testkit.Rows("1447410019.000000"))
	result = tk.MustQuery("SELECT UNIX_TIMESTAMP(15111310201912e-2);")
	result.Check(testkit.Rows("1447410019.120000"))
	result = tk.MustQuery("SELECT UNIX_TIMESTAMP(151113102019.12);")
	result.Check(testkit.Rows("1447410019.12"))
	result = tk.MustQuery("SELECT UNIX_TIMESTAMP(151113102019.1234567);")
	result.Check(testkit.Rows("1447410019.123457"))
	result = tk.MustQuery("SELECT UNIX_TIMESTAMP(20151113102019);")
	result.Check(testkit.Rows("1447410019"))
	result = tk.MustQuery("SELECT UNIX_TIMESTAMP('2015-11-13 10:20:19');")
	result.Check(testkit.Rows("1447410019"))
	result = tk.MustQuery("SELECT UNIX_TIMESTAMP('2015-11-13 10:20:19.012');")
	result.Check(testkit.Rows("1447410019.012"))
	result = tk.MustQuery("SELECT UNIX_TIMESTAMP('1970-01-01 00:00:00');")
	result.Check(testkit.Rows("0"))
	result = tk.MustQuery("SELECT UNIX_TIMESTAMP('1969-12-31 23:59:59');")
	result.Check(testkit.Rows("0"))
	result = tk.MustQuery("SELECT UNIX_TIMESTAMP('1970-13-01 00:00:00');")
	// FIXME: MySQL returns 0 here.
	result.Check(testkit.Rows("<nil>"))
	result = tk.MustQuery("SELECT UNIX_TIMESTAMP('2038-01-19 03:14:07.999999');")
	result.Check(testkit.Rows("2147483647.999999"))
	result = tk.MustQuery("SELECT UNIX_TIMESTAMP('2038-01-19 03:14:08');")
	result.Check(testkit.Rows("0"))
	result = tk.MustQuery("SELECT UNIX_TIMESTAMP(0);")
	result.Check(testkit.Rows("0"))
	//result = tk.MustQuery("SELECT UNIX_TIMESTAMP(-1);")
	//result.Check(testkit.Rows("0"))
	//result = tk.MustQuery("SELECT UNIX_TIMESTAMP(12345);")
	//result.Check(testkit.Rows("0"))
	result = tk.MustQuery("SELECT UNIX_TIMESTAMP('2017-01-01')")
	result.Check(testkit.Rows("1483228800"))
	// Test different time zone.
	tk.MustExec("SET time_zone = '+08:00';")
	result = tk.MustQuery("SELECT UNIX_TIMESTAMP('1970-01-01 00:00:00');")
	result.Check(testkit.Rows("0"))
	result = tk.MustQuery("SELECT UNIX_TIMESTAMP('1970-01-01 08:00:00');")
	result.Check(testkit.Rows("0"))
	result = tk.MustQuery("SELECT UNIX_TIMESTAMP('2015-11-13 18:20:19.012'), UNIX_TIMESTAMP('2015-11-13 18:20:19.0123');")
	result.Check(testkit.Rows("1447410019.012 1447410019.0123"))
	result = tk.MustQuery("SELECT UNIX_TIMESTAMP('2038-01-19 11:14:07.999999');")
	result.Check(testkit.Rows("2147483647.999999"))

	result = tk.MustQuery("SELECT TIME_FORMAT('bad string', '%H:%i:%s %p');")
	result.Check(testkit.Rows("<nil>"))
	result = tk.MustQuery("SELECT TIME_FORMAT(null, '%H:%i:%s %p');")
	result.Check(testkit.Rows("<nil>"))
	result = tk.MustQuery("SELECT TIME_FORMAT(123, '%H:%i:%s %p');")
	result.Check(testkit.Rows("00:01:23 AM"))

	// for monthname
	tk.MustExec(`drop table if exists t`)
	tk.MustExec(`create table t(a varchar(10))`)
	tk.MustExec(`insert into t value("abc")`)
	tk.MustExec("set sql_mode = 'STRICT_TRANS_TABLES'")

	tk.MustExec("insert into t value(monthname('0000-00-00'))")
	tk.MustExec(`update t set a = monthname("0000-00-00")`)
	tk.MustExec("set sql_mode = 'NO_ZERO_DATE'")
	tk.MustExec("insert into t value(monthname('0000-00-00'))")
	tk.MustQuery("show warnings").Check(testutil.RowsWithSep("|", "Warning|1292|Incorrect datetime value: '0000-00-00 00:00:00.000000'"))
	tk.MustExec(`update t set a = monthname("0000-00-00")`)
	tk.MustExec("set sql_mode = ''")
	tk.MustExec("insert into t value(monthname('0000-00-00'))")
	tk.MustExec("set sql_mode = 'STRICT_TRANS_TABLES,NO_ZERO_DATE'")
	_, err = tk.Exec(`update t set a = monthname("0000-00-00")`)
	c.Assert(types.ErrWrongValue.Equal(err), IsTrue)
	_, err = tk.Exec(`delete from t where a = monthname(123)`)
	c.Assert(err, IsNil)
	result = tk.MustQuery(`select monthname("2017-12-01"), monthname("0000-00-00"), monthname("0000-01-00"), monthname("0000-01-00 00:00:00")`)
	result.Check(testkit.Rows("December <nil> January January"))
	tk.MustQuery("show warnings").Check(testutil.RowsWithSep("|", "Warning|1292|Incorrect datetime value: '0000-00-00 00:00:00.000000'"))

	// for dayname
	tk.MustExec(`drop table if exists t`)
	tk.MustExec(`create table t(a varchar(10))`)
	tk.MustExec(`insert into t value("abc")`)
	tk.MustExec("set sql_mode = 'STRICT_TRANS_TABLES'")

	_, err = tk.Exec("insert into t value(dayname('0000-00-00'))")
	c.Assert(table.ErrTruncatedWrongValueForField.Equal(err), IsTrue)
	_, err = tk.Exec(`update t set a = dayname("0000-00-00")`)
	c.Assert(types.ErrWrongValue.Equal(err), IsTrue)
	_, err = tk.Exec(`delete from t where a = dayname(123)`)
	c.Assert(err, IsNil)
	result = tk.MustQuery(`select dayname("2017-12-01"), dayname("0000-00-00"), dayname("0000-01-00"), dayname("0000-01-00 00:00:00")`)
	result.Check(testkit.Rows("Friday <nil> <nil> <nil>"))
	tk.MustQuery("show warnings").Check(testutil.RowsWithSep("|",
		"Warning|1292|Incorrect datetime value: '0000-00-00 00:00:00.000000'",
		"Warning|1292|Incorrect datetime value: '0000-01-00 00:00:00.000000'",
		"Warning|1292|Incorrect datetime value: '0000-01-00 00:00:00.000000'"))

	// for sec_to_time
	result = tk.MustQuery("select sec_to_time(NULL)")
	result.Check(testkit.Rows("<nil>"))
	result = tk.MustQuery("select sec_to_time(2378), sec_to_time(3864000), sec_to_time(-3864000)")
	result.Check(testkit.Rows("00:39:38 838:59:59 -838:59:59"))
	result = tk.MustQuery("select sec_to_time(86401.4), sec_to_time(-86401.4), sec_to_time(864014e-1), sec_to_time(-864014e-1), sec_to_time('86401.4'), sec_to_time('-86401.4')")
	result.Check(testkit.Rows("24:00:01.4 -24:00:01.4 24:00:01.400000 -24:00:01.400000 24:00:01.400000 -24:00:01.400000"))
	result = tk.MustQuery("select sec_to_time(86401.54321), sec_to_time(86401.543212345)")
	result.Check(testkit.Rows("24:00:01.54321 24:00:01.543212"))
	result = tk.MustQuery("select sec_to_time('123.4'), sec_to_time('123.4567891'), sec_to_time('123')")
	result.Check(testkit.Rows("00:02:03.400000 00:02:03.456789 00:02:03.000000"))

	// for time_to_sec
	result = tk.MustQuery("select time_to_sec(NULL)")
	result.Check(testkit.Rows("<nil>"))
	result = tk.MustQuery("select time_to_sec('22:23:00'), time_to_sec('00:39:38'), time_to_sec('23:00'), time_to_sec('00:00'), time_to_sec('00:00:00'), time_to_sec('23:59:59')")
	result.Check(testkit.Rows("80580 2378 82800 0 0 86399"))
	result = tk.MustQuery("select time_to_sec('1:0'), time_to_sec('1:00'), time_to_sec('1:0:0'), time_to_sec('-02:00'), time_to_sec('-02:00:05'), time_to_sec('020005')")
	result.Check(testkit.Rows("3600 3600 3600 -7200 -7205 7205"))
	result = tk.MustQuery("select time_to_sec('20171222020005'), time_to_sec(020005), time_to_sec(20171222020005), time_to_sec(171222020005)")
	result.Check(testkit.Rows("7205 7205 7205 7205"))

	// for str_to_date
	result = tk.MustQuery("select str_to_date('01-01-2017', '%d-%m-%Y'), str_to_date('59:20:12 01-01-2017', '%s:%i:%H %d-%m-%Y'), str_to_date('59:20:12', '%s:%i:%H')")
	result.Check(testkit.Rows("2017-01-01 2017-01-01 12:20:59 12:20:59"))
	result = tk.MustQuery("select str_to_date('aaa01-01-2017', 'aaa%d-%m-%Y'), str_to_date('59:20:12 aaa01-01-2017', '%s:%i:%H aaa%d-%m-%Y'), str_to_date('59:20:12aaa', '%s:%i:%Haaa')")
	result.Check(testkit.Rows("2017-01-01 2017-01-01 12:20:59 12:20:59"))
	result = tk.MustQuery("select str_to_date('01-01-2017', '%d'), str_to_date('59', '%d-%Y')")
	// TODO: MySQL returns "<nil> <nil>".
	result.Check(testkit.Rows("0000-00-01 <nil>"))
	tk.MustQuery("show warnings").Check(testutil.RowsWithSep("|", "Warning|1292|Incorrect datetime value: '0000-00-00 00:00:00'"))
	result = tk.MustQuery("select str_to_date('2018-6-1', '%Y-%m-%d'), str_to_date('2018-6-1', '%Y-%c-%d'), str_to_date('59:20:1', '%s:%i:%k'), str_to_date('59:20:1', '%s:%i:%l')")
	result.Check(testkit.Rows("2018-06-01 2018-06-01 01:20:59 01:20:59"))

	// for maketime
	tk.MustExec(`drop table if exists t`)
	tk.MustExec(`create table t(a double, b float, c decimal(10,4));`)
	tk.MustExec(`insert into t value(1.23, 2.34, 3.1415)`)
	result = tk.MustQuery("select maketime(1,1,a), maketime(2,2,b), maketime(3,3,c) from t;")
	result.Check(testkit.Rows("01:01:01.230000 02:02:02.340000 03:03:03.1415"))
	result = tk.MustQuery("select maketime(12, 13, 14), maketime('12', '15', 30.1), maketime(0, 1, 59.1), maketime(0, 1, '59.1'), maketime(0, 1, 59.5)")
	result.Check(testkit.Rows("12:13:14 12:15:30.1 00:01:59.1 00:01:59.100000 00:01:59.5"))
	result = tk.MustQuery("select maketime(12, 15, 60), maketime(12, 15, '60'), maketime(12, 60, 0), maketime(12, 15, null)")
	result.Check(testkit.Rows("<nil> <nil> <nil> <nil>"))
	result = tk.MustQuery("select maketime('', '', ''), maketime('h', 'm', 's');")
	result.Check(testkit.Rows("00:00:00.000000 00:00:00.000000"))

	// for get_format
	result = tk.MustQuery(`select GET_FORMAT(DATE,'USA'), GET_FORMAT(DATE,'JIS'), GET_FORMAT(DATE,'ISO'), GET_FORMAT(DATE,'EUR'),
	GET_FORMAT(DATE,'INTERNAL'), GET_FORMAT(DATETIME,'USA') , GET_FORMAT(DATETIME,'JIS'), GET_FORMAT(DATETIME,'ISO'),
	GET_FORMAT(DATETIME,'EUR') , GET_FORMAT(DATETIME,'INTERNAL'), GET_FORMAT(TIME,'USA') , GET_FORMAT(TIME,'JIS'),
	GET_FORMAT(TIME,'ISO'), GET_FORMAT(TIME,'EUR'), GET_FORMAT(TIME,'INTERNAL')`)
	result.Check(testkit.Rows("%m.%d.%Y %Y-%m-%d %Y-%m-%d %d.%m.%Y %Y%m%d %Y-%m-%d %H.%i.%s %Y-%m-%d %H:%i:%s %Y-%m-%d %H:%i:%s %Y-%m-%d %H.%i.%s %Y%m%d%H%i%s %h:%i:%s %p %H:%i:%s %H:%i:%s %H.%i.%s %H%i%s"))

	// for convert_tz
	result = tk.MustQuery(`select convert_tz("2004-01-01 12:00:00", "+00:00", "+10:32"), convert_tz("2004-01-01 12:00:00.01", "+00:00", "+10:32"), convert_tz("2004-01-01 12:00:00.01234567", "+00:00", "+10:32");`)
	result.Check(testkit.Rows("2004-01-01 22:32:00 2004-01-01 22:32:00.01 2004-01-01 22:32:00.012346"))
	result = tk.MustQuery(`select convert_tz(20040101, "+00:00", "+10:32"), convert_tz(20040101.01, "+00:00", "+10:32"), convert_tz(20040101.01234567, "+00:00", "+10:32");`)
	result.Check(testkit.Rows("2004-01-01 10:32:00 2004-01-01 10:32:00.00 2004-01-01 10:32:00.000000"))
	result = tk.MustQuery(`select convert_tz(NULL, "+00:00", "+10:32"), convert_tz("2004-01-01 12:00:00", NULL, "+10:32"), convert_tz("2004-01-01 12:00:00", "+00:00", NULL);`)
	result.Check(testkit.Rows("<nil> <nil> <nil>"))
	result = tk.MustQuery(`select convert_tz("a", "+00:00", "+10:32"), convert_tz("2004-01-01 12:00:00", "a", "+10:32"), convert_tz("2004-01-01 12:00:00", "+00:00", "a");`)
	result.Check(testkit.Rows("<nil> <nil> <nil>"))
	result = tk.MustQuery(`select convert_tz("", "+00:00", "+10:32"), convert_tz("2004-01-01 12:00:00", "", "+10:32"), convert_tz("2004-01-01 12:00:00", "+00:00", "");`)
	result.Check(testkit.Rows("<nil> <nil> <nil>"))
	result = tk.MustQuery(`select convert_tz("0", "+00:00", "+10:32"), convert_tz("2004-01-01 12:00:00", "0", "+10:32"), convert_tz("2004-01-01 12:00:00", "+00:00", "0");`)
	result.Check(testkit.Rows("<nil> <nil> <nil>"))

	// for from_unixtime
	tk.MustExec(`set @@session.time_zone = "+08:00"`)
	result = tk.MustQuery(`select from_unixtime(20170101), from_unixtime(20170101.9999999), from_unixtime(20170101.999), from_unixtime(20170101.999, "%Y %D %M %h:%i:%s %x"), from_unixtime(20170101.999, "%Y %D %M %h:%i:%s %x")`)
	result.Check(testkit.Rows("1970-08-22 18:48:21 1970-08-22 18:48:22.000000 1970-08-22 18:48:21.999 1970 22nd August 06:48:21 1970 1970 22nd August 06:48:21 1970"))
	tk.MustExec(`set @@session.time_zone = "+00:00"`)
	result = tk.MustQuery(`select from_unixtime(20170101), from_unixtime(20170101.9999999), from_unixtime(20170101.999), from_unixtime(20170101.999, "%Y %D %M %h:%i:%s %x"), from_unixtime(20170101.999, "%Y %D %M %h:%i:%s %x")`)
	result.Check(testkit.Rows("1970-08-22 10:48:21 1970-08-22 10:48:22.000000 1970-08-22 10:48:21.999 1970 22nd August 10:48:21 1970 1970 22nd August 10:48:21 1970"))
	tk.MustExec(`set @@session.time_zone = @@global.time_zone`)

	// for extract
	result = tk.MustQuery(`select extract(day from '800:12:12'), extract(hour from '800:12:12'), extract(month from 20170101), extract(day_second from '2017-01-01 12:12:12')`)
	result.Check(testkit.Rows("12 800 1 1121212"))

	// for adddate, subdate
	dateArithmeticalTests := []struct {
		Date      string
		Interval  string
		Unit      string
		AddResult string
		SubResult string
	}{
		{"\"2011-11-11\"", "1", "DAY", "2011-11-12", "2011-11-10"},
		{"NULL", "1", "DAY", "<nil>", "<nil>"},
		{"\"2011-11-11\"", "NULL", "DAY", "<nil>", "<nil>"},
		{"\"2011-11-11 10:10:10\"", "1000", "MICROSECOND", "2011-11-11 10:10:10.001000", "2011-11-11 10:10:09.999000"},
		{"\"2011-11-11 10:10:10\"", "\"10\"", "SECOND", "2011-11-11 10:10:20", "2011-11-11 10:10:00"},
		{"\"2011-11-11 10:10:10\"", "\"10\"", "MINUTE", "2011-11-11 10:20:10", "2011-11-11 10:00:10"},
		{"\"2011-11-11 10:10:10\"", "\"10\"", "HOUR", "2011-11-11 20:10:10", "2011-11-11 00:10:10"},
		{"\"2011-11-11 10:10:10\"", "\"11\"", "DAY", "2011-11-22 10:10:10", "2011-10-31 10:10:10"},
		{"\"2011-11-11 10:10:10\"", "\"2\"", "WEEK", "2011-11-25 10:10:10", "2011-10-28 10:10:10"},
		{"\"2011-11-11 10:10:10\"", "\"2\"", "MONTH", "2012-01-11 10:10:10", "2011-09-11 10:10:10"},
		{"\"2011-11-11 10:10:10\"", "\"4\"", "QUARTER", "2012-11-11 10:10:10", "2010-11-11 10:10:10"},
		{"\"2011-11-11 10:10:10\"", "\"2\"", "YEAR", "2013-11-11 10:10:10", "2009-11-11 10:10:10"},
		{"\"2011-11-11 10:10:10\"", "\"10.00100000\"", "SECOND_MICROSECOND", "2011-11-11 10:10:20.100000", "2011-11-11 10:09:59.900000"},
		{"\"2011-11-11 10:10:10\"", "\"10.0010000000\"", "SECOND_MICROSECOND", "2011-11-11 10:10:30", "2011-11-11 10:09:50"},
		{"\"2011-11-11 10:10:10\"", "\"10.0010000010\"", "SECOND_MICROSECOND", "2011-11-11 10:10:30.000010", "2011-11-11 10:09:49.999990"},
		{"\"2011-11-11 10:10:10\"", "\"10:10.100\"", "MINUTE_MICROSECOND", "2011-11-11 10:20:20.100000", "2011-11-11 09:59:59.900000"},
		{"\"2011-11-11 10:10:10\"", "\"10:10\"", "MINUTE_SECOND", "2011-11-11 10:20:20", "2011-11-11 10:00:00"},
		{"\"2011-11-11 10:10:10\"", "\"10:10:10.100\"", "HOUR_MICROSECOND", "2011-11-11 20:20:20.100000", "2011-11-10 23:59:59.900000"},
		{"\"2011-11-11 10:10:10\"", "\"10:10:10\"", "HOUR_SECOND", "2011-11-11 20:20:20", "2011-11-11 00:00:00"},
		{"\"2011-11-11 10:10:10\"", "\"10:10\"", "HOUR_MINUTE", "2011-11-11 20:20:10", "2011-11-11 00:00:10"},
		{"\"2011-11-11 10:10:10\"", "\"11 10:10:10.100\"", "DAY_MICROSECOND", "2011-11-22 20:20:20.100000", "2011-10-30 23:59:59.900000"},
		{"\"2011-11-11 10:10:10\"", "\"11 10:10:10\"", "DAY_SECOND", "2011-11-22 20:20:20", "2011-10-31 00:00:00"},
		{"\"2011-11-11 10:10:10\"", "\"11 10:10\"", "DAY_MINUTE", "2011-11-22 20:20:10", "2011-10-31 00:00:10"},
		{"\"2011-11-11 10:10:10\"", "\"11 10\"", "DAY_HOUR", "2011-11-22 20:10:10", "2011-10-31 00:10:10"},
		{"\"2011-11-11 10:10:10\"", "\"11-1\"", "YEAR_MONTH", "2022-12-11 10:10:10", "2000-10-11 10:10:10"},
		{"\"2011-11-11 10:10:10\"", "\"11-11\"", "YEAR_MONTH", "2023-10-11 10:10:10", "1999-12-11 10:10:10"},
		{"\"2011-11-11 10:10:10\"", "\"20\"", "DAY", "2011-12-01 10:10:10", "2011-10-22 10:10:10"},
		{"\"2011-11-11 10:10:10\"", "19.88", "DAY", "2011-12-01 10:10:10", "2011-10-22 10:10:10"},
		{"\"2011-11-11 10:10:10\"", "\"19.88\"", "DAY", "2011-11-30 10:10:10", "2011-10-23 10:10:10"},
		{"\"2011-11-11 10:10:10\"", "\"prefix19suffix\"", "DAY", "2011-11-30 10:10:10", "2011-10-23 10:10:10"},
		{"\"2011-11-11 10:10:10\"", "\"20-11\"", "DAY", "2011-12-01 10:10:10", "2011-10-22 10:10:10"},
		{"\"2011-11-11 10:10:10\"", "\"20,11\"", "daY", "2011-12-01 10:10:10", "2011-10-22 10:10:10"},
		{"\"2011-11-11 10:10:10\"", "\"1000\"", "dAy", "2014-08-07 10:10:10", "2009-02-14 10:10:10"},
		{"\"2011-11-11 10:10:10\"", "\"true\"", "Day", "2011-11-12 10:10:10", "2011-11-10 10:10:10"},
		{"\"2011-11-11 10:10:10\"", "true", "Day", "2011-11-12 10:10:10", "2011-11-10 10:10:10"},
		{"\"2011-11-11\"", "1", "DAY", "2011-11-12", "2011-11-10"},
		{"\"2011-11-11\"", "10", "HOUR", "2011-11-11 10:00:00", "2011-11-10 14:00:00"},
		{"\"2011-11-11\"", "10", "MINUTE", "2011-11-11 00:10:00", "2011-11-10 23:50:00"},
		{"\"2011-11-11\"", "10", "SECOND", "2011-11-11 00:00:10", "2011-11-10 23:59:50"},
		{"\"2011-11-11\"", "\"10:10\"", "HOUR_MINUTE", "2011-11-11 10:10:00", "2011-11-10 13:50:00"},
		{"\"2011-11-11\"", "\"10:10:10\"", "HOUR_SECOND", "2011-11-11 10:10:10", "2011-11-10 13:49:50"},
		{"\"2011-11-11\"", "\"10:10:10.101010\"", "HOUR_MICROSECOND", "2011-11-11 10:10:10.101010", "2011-11-10 13:49:49.898990"},
		{"\"2011-11-11\"", "\"10:10\"", "MINUTE_SECOND", "2011-11-11 00:10:10", "2011-11-10 23:49:50"},
		{"\"2011-11-11\"", "\"10:10.101010\"", "MINUTE_MICROSECOND", "2011-11-11 00:10:10.101010", "2011-11-10 23:49:49.898990"},
		{"\"2011-11-11\"", "\"10.101010\"", "SECOND_MICROSECOND", "2011-11-11 00:00:10.101010", "2011-11-10 23:59:49.898990"},
		{"\"2011-11-11 00:00:00\"", "1", "DAY", "2011-11-12 00:00:00", "2011-11-10 00:00:00"},
		{"\"2011-11-11 00:00:00\"", "10", "HOUR", "2011-11-11 10:00:00", "2011-11-10 14:00:00"},
		{"\"2011-11-11 00:00:00\"", "10", "MINUTE", "2011-11-11 00:10:00", "2011-11-10 23:50:00"},
		{"\"2011-11-11 00:00:00\"", "10", "SECOND", "2011-11-11 00:00:10", "2011-11-10 23:59:50"},

		{"\"2011-11-11\"", "\"abc1000\"", "MICROSECOND", "2011-11-11 00:00:00", "2011-11-11 00:00:00"},
		{"\"20111111 10:10:10\"", "\"1\"", "DAY", "<nil>", "<nil>"},
		{"\"2011-11-11\"", "\"10\"", "SECOND_MICROSECOND", "2011-11-11 00:00:00.100000", "2011-11-10 23:59:59.900000"},
		{"\"2011-11-11\"", "\"10.0000\"", "MINUTE_MICROSECOND", "2011-11-11 00:00:10", "2011-11-10 23:59:50"},
		{"\"2011-11-11\"", "\"10:10:10\"", "MINUTE_MICROSECOND", "2011-11-11 00:10:10.100000", "2011-11-10 23:49:49.900000"},

		{"cast(\"2011-11-11\" as datetime)", "\"10:10:10\"", "MINUTE_MICROSECOND", "2011-11-11 00:10:10.100000", "2011-11-10 23:49:49.900000"},
		{"cast(\"2011-11-11 00:00:00\" as datetime)", "1", "DAY", "2011-11-12 00:00:00", "2011-11-10 00:00:00"},
		{"cast(\"2011-11-11 00:00:00\" as datetime)", "10", "HOUR", "2011-11-11 10:00:00", "2011-11-10 14:00:00"},
		{"cast(\"2011-11-11 00:00:00\" as datetime)", "10", "MINUTE", "2011-11-11 00:10:00", "2011-11-10 23:50:00"},
		{"cast(\"2011-11-11 00:00:00\" as datetime)", "10", "SECOND", "2011-11-11 00:00:10", "2011-11-10 23:59:50"},

		{"cast(\"2011-11-11 00:00:00\" as datetime)", "\"1\"", "DAY", "2011-11-12 00:00:00", "2011-11-10 00:00:00"},
		{"cast(\"2011-11-11 00:00:00\" as datetime)", "\"10\"", "HOUR", "2011-11-11 10:00:00", "2011-11-10 14:00:00"},
		{"cast(\"2011-11-11 00:00:00\" as datetime)", "\"10\"", "MINUTE", "2011-11-11 00:10:00", "2011-11-10 23:50:00"},
		{"cast(\"2011-11-11 00:00:00\" as datetime)", "\"10\"", "SECOND", "2011-11-11 00:00:10", "2011-11-10 23:59:50"},

		{"cast(\"2011-11-11\" as date)", "\"10:10:10\"", "MINUTE_MICROSECOND", "2011-11-11 00:10:10.100000", "2011-11-10 23:49:49.900000"},
		{"cast(\"2011-11-11 00:00:00\" as date)", "1", "DAY", "2011-11-12", "2011-11-10"},
		{"cast(\"2011-11-11 00:00:00\" as date)", "10", "HOUR", "2011-11-11 10:00:00", "2011-11-10 14:00:00"},
		{"cast(\"2011-11-11 00:00:00\" as date)", "10", "MINUTE", "2011-11-11 00:10:00", "2011-11-10 23:50:00"},
		{"cast(\"2011-11-11 00:00:00\" as date)", "10", "SECOND", "2011-11-11 00:00:10", "2011-11-10 23:59:50"},

		{"cast(\"2011-11-11 00:00:00\" as date)", "\"1\"", "DAY", "2011-11-12", "2011-11-10"},
		{"cast(\"2011-11-11 00:00:00\" as date)", "\"10\"", "HOUR", "2011-11-11 10:00:00", "2011-11-10 14:00:00"},
		{"cast(\"2011-11-11 00:00:00\" as date)", "\"10\"", "MINUTE", "2011-11-11 00:10:00", "2011-11-10 23:50:00"},
		{"cast(\"2011-11-11 00:00:00\" as date)", "\"10\"", "SECOND", "2011-11-11 00:00:10", "2011-11-10 23:59:50"},

		// interval decimal support
		{"\"2011-01-01 00:00:00\"", "10.10", "YEAR_MONTH", "2021-11-01 00:00:00", "2000-03-01 00:00:00"},
		{"\"2011-01-01 00:00:00\"", "10.10", "DAY_HOUR", "2011-01-11 10:00:00", "2010-12-21 14:00:00"},
		{"\"2011-01-01 00:00:00\"", "10.10", "HOUR_MINUTE", "2011-01-01 10:10:00", "2010-12-31 13:50:00"},
		{"\"2011-01-01 00:00:00\"", "10.10", "DAY_MINUTE", "2011-01-01 10:10:00", "2010-12-31 13:50:00"},
		{"\"2011-01-01 00:00:00\"", "10.10", "DAY_SECOND", "2011-01-01 00:10:10", "2010-12-31 23:49:50"},
		{"\"2011-01-01 00:00:00\"", "10.10", "HOUR_SECOND", "2011-01-01 00:10:10", "2010-12-31 23:49:50"},
		{"\"2011-01-01 00:00:00\"", "10.10", "MINUTE_SECOND", "2011-01-01 00:10:10", "2010-12-31 23:49:50"},
		{"\"2011-01-01 00:00:00\"", "10.10", "DAY_MICROSECOND", "2011-01-01 00:00:10.100000", "2010-12-31 23:59:49.900000"},
		{"\"2011-01-01 00:00:00\"", "10.10", "HOUR_MICROSECOND", "2011-01-01 00:00:10.100000", "2010-12-31 23:59:49.900000"},
		{"\"2011-01-01 00:00:00\"", "10.10", "MINUTE_MICROSECOND", "2011-01-01 00:00:10.100000", "2010-12-31 23:59:49.900000"},
		{"\"2011-01-01 00:00:00\"", "10.10", "SECOND_MICROSECOND", "2011-01-01 00:00:10.100000", "2010-12-31 23:59:49.900000"},
		{"\"2011-01-01 00:00:00\"", "10.10", "YEAR", "2021-01-01 00:00:00", "2001-01-01 00:00:00"},
		{"\"2011-01-01 00:00:00\"", "10.10", "QUARTER", "2013-07-01 00:00:00", "2008-07-01 00:00:00"},
		{"\"2011-01-01 00:00:00\"", "10.10", "MONTH", "2011-11-01 00:00:00", "2010-03-01 00:00:00"},
		{"\"2011-01-01 00:00:00\"", "10.10", "WEEK", "2011-03-12 00:00:00", "2010-10-23 00:00:00"},
		{"\"2011-01-01 00:00:00\"", "10.10", "DAY", "2011-01-11 00:00:00", "2010-12-22 00:00:00"},
		{"\"2011-01-01 00:00:00\"", "10.10", "HOUR", "2011-01-01 10:00:00", "2010-12-31 14:00:00"},
		{"\"2011-01-01 00:00:00\"", "10.10", "MINUTE", "2011-01-01 00:10:00", "2010-12-31 23:50:00"},
		{"\"2011-01-01 00:00:00\"", "10.10", "SECOND", "2011-01-01 00:00:10.100000", "2010-12-31 23:59:49.900000"},
		{"\"2011-01-01 00:00:00\"", "10.10", "MICROSECOND", "2011-01-01 00:00:00.000010", "2010-12-31 23:59:59.999990"},
		{"\"2011-01-01 00:00:00\"", "10.90", "MICROSECOND", "2011-01-01 00:00:00.000011", "2010-12-31 23:59:59.999989"},

		{"\"2009-01-01\"", "6/4", "HOUR_MINUTE", "2009-01-04 12:20:00", "2008-12-28 11:40:00"},
		{"\"2009-01-01\"", "6/0", "HOUR_MINUTE", "<nil>", "<nil>"},
		{"\"1970-01-01 12:00:00\"", "CAST(6/4 AS DECIMAL(3,1))", "HOUR_MINUTE", "1970-01-01 13:05:00", "1970-01-01 10:55:00"},
		//for issue #8077
		{"\"2012-01-02\"", "\"prefix8\"", "HOUR", "2012-01-02 08:00:00", "2012-01-01 16:00:00"},
		{"\"2012-01-02\"", "\"prefix8prefix\"", "HOUR", "2012-01-02 08:00:00", "2012-01-01 16:00:00"},
		{"\"2012-01-02\"", "\"8:00\"", "HOUR", "2012-01-02 08:00:00", "2012-01-01 16:00:00"},
		{"\"2012-01-02\"", "\"8:00:00\"", "HOUR", "2012-01-02 08:00:00", "2012-01-01 16:00:00"},
	}
	for _, tc := range dateArithmeticalTests {
		addDate := fmt.Sprintf("select adddate(%s, interval %s %s);", tc.Date, tc.Interval, tc.Unit)
		subDate := fmt.Sprintf("select subdate(%s, interval %s %s);", tc.Date, tc.Interval, tc.Unit)
		result = tk.MustQuery(addDate)
		result.Check(testkit.Rows(tc.AddResult))
		result = tk.MustQuery(subDate)
		result.Check(testkit.Rows(tc.SubResult))
	}
	tk.MustQuery(`select subdate(cast("2000-02-01" as datetime), cast(1 as decimal))`).Check(testkit.Rows("2000-01-31 00:00:00"))
	tk.MustQuery(`select subdate(cast("2000-02-01" as datetime), cast(null as decimal))`).Check(testkit.Rows("<nil>"))
	tk.MustQuery(`select subdate(cast(null as datetime), cast(1 as decimal))`).Check(testkit.Rows("<nil>"))
	tk.MustQuery(`select subdate(cast("2000-02-01" as datetime), cast("xxx" as decimal))`).Check(testkit.Rows("2000-02-01 00:00:00"))
	tk.MustQuery(`select subdate(cast("xxx" as datetime), cast(1 as decimal))`).Check(testkit.Rows("<nil>"))
	tk.MustQuery(`select subdate(cast(20000101 as SIGNED), cast("1" as decimal))`).Check(testkit.Rows("1999-12-31"))
	tk.MustQuery(`select subdate(cast(20000101 as SIGNED), cast("xxx" as decimal))`).Check(testkit.Rows("2000-01-01"))
	tk.MustQuery(`select subdate(cast("abc" as SIGNED), cast("1" as decimal))`).Check(testkit.Rows("<nil>"))
	tk.MustQuery(`select subdate(cast(null as SIGNED), cast("1" as decimal))`).Check(testkit.Rows("<nil>"))
	tk.MustQuery(`select subdate(cast(20000101 as SIGNED), cast(null as decimal))`).Check(testkit.Rows("<nil>"))
	tk.MustQuery(`select adddate(cast("2000-02-01" as datetime), cast(1 as decimal))`).Check(testkit.Rows("2000-02-02 00:00:00"))
	tk.MustQuery(`select adddate(cast("2000-02-01" as datetime), cast(null as decimal))`).Check(testkit.Rows("<nil>"))
	tk.MustQuery(`select adddate(cast(null as datetime), cast(1 as decimal))`).Check(testkit.Rows("<nil>"))
	tk.MustQuery(`select adddate(cast("2000-02-01" as datetime), cast("xxx" as decimal))`).Check(testkit.Rows("2000-02-01 00:00:00"))
	tk.MustQuery(`select adddate(cast("xxx" as datetime), cast(1 as decimal))`).Check(testkit.Rows("<nil>"))
	tk.MustQuery(`select adddate(cast("2000-02-01" as datetime), cast(1 as SIGNED))`).Check(testkit.Rows("2000-02-02 00:00:00"))
	tk.MustQuery(`select adddate(cast("2000-02-01" as datetime), cast(null as SIGNED))`).Check(testkit.Rows("<nil>"))
	tk.MustQuery(`select adddate(cast(null as datetime), cast(1 as SIGNED))`).Check(testkit.Rows("<nil>"))
	tk.MustQuery(`select adddate(cast("2000-02-01" as datetime), cast("xxx" as SIGNED))`).Check(testkit.Rows("2000-02-01 00:00:00"))
	tk.MustQuery(`select adddate(cast("xxx" as datetime), cast(1 as SIGNED))`).Check(testkit.Rows("<nil>"))
	tk.MustQuery(`select adddate(20100101, cast(1 as decimal))`).Check(testkit.Rows("2010-01-02"))
	tk.MustQuery(`select adddate(cast('10:10:10' as time), 1)`).Check(testkit.Rows("34:10:10"))
	tk.MustQuery(`select adddate(cast('10:10:10' as time), cast(1 as decimal))`).Check(testkit.Rows("34:10:10"))

	// for localtime, localtimestamp
	result = tk.MustQuery(`select localtime() = now(), localtime = now(), localtimestamp() = now(), localtimestamp = now()`)
	result.Check(testkit.Rows("1 1 1 1"))

	// for current_timestamp, current_timestamp()
	result = tk.MustQuery(`select current_timestamp() = now(), current_timestamp = now()`)
	result.Check(testkit.Rows("1 1"))

	// for tidb_parse_tso
	tk.MustExec("SET time_zone = '+00:00';")
	result = tk.MustQuery(`select tidb_parse_tso(404411537129996288)`)
	result.Check(testkit.Rows("2018-11-20 09:53:04.877000"))
	result = tk.MustQuery(`select tidb_parse_tso("404411537129996288")`)
	result.Check(testkit.Rows("2018-11-20 09:53:04.877000"))
	result = tk.MustQuery(`select tidb_parse_tso(1)`)
	result.Check(testkit.Rows("1970-01-01 00:00:00.000000"))
	result = tk.MustQuery(`select tidb_parse_tso(0)`)
	result.Check(testkit.Rows("<nil>"))
	result = tk.MustQuery(`select tidb_parse_tso(-1)`)
	result.Check(testkit.Rows("<nil>"))

	// fix issue 10308
	result = tk.MustQuery("select time(\"- -\");")
	result.Check(testkit.Rows("00:00:00"))
	tk.MustQuery("show warnings;").Check(testkit.Rows("Warning 1292 Truncated incorrect time value: '- -'"))
	result = tk.MustQuery("select time(\"---1\");")
	result.Check(testkit.Rows("00:00:00"))
	tk.MustQuery("show warnings;").Check(testkit.Rows("Warning 1292 Truncated incorrect time value: '---1'"))
	result = tk.MustQuery("select time(\"-- --1\");")
	result.Check(testkit.Rows("00:00:00"))
	tk.MustQuery("show warnings;").Check(testkit.Rows("Warning 1292 Truncated incorrect time value: '-- --1'"))
}

func (s *testIntegrationSuite) TestOpBuiltin(c *C) {
	defer s.cleanEnv(c)
	tk := testkit.NewTestKit(c, s.store)
	tk.MustExec("use test")

	// for logicAnd
	result := tk.MustQuery("select 1 && 1, 1 && 0, 0 && 1, 0 && 0, 2 && -1, null && 1, '1a' && 'a'")
	result.Check(testkit.Rows("1 0 0 0 1 <nil> 0"))
	// for bitNeg
	result = tk.MustQuery("select ~123, ~-123, ~null")
	result.Check(testkit.Rows("18446744073709551492 122 <nil>"))
	// for logicNot
	result = tk.MustQuery("select !1, !123, !0, !null")
	result.Check(testkit.Rows("0 0 1 <nil>"))
	// for logicalXor
	result = tk.MustQuery("select 1 xor 1, 1 xor 0, 0 xor 1, 0 xor 0, 2 xor -1, null xor 1, '1a' xor 'a'")
	result.Check(testkit.Rows("0 1 1 0 0 <nil> 1"))
	// for bitAnd
	result = tk.MustQuery("select 123 & 321, -123 & 321, null & 1")
	result.Check(testkit.Rows("65 257 <nil>"))
	// for bitOr
	result = tk.MustQuery("select 123 | 321, -123 | 321, null | 1")
	result.Check(testkit.Rows("379 18446744073709551557 <nil>"))
	// for bitXor
	result = tk.MustQuery("select 123 ^ 321, -123 ^ 321, null ^ 1")
	result.Check(testkit.Rows("314 18446744073709551300 <nil>"))
	// for leftShift
	result = tk.MustQuery("select 123 << 2, -123 << 2, null << 1")
	result.Check(testkit.Rows("492 18446744073709551124 <nil>"))
	// for rightShift
	result = tk.MustQuery("select 123 >> 2, -123 >> 2, null >> 1")
	result.Check(testkit.Rows("30 4611686018427387873 <nil>"))
	// for logicOr
	result = tk.MustQuery("select 1 || 1, 1 || 0, 0 || 1, 0 || 0, 2 || -1, null || 1, '1a' || 'a'")
	result.Check(testkit.Rows("1 1 1 0 1 1 1"))
	// for unaryPlus
	result = tk.MustQuery(`select +1, +0, +(-9), +(-0.001), +0.999, +null, +"aaa"`)
	result.Check(testkit.Rows("1 0 -9 -0.001 0.999 <nil> aaa"))
	// for unaryMinus
	tk.MustExec("drop table if exists f")
	tk.MustExec("create table f(a decimal(65,0))")
	tk.MustExec("insert into f value (-17000000000000000000)")
	result = tk.MustQuery("select a from f")
	result.Check(testkit.Rows("-17000000000000000000"))
}

func (s *testIntegrationSuite) TestDatetimeOverflow(c *C) {
	defer s.cleanEnv(c)
	tk := testkit.NewTestKit(c, s.store)
	tk.MustExec("use test")

	tk.MustExec("create table t1 (d date)")
	tk.MustExec("set sql_mode='traditional'")
	overflowSQLs := []string{
		"insert into t1 (d) select date_add('2000-01-01',interval 8000 year)",
		"insert into t1 (d) select date_sub('2000-01-01', INTERVAL 2001 YEAR)",
		"insert into t1 (d) select date_add('9999-12-31',interval 1 year)",
		"insert into t1 (d) select date_sub('1000-01-01', INTERVAL 1 YEAR)",
		"insert into t1 (d) select date_add('9999-12-31',interval 1 day)",
		"insert into t1 (d) select date_sub('1000-01-01', INTERVAL 1 day)",
		"insert into t1 (d) select date_sub('1000-01-01', INTERVAL 1 second)",
	}

	for _, sql := range overflowSQLs {
		_, err := tk.Exec(sql)
		c.Assert(err.Error(), Equals, "[types:1441]Datetime function: datetime field overflow")
	}

	tk.MustExec("set sql_mode=''")
	for _, sql := range overflowSQLs {
		tk.MustExec(sql)
	}

	rows := make([]string, 0, len(overflowSQLs))
	for range overflowSQLs {
		rows = append(rows, "<nil>")
	}
	tk.MustQuery("select * from t1").Check(testkit.Rows(rows...))

	//Fix ISSUE 11256
	tk.MustQuery(`select DATE_ADD('2000-04-13 07:17:02',INTERVAL -1465647104 YEAR);`).Check(testkit.Rows("<nil>"))
	tk.MustQuery(`select DATE_ADD('2008-11-23 22:47:31',INTERVAL 266076160 QUARTER);`).Check(testkit.Rows("<nil>"))
	tk.MustQuery(`select DATE_SUB('2000-04-13 07:17:02',INTERVAL 1465647104 YEAR);`).Check(testkit.Rows("<nil>"))
	tk.MustQuery(`select DATE_SUB('2008-11-23 22:47:31',INTERVAL -266076160 QUARTER);`).Check(testkit.Rows("<nil>"))
}

func (s *testIntegrationSuite2) TestBuiltin(c *C) {
	defer s.cleanEnv(c)
	tk := testkit.NewTestKit(c, s.store)
	tk.MustExec("use test")
	ctx := context.Background()

	// for is true && is false
	tk.MustExec("drop table if exists t")
	tk.MustExec("create table t (a int, b int, index idx_b (b))")
	tk.MustExec("insert t values (1, 1)")
	tk.MustExec("insert t values (2, 2)")
	tk.MustExec("insert t values (3, 2)")
	result := tk.MustQuery("select * from t where b is true")
	result.Check(testkit.Rows("1 1", "2 2", "3 2"))
	result = tk.MustQuery("select all + a from t where a = 1")
	result.Check(testkit.Rows("1"))
	result = tk.MustQuery("select * from t where a is false")
	result.Check(nil)
	result = tk.MustQuery("select * from t where a is not true")
	result.Check(nil)
	result = tk.MustQuery(`select 1 is true, 0 is true, null is true, "aaa" is true, "" is true, -12.00 is true, 0.0 is true, 0.0000001 is true;`)
	result.Check(testkit.Rows("1 0 0 0 0 1 0 1"))
	result = tk.MustQuery(`select 1 is false, 0 is false, null is false, "aaa" is false, "" is false, -12.00 is false, 0.0 is false, 0.0000001 is false;`)
	result.Check(testkit.Rows("0 1 0 1 1 0 1 0"))

	// for in
	result = tk.MustQuery("select * from t where b in (a)")
	result.Check(testkit.Rows("1 1", "2 2"))
	result = tk.MustQuery("select * from t where b not in (a)")
	result.Check(testkit.Rows("3 2"))

	// test cast
	result = tk.MustQuery("select cast(1 as decimal(3,2))")
	result.Check(testkit.Rows("1.00"))
	result = tk.MustQuery("select cast('1991-09-05 11:11:11' as datetime)")
	result.Check(testkit.Rows("1991-09-05 11:11:11"))
	result = tk.MustQuery("select cast(cast('1991-09-05 11:11:11' as datetime) as char)")
	result.Check(testkit.Rows("1991-09-05 11:11:11"))
	result = tk.MustQuery("select cast('11:11:11' as time)")
	result.Check(testkit.Rows("11:11:11"))
	result = tk.MustQuery("select * from t where a > cast(2 as decimal)")
	result.Check(testkit.Rows("3 2"))
	result = tk.MustQuery("select cast(-1 as unsigned)")
	result.Check(testkit.Rows("18446744073709551615"))
	tk.MustExec("drop table if exists t")
	tk.MustExec("create table t(a decimal(3, 1), b double, c datetime, d time, e int)")
	tk.MustExec("insert into t value(12.3, 1.23, '2017-01-01 12:12:12', '12:12:12', 123)")
	result = tk.MustQuery("select cast(a as json), cast(b as json), cast(c as json), cast(d as json), cast(e as json) from t")
	result.Check(testkit.Rows(`12.3 1.23 "2017-01-01 12:12:12.000000" "12:12:12.000000" 123`))
	result = tk.MustQuery(`select cast(10101000000 as time);`)
	result.Check(testkit.Rows("00:00:00"))
	result = tk.MustQuery(`select cast(10101001000 as time);`)
	result.Check(testkit.Rows("00:10:00"))
	result = tk.MustQuery(`select cast(10000000000 as time);`)
	result.Check(testkit.Rows("<nil>"))
	result = tk.MustQuery(`select cast(20171222020005 as time);`)
	result.Check(testkit.Rows("02:00:05"))
	result = tk.MustQuery(`select cast(8380000 as time);`)
	result.Check(testkit.Rows("838:00:00"))
	result = tk.MustQuery(`select cast(8390000 as time);`)
	result.Check(testkit.Rows("<nil>"))
	result = tk.MustQuery(`select cast(8386000 as time);`)
	result.Check(testkit.Rows("<nil>"))
	result = tk.MustQuery(`select cast(8385960 as time);`)
	result.Check(testkit.Rows("<nil>"))
	result = tk.MustQuery(`select cast(cast('2017-01-01 01:01:11.12' as date) as datetime(2));`)
	result.Check(testkit.Rows("2017-01-01 00:00:00.00"))
	result = tk.MustQuery(`select cast(20170118.999 as datetime);`)
	result.Check(testkit.Rows("2017-01-18 00:00:00"))
	tk.MustQuery(`select convert(a2.a, unsigned int) from (select cast('"9223372036854775808"' as json) as a) as a2;`)

	tk.MustExec(`create table tb5(a bigint(64) unsigned, b double);`)
	tk.MustExec(`insert into tb5 (a, b) values (9223372036854776000, 9223372036854776000);`)
	tk.MustExec(`insert into tb5 (a, b) select * from (select cast(a as json) as a1, b from tb5) as t where t.a1 = t.b;`)
	tk.MustExec(`drop table tb5;`)

	tk.MustExec(`create table tb5(a float(64));`)
	tk.MustExec(`insert into tb5(a) values (13835058055282163712);`)
	tk.MustQuery(`select convert(t.a1, signed int) from (select convert(a, json) as a1 from tb5) as t`)
	tk.MustExec(`drop table tb5;`)

	// test builtinCastIntAsIntSig
	// Cast MaxUint64 to unsigned should be -1
	tk.MustQuery("select cast(0xffffffffffffffff as signed);").Check(testkit.Rows("-1"))
	tk.MustQuery("select cast(0x9999999999999999999999999999999999999999999 as signed);").Check(testkit.Rows("-1"))
	tk.MustExec("create table tb5(a bigint);")
	tk.MustExec("set sql_mode=''")
	tk.MustExec("insert into tb5(a) values (0xfffffffffffffffffffffffff);")
	tk.MustQuery("select * from tb5;").Check(testkit.Rows("9223372036854775807"))
	tk.MustExec("drop table tb5;")

	tk.MustExec(`create table tb5(a double);`)
	tk.MustExec(`insert into test.tb5 (a) values (18446744073709551616);`)
	tk.MustExec(`insert into test.tb5 (a) values (184467440737095516160);`)
	result = tk.MustQuery(`select cast(a as unsigned) from test.tb5;`)
	// Note: MySQL will return 9223372036854775807, and it should be a bug.
	result.Check(testkit.Rows("18446744073709551615", "18446744073709551615"))
	tk.MustExec(`drop table tb5;`)

	// test builtinCastIntAsDecimalSig
	tk.MustExec(`create table tb5(a bigint(64) unsigned, b decimal(64, 10));`)
	tk.MustExec(`insert into tb5 (a, b) values (9223372036854775808, 9223372036854775808);`)
	tk.MustExec(`insert into tb5 (select * from tb5 where a = b);`)
	result = tk.MustQuery(`select * from tb5;`)
	result.Check(testkit.Rows("9223372036854775808 9223372036854775808.0000000000", "9223372036854775808 9223372036854775808.0000000000"))
	tk.MustExec(`drop table tb5;`)

	// test builtinCastIntAsRealSig
	tk.MustExec(`create table tb5(a bigint(64) unsigned, b double(64, 10));`)
	tk.MustExec(`insert into tb5 (a, b) values (13835058000000000000, 13835058000000000000);`)
	tk.MustExec(`insert into tb5 (select * from tb5 where a = b);`)
	result = tk.MustQuery(`select * from tb5;`)
	result.Check(testkit.Rows("13835058000000000000 13835058000000000000", "13835058000000000000 13835058000000000000"))
	tk.MustExec(`drop table tb5;`)

	// test builtinCastRealAsIntSig
	tk.MustExec(`create table tb5(a double, b float);`)
	tk.MustExec(`insert into tb5 (a, b) values (184467440737095516160, 184467440737095516160);`)
	tk.MustQuery(`select * from tb5 where cast(a as unsigned int)=0;`).Check(testkit.Rows())
	tk.MustQuery("show warnings;").Check(testkit.Rows("Warning 1690 constant 1.844674407370955e+20 overflows bigint"))
	_ = tk.MustQuery(`select * from tb5 where cast(b as unsigned int)=0;`)
	tk.MustQuery("show warnings;").Check(testkit.Rows("Warning 1690 constant 1.844674407370955e+20 overflows bigint"))
	tk.MustExec(`drop table tb5;`)
	tk.MustExec(`create table tb5(a double, b bigint unsigned);`)
	tk.MustExec(`insert into tb5 (a, b) values (18446744073709551616, 18446744073709551615);`)
	_ = tk.MustQuery(`select * from tb5 where cast(a as unsigned int)=b;`)
	// TODO `obtained string = "[18446744073709552000 18446744073709551615]`
	// result.Check(testkit.Rows("18446744073709551616 18446744073709551615"))
	tk.MustQuery("show warnings;").Check(testkit.Rows())
	tk.MustExec(`drop table tb5;`)

	// test builtinCastJSONAsIntSig
	tk.MustExec(`create table tb5(a json, b bigint unsigned);`)
	tk.MustExec(`insert into tb5 (a, b) values ('184467440737095516160', 18446744073709551615);`)
	_ = tk.MustQuery(`select * from tb5 where cast(a as unsigned int)=b;`)
	tk.MustQuery("show warnings;").Check(testkit.Rows("Warning 1690 constant 1.844674407370955e+20 overflows bigint"))
	_ = tk.MustQuery(`select * from tb5 where cast(b as unsigned int)=0;`)
	tk.MustQuery("show warnings;").Check(testkit.Rows())
	tk.MustExec(`drop table tb5;`)
	tk.MustExec(`create table tb5(a json, b bigint unsigned);`)
	tk.MustExec(`insert into tb5 (a, b) values ('92233720368547758080', 18446744073709551615);`)
	_ = tk.MustQuery(`select * from tb5 where cast(a as signed int)=b;`)
	tk.MustQuery("show warnings;").Check(testkit.Rows("Warning 1690 constant 9.223372036854776e+19 overflows bigint"))
	tk.MustExec(`drop table tb5;`)

	// test builtinCastIntAsStringSig
	tk.MustExec(`create table tb5(a bigint(64) unsigned,b varchar(50));`)
	tk.MustExec(`insert into tb5(a, b) values (9223372036854775808, '9223372036854775808');`)
	tk.MustExec(`insert into tb5(select * from tb5 where a = b);`)
	result = tk.MustQuery(`select * from tb5;`)
	result.Check(testkit.Rows("9223372036854775808 9223372036854775808", "9223372036854775808 9223372036854775808"))
	tk.MustExec(`drop table tb5;`)

	// test builtinCastIntAsDecimalSig
	tk.MustExec(`drop table if exists tb5`)
	tk.MustExec(`create table tb5 (a decimal(65), b bigint(64) unsigned);`)
	tk.MustExec(`insert into tb5 (a, b) values (9223372036854775808, 9223372036854775808);`)
	result = tk.MustQuery(`select cast(b as decimal(64)) from tb5 union all select b from tb5;`)
	result.Check(testkit.Rows("9223372036854775808", "9223372036854775808"))
	tk.MustExec(`drop table tb5`)

	// test builtinCastIntAsRealSig
	tk.MustExec(`drop table if exists tb5`)
	tk.MustExec(`create table tb5 (a bigint(64) unsigned, b double(64, 10));`)
	tk.MustExec(`insert into tb5 (a, b) values (9223372036854775808, 9223372036854775808);`)
	result = tk.MustQuery(`select a from tb5 where a = b union all select b from tb5;`)
	result.Check(testkit.Rows("9223372036854776000", "9223372036854776000"))
	tk.MustExec(`drop table tb5`)

	// Test corner cases of cast string as datetime
	result = tk.MustQuery(`select cast("170102034" as datetime);`)
	result.Check(testkit.Rows("2017-01-02 03:04:00"))
	result = tk.MustQuery(`select cast("1701020304" as datetime);`)
	result.Check(testkit.Rows("2017-01-02 03:04:00"))
	result = tk.MustQuery(`select cast("1701020304." as datetime);`)
	result.Check(testkit.Rows("2017-01-02 03:04:00"))
	result = tk.MustQuery(`select cast("1701020304.1" as datetime);`)
	result.Check(testkit.Rows("2017-01-02 03:04:01"))
	result = tk.MustQuery(`select cast("1701020304.111" as datetime);`)
	result.Check(testkit.Rows("2017-01-02 03:04:11"))
	tk.MustQuery("show warnings;").Check(testkit.Rows("Warning 1292 Truncated incorrect datetime value: '1701020304.111'"))
	result = tk.MustQuery(`select cast("17011" as datetime);`)
	result.Check(testkit.Rows("2017-01-01 00:00:00"))
	result = tk.MustQuery(`select cast("150101." as datetime);`)
	result.Check(testkit.Rows("2015-01-01 00:00:00"))
	result = tk.MustQuery(`select cast("150101.a" as datetime);`)
	result.Check(testkit.Rows("2015-01-01 00:00:00"))
	tk.MustQuery("show warnings;").Check(testkit.Rows("Warning 1292 Truncated incorrect datetime value: '150101.a'"))
	result = tk.MustQuery(`select cast("150101.1a" as datetime);`)
	result.Check(testkit.Rows("2015-01-01 01:00:00"))
	tk.MustQuery("show warnings;").Check(testkit.Rows("Warning 1292 Truncated incorrect datetime value: '150101.1a'"))
	result = tk.MustQuery(`select cast("150101.1a1" as datetime);`)
	result.Check(testkit.Rows("2015-01-01 01:00:00"))
	tk.MustQuery("show warnings;").Check(testkit.Rows("Warning 1292 Truncated incorrect datetime value: '150101.1a1'"))
	result = tk.MustQuery(`select cast("1101010101.111" as datetime);`)
	result.Check(testkit.Rows("2011-01-01 01:01:11"))
	tk.MustQuery("show warnings;").Check(testkit.Rows("Warning 1292 Truncated incorrect datetime value: '1101010101.111'"))
	result = tk.MustQuery(`select cast("1101010101.11aaaaa" as datetime);`)
	result.Check(testkit.Rows("2011-01-01 01:01:11"))
	tk.MustQuery("show warnings;").Check(testkit.Rows("Warning 1292 Truncated incorrect datetime value: '1101010101.11aaaaa'"))
	result = tk.MustQuery(`select cast("1101010101.a1aaaaa" as datetime);`)
	result.Check(testkit.Rows("2011-01-01 01:01:00"))
	tk.MustQuery("show warnings;").Check(testkit.Rows("Warning 1292 Truncated incorrect datetime value: '1101010101.a1aaaaa'"))
	result = tk.MustQuery(`select cast("1101010101.11" as datetime);`)
	result.Check(testkit.Rows("2011-01-01 01:01:11"))
	tk.MustQuery("select @@warning_count;").Check(testkit.Rows("0"))
	result = tk.MustQuery(`select cast("1101010101.111" as datetime);`)
	result.Check(testkit.Rows("2011-01-01 01:01:11"))
	tk.MustQuery("show warnings;").Check(testkit.Rows("Warning 1292 Truncated incorrect datetime value: '1101010101.111'"))
	result = tk.MustQuery(`select cast("970101.111" as datetime);`)
	result.Check(testkit.Rows("1997-01-01 11:01:00"))
	tk.MustQuery("select @@warning_count;").Check(testkit.Rows("0"))
	result = tk.MustQuery(`select cast("970101.11111" as datetime);`)
	result.Check(testkit.Rows("1997-01-01 11:11:01"))
	tk.MustQuery("select @@warning_count;").Check(testkit.Rows("0"))
	result = tk.MustQuery(`select cast("970101.111a1" as datetime);`)
	result.Check(testkit.Rows("1997-01-01 11:01:00"))
	tk.MustQuery("show warnings;").Check(testkit.Rows("Warning 1292 Truncated incorrect datetime value: '970101.111a1'"))

	// for ISNULL
	tk.MustExec("drop table if exists t")
	tk.MustExec("create table t (a int, b int, c int, d char(10), e datetime, f float, g decimal(10, 3))")
	tk.MustExec("insert t values (1, 0, null, null, null, null, null)")
	result = tk.MustQuery("select ISNULL(a), ISNULL(b), ISNULL(c), ISNULL(d), ISNULL(e), ISNULL(f), ISNULL(g) from t")
	result.Check(testkit.Rows("0 0 1 1 1 1 1"))

	// fix issue #3942
	result = tk.MustQuery("select cast('-24 100:00:00' as time);")
	result.Check(testkit.Rows("-676:00:00"))
	result = tk.MustQuery("select cast('12:00:00.000000' as datetime);")
	result.Check(testkit.Rows("2012-00-00 00:00:00"))
	result = tk.MustQuery("select cast('-34 100:00:00' as time);")
	result.Check(testkit.Rows("-838:59:59"))

	// fix issue #4324. cast decimal/int/string to time compatibility.
	invalidTimes := []string{
		"10009010",
		"239010",
		"233070",
		"23:90:10",
		"23:30:70",
		"239010.2",
		"233070.8",
	}
	tk.MustExec("DROP TABLE IF EXISTS t;")
	tk.MustExec("CREATE TABLE t (ix TIME);")
	tk.MustExec("SET SQL_MODE='';")
	for _, invalidTime := range invalidTimes {
		msg := fmt.Sprintf("Warning 1292 Truncated incorrect time value: '%s'", invalidTime)
		result = tk.MustQuery(fmt.Sprintf("select cast('%s' as time);", invalidTime))
		result.Check(testkit.Rows("<nil>"))
		result = tk.MustQuery("show warnings")
		result.Check(testkit.Rows(msg))
		_, err := tk.Exec(fmt.Sprintf("insert into t select cast('%s' as time);", invalidTime))
		c.Assert(err, IsNil)
		result = tk.MustQuery("show warnings")
		result.Check(testkit.Rows(msg))
	}
	tk.MustExec("set sql_mode = 'STRICT_TRANS_TABLES'")
	for _, invalidTime := range invalidTimes {
		msg := fmt.Sprintf("Warning 1292 Truncated incorrect time value: '%s'", invalidTime)
		result = tk.MustQuery(fmt.Sprintf("select cast('%s' as time);", invalidTime))
		result.Check(testkit.Rows("<nil>"))
		result = tk.MustQuery("show warnings")
		result.Check(testkit.Rows(msg))
		_, err := tk.Exec(fmt.Sprintf("insert into t select cast('%s' as time);", invalidTime))
		c.Assert(err.Error(), Equals, fmt.Sprintf("[types:1292]Truncated incorrect time value: '%s'", invalidTime))
	}

	// Fix issue #3691, cast compatibility.
	result = tk.MustQuery("select cast('18446744073709551616' as unsigned);")
	result.Check(testkit.Rows("18446744073709551615"))
	result = tk.MustQuery("select cast('18446744073709551616' as signed);")
	result.Check(testkit.Rows("-1"))
	result = tk.MustQuery("select cast('9223372036854775808' as signed);")
	result.Check(testkit.Rows("-9223372036854775808"))
	result = tk.MustQuery("select cast('9223372036854775809' as signed);")
	result.Check(testkit.Rows("-9223372036854775807"))
	result = tk.MustQuery("select cast('9223372036854775807' as signed);")
	result.Check(testkit.Rows("9223372036854775807"))
	result = tk.MustQuery("select cast('18446744073709551615' as signed);")
	result.Check(testkit.Rows("-1"))
	result = tk.MustQuery("select cast('18446744073709551614' as signed);")
	result.Check(testkit.Rows("-2"))
	result = tk.MustQuery("select cast(18446744073709551615 as unsigned);")
	result.Check(testkit.Rows("18446744073709551615"))
	result = tk.MustQuery("select cast(18446744073709551616 as unsigned);")
	result.Check(testkit.Rows("18446744073709551615"))
	result = tk.MustQuery("select cast(18446744073709551616 as signed);")
	result.Check(testkit.Rows("9223372036854775807"))
	result = tk.MustQuery("select cast(18446744073709551617 as signed);")
	result.Check(testkit.Rows("9223372036854775807"))
	result = tk.MustQuery("select cast(18446744073709551615 as signed);")
	result.Check(testkit.Rows("-1"))
	result = tk.MustQuery("select cast(18446744073709551614 as signed);")
	result.Check(testkit.Rows("-2"))
	result = tk.MustQuery("select cast(-18446744073709551616 as signed);")
	result.Check(testkit.Rows("-9223372036854775808"))
	result = tk.MustQuery("select cast(18446744073709551614.9 as unsigned);") // Round up
	result.Check(testkit.Rows("18446744073709551615"))
	result = tk.MustQuery("select cast(18446744073709551614.4 as unsigned);") // Round down
	result.Check(testkit.Rows("18446744073709551614"))
	result = tk.MustQuery("select cast(-9223372036854775809 as signed);")
	result.Check(testkit.Rows("-9223372036854775808"))
	result = tk.MustQuery("select cast(-9223372036854775809 as unsigned);")
	result.Check(testkit.Rows("0"))
	result = tk.MustQuery("select cast(-9223372036854775808 as unsigned);")
	result.Check(testkit.Rows("9223372036854775808"))
	result = tk.MustQuery("select cast('-9223372036854775809' as unsigned);")
	result.Check(testkit.Rows("9223372036854775808"))
	result = tk.MustQuery("select cast('-9223372036854775807' as unsigned);")
	result.Check(testkit.Rows("9223372036854775809"))
	result = tk.MustQuery("select cast('-2' as unsigned);")
	result.Check(testkit.Rows("18446744073709551614"))
	result = tk.MustQuery("select cast(cast(1-2 as unsigned) as signed integer);")
	result.Check(testkit.Rows("-1"))
	result = tk.MustQuery("select cast(1 as signed int)")
	result.Check(testkit.Rows("1"))

	// test cast as double
	result = tk.MustQuery("select cast(1 as double)")
	result.Check(testkit.Rows("1"))
	result = tk.MustQuery("select cast(cast(12345 as unsigned) as double)")
	result.Check(testkit.Rows("12345"))
	result = tk.MustQuery("select cast(1.1 as double)")
	result.Check(testkit.Rows("1.1"))
	result = tk.MustQuery("select cast(-1.1 as double)")
	result.Check(testkit.Rows("-1.1"))
	result = tk.MustQuery("select cast('123.321' as double)")
	result.Check(testkit.Rows("123.321"))
	result = tk.MustQuery("select cast('12345678901234567890' as double) = 1.2345678901234567e19")
	result.Check(testkit.Rows("1"))
	result = tk.MustQuery("select cast(-1 as double)")
	result.Check(testkit.Rows("-1"))
	result = tk.MustQuery("select cast(null as double)")
	result.Check(testkit.Rows("<nil>"))
	result = tk.MustQuery("select cast(12345678901234567890 as double) = 1.2345678901234567e19")
	result.Check(testkit.Rows("1"))
	result = tk.MustQuery("select cast(cast(-1 as unsigned) as double) = 1.8446744073709552e19")
	result.Check(testkit.Rows("1"))
	result = tk.MustQuery("select cast(1e100 as double) = 1e100")
	result.Check(testkit.Rows("1"))
	result = tk.MustQuery("select cast(123456789012345678901234567890 as double) = 1.2345678901234568e29")
	result.Check(testkit.Rows("1"))
	result = tk.MustQuery("select cast(0x12345678 as double)")
	result.Check(testkit.Rows("305419896"))

	// test cast as float
	result = tk.MustQuery("select cast(1 as float)")
	result.Check(testkit.Rows("1"))
	result = tk.MustQuery("select cast(cast(12345 as unsigned) as float)")
	result.Check(testkit.Rows("12345"))
	result = tk.MustQuery("select cast(1.1 as float) = 1.1")
	result.Check(testkit.Rows("1"))
	result = tk.MustQuery("select cast(-1.1 as float) = -1.1")
	result.Check(testkit.Rows("1"))
	result = tk.MustQuery("select cast('123.321' as float) =123.321")
	result.Check(testkit.Rows("1"))
	result = tk.MustQuery("select cast('12345678901234567890' as float) = 1.2345678901234567e19")
	result.Check(testkit.Rows("1"))
	result = tk.MustQuery("select cast(-1 as float)")
	result.Check(testkit.Rows("-1"))
	result = tk.MustQuery("select cast(null as float)")
	result.Check(testkit.Rows("<nil>"))
	result = tk.MustQuery("select cast(12345678901234567890 as float) = 1.2345678901234567e19")
	result.Check(testkit.Rows("1"))
	result = tk.MustQuery("select cast(cast(-1 as unsigned) as float) = 1.8446744073709552e19")
	result.Check(testkit.Rows("1"))
	result = tk.MustQuery("select cast(1e100 as float(40)) = 1e100")
	result.Check(testkit.Rows("1"))
	result = tk.MustQuery("select cast(123456789012345678901234567890 as float(40)) = 1.2345678901234568e29")
	result.Check(testkit.Rows("1"))
	result = tk.MustQuery("select cast(0x12345678 as float(40)) = 305419896")
	result.Check(testkit.Rows("1"))

	// test cast as real
	result = tk.MustQuery("select cast(1 as real)")
	result.Check(testkit.Rows("1"))
	result = tk.MustQuery("select cast(cast(12345 as unsigned) as real)")
	result.Check(testkit.Rows("12345"))
	result = tk.MustQuery("select cast(1.1 as real) = 1.1")
	result.Check(testkit.Rows("1"))
	result = tk.MustQuery("select cast(-1.1 as real) = -1.1")
	result.Check(testkit.Rows("1"))
	result = tk.MustQuery("select cast('123.321' as real) =123.321")
	result.Check(testkit.Rows("1"))
	result = tk.MustQuery("select cast('12345678901234567890' as real) = 1.2345678901234567e19")
	result.Check(testkit.Rows("1"))
	result = tk.MustQuery("select cast(-1 as real)")
	result.Check(testkit.Rows("-1"))
	result = tk.MustQuery("select cast(null as real)")
	result.Check(testkit.Rows("<nil>"))
	result = tk.MustQuery("select cast(12345678901234567890 as real) = 1.2345678901234567e19")
	result.Check(testkit.Rows("1"))
	result = tk.MustQuery("select cast(cast(-1 as unsigned) as real) = 1.8446744073709552e19")
	result.Check(testkit.Rows("1"))
	result = tk.MustQuery("select cast(1e100 as real) = 1e100")
	result.Check(testkit.Rows("1"))
	result = tk.MustQuery("select cast(123456789012345678901234567890 as real) = 1.2345678901234568e29")
	result.Check(testkit.Rows("1"))
	result = tk.MustQuery("select cast(0x12345678 as real) = 305419896")
	result.Check(testkit.Rows("1"))

	// test cast time as decimal overflow
	tk.MustExec("drop table if exists t1")
	tk.MustExec("create table t1(s1 time);")
	tk.MustExec("insert into t1 values('11:11:11');")
	result = tk.MustQuery("select cast(s1 as decimal(7, 2)) from t1;")
	result.Check(testkit.Rows("99999.99"))
	result = tk.MustQuery("select cast(s1 as decimal(8, 2)) from t1;")
	result.Check(testkit.Rows("111111.00"))
	_, err := tk.Exec("insert into t1 values(cast('111111.00' as decimal(7, 2)));")
	c.Assert(err, NotNil)

	result = tk.MustQuery(`select CAST(0x8fffffffffffffff as signed) a,
	CAST(0xfffffffffffffffe as signed) b,
	CAST(0xffffffffffffffff as unsigned) c;`)
	result.Check(testkit.Rows("-8070450532247928833 -2 18446744073709551615"))

	result = tk.MustQuery(`select cast("1:2:3" as TIME) = "1:02:03"`)
	result.Check(testkit.Rows("0"))

	// fixed issue #3471
	tk.MustExec("drop table if exists t")
	tk.MustExec("create table t(a time(6));")
	tk.MustExec("insert into t value('12:59:59.999999')")
	result = tk.MustQuery("select cast(a as signed) from t")
	result.Check(testkit.Rows("130000"))

	// fixed issue #3762
	result = tk.MustQuery("select -9223372036854775809;")
	result.Check(testkit.Rows("-9223372036854775809"))
	result = tk.MustQuery("select --9223372036854775809;")
	result.Check(testkit.Rows("9223372036854775809"))
	result = tk.MustQuery("select -9223372036854775808;")
	result.Check(testkit.Rows("-9223372036854775808"))

	tk.MustExec("drop table if exists t")
	tk.MustExec("create table t(a bigint(30));")
	_, err = tk.Exec("insert into t values(-9223372036854775809)")
	c.Assert(err, NotNil)

	// test case decimal precision less than the scale.
	rs, err := tk.Exec("select cast(12.1 as decimal(3, 4));")
	c.Assert(err, IsNil)
	_, err = session.GetRows4Test(ctx, tk.Se, rs)
	c.Assert(err, NotNil)
	c.Assert(err.Error(), Equals, "[types:1427]For float(M,D), double(M,D) or decimal(M,D), M must be >= D (column '').")
	c.Assert(rs.Close(), IsNil)

	// test unhex and hex
	result = tk.MustQuery("select unhex('4D7953514C')")
	result.Check(testkit.Rows("MySQL"))
	result = tk.MustQuery("select unhex(hex('string'))")
	result.Check(testkit.Rows("string"))
	result = tk.MustQuery("select unhex('ggg')")
	result.Check(testkit.Rows("<nil>"))
	result = tk.MustQuery("select unhex(-1)")
	result.Check(testkit.Rows("<nil>"))
	result = tk.MustQuery("select hex(unhex('1267'))")
	result.Check(testkit.Rows("1267"))
	result = tk.MustQuery("select hex(unhex(1267))")
	result.Check(testkit.Rows("1267"))
	tk.MustExec("drop table if exists t")
	tk.MustExec("create table t(a binary(8))")
	tk.MustExec(`insert into t values('test')`)
	result = tk.MustQuery("select hex(a) from t")
	result.Check(testkit.Rows("7465737400000000"))
	result = tk.MustQuery("select unhex(a) from t")
	result.Check(testkit.Rows("<nil>"))

	// select from_unixtime
	result = tk.MustQuery("select from_unixtime(1451606400)")
	unixTime := time.Unix(1451606400, 0).String()[:19]
	result.Check(testkit.Rows(unixTime))
	result = tk.MustQuery("select from_unixtime(14516064000/10)")
	result.Check(testkit.Rows("2016-01-01 08:00:00.0000"))
	result = tk.MustQuery("select from_unixtime('14516064000'/10)")
	result.Check(testkit.Rows("2016-01-01 08:00:00.000000"))
	result = tk.MustQuery("select from_unixtime(cast(1451606400 as double))")
	result.Check(testkit.Rows("2016-01-01 08:00:00.000000"))
	result = tk.MustQuery("select from_unixtime(cast(cast(1451606400 as double) as DECIMAL))")
	result.Check(testkit.Rows("2016-01-01 08:00:00"))
	result = tk.MustQuery("select from_unixtime(cast(cast(1451606400 as double) as DECIMAL(65,1)))")
	result.Check(testkit.Rows("2016-01-01 08:00:00.0"))
	result = tk.MustQuery("select from_unixtime(1451606400.123456)")
	unixTime = time.Unix(1451606400, 123456000).String()[:26]
	result.Check(testkit.Rows(unixTime))
	result = tk.MustQuery("select from_unixtime(1451606400.1234567)")
	unixTime = time.Unix(1451606400, 123456700).Round(time.Microsecond).Format("2006-01-02 15:04:05.000000")[:26]
	result.Check(testkit.Rows(unixTime))
	result = tk.MustQuery("select from_unixtime(1451606400.999999)")
	unixTime = time.Unix(1451606400, 999999000).String()[:26]
	result.Check(testkit.Rows(unixTime))
	result = tk.MustQuery("select from_unixtime(1511247196661)")
	result.Check(testkit.Rows("<nil>"))
	result = tk.MustQuery("select from_unixtime('1451606400.123');")
	result.Check(testkit.Rows("2016-01-01 08:00:00.123000"))

	tk.MustExec("drop table if exists t;")
	tk.MustExec("create table t(a int);")
	tk.MustExec("insert into t value(1451606400);")
	result = tk.MustQuery("select from_unixtime(a) from t;")
	result.Check(testkit.Rows("2016-01-01 08:00:00"))

	// test strcmp
	result = tk.MustQuery("select strcmp('abc', 'def')")
	result.Check(testkit.Rows("-1"))
	result = tk.MustQuery("select strcmp('abc', 'aba')")
	result.Check(testkit.Rows("1"))
	result = tk.MustQuery("select strcmp('abc', 'abc')")
	result.Check(testkit.Rows("0"))
	result = tk.MustQuery("select substr(null, 1, 2)")
	result.Check(testkit.Rows("<nil>"))
	result = tk.MustQuery("select substr('123', null, 2)")
	result.Check(testkit.Rows("<nil>"))
	result = tk.MustQuery("select substr('123', 1, null)")
	result.Check(testkit.Rows("<nil>"))

	// for case
	tk.MustExec("drop table if exists t")
	tk.MustExec("create table t (a varchar(255), b int)")
	tk.MustExec("insert t values ('str1', 1)")
	result = tk.MustQuery("select * from t where a = case b when 1 then 'str1' when 2 then 'str2' end")
	result.Check(testkit.Rows("str1 1"))
	result = tk.MustQuery("select * from t where a = case b when 1 then 'str2' when 2 then 'str3' end")
	result.Check(nil)
	tk.MustExec("insert t values ('str2', 2)")
	result = tk.MustQuery("select * from t where a = case b when 2 then 'str2' when 3 then 'str3' end")
	result.Check(testkit.Rows("str2 2"))
	tk.MustExec("insert t values ('str3', 3)")
	result = tk.MustQuery("select * from t where a = case b when 4 then 'str4' when 5 then 'str5' else 'str3' end")
	result.Check(testkit.Rows("str3 3"))
	result = tk.MustQuery("select * from t where a = case b when 4 then 'str4' when 5 then 'str5' else 'str6' end")
	result.Check(nil)
	result = tk.MustQuery("select * from t where a = case  when b then 'str3' when 1 then 'str1' else 'str2' end")
	result.Check(testkit.Rows("str3 3"))
	tk.MustExec("delete from t")
	tk.MustExec("insert t values ('str2', 0)")
	result = tk.MustQuery("select * from t where a = case  when b then 'str3' when 0 then 'str1' else 'str2' end")
	result.Check(testkit.Rows("str2 0"))
	tk.MustExec("insert t values ('str1', null)")
	result = tk.MustQuery("select * from t where a = case b when null then 'str3' when 10 then 'str1' else 'str2' end")
	result.Check(testkit.Rows("str2 0"))
	result = tk.MustQuery("select * from t where a = case null when b then 'str3' when 10 then 'str1' else 'str2' end")
	result.Check(testkit.Rows("str2 0"))
	tk.MustExec("insert t values (null, 4)")
	result = tk.MustQuery("select * from t where b < case a when null then 0 when 'str2' then 0 else 9 end")
	result.Check(testkit.Rows("<nil> 4"))
	result = tk.MustQuery("select * from t where b = case when a is null then 4 when  a = 'str5' then 7 else 9 end")
	result.Check(testkit.Rows("<nil> 4"))

	tk.MustQuery("select case 2.0 when 2.0 then 3.0 when 3.0 then 2.0 end").Check(testkit.Rows("3.0"))
	tk.MustQuery("select case 2.0 when 3.0 then 2.0 when 4.0 then 3.0 else 5.0 end").Check(testkit.Rows("5.0"))
	tk.MustQuery("select case cast('2011-01-01' as date) when cast('2011-01-01' as date) then cast('2011-02-02' as date) end").Check(testkit.Rows("2011-02-02"))
	tk.MustQuery("select case cast('2012-01-01' as date) when cast('2011-01-01' as date) then cast('2011-02-02' as date) else cast('2011-03-03' as date) end").Check(testkit.Rows("2011-03-03"))
	tk.MustQuery("select case cast('10:10:10' as time) when cast('10:10:10' as time) then cast('11:11:11' as time) end").Check(testkit.Rows("11:11:11"))
	tk.MustQuery("select case cast('10:10:13' as time) when cast('10:10:10' as time) then cast('11:11:11' as time) else cast('22:22:22' as time) end").Check(testkit.Rows("22:22:22"))

	// for cast
	result = tk.MustQuery("select cast(1234 as char(3))")
	result.Check(testkit.Rows("123"))
	result = tk.MustQuery("select cast(1234 as char(0))")
	result.Check(testkit.Rows(""))
	result = tk.MustQuery("show warnings")
	result.Check(testkit.Rows("Warning 1406 Data Too Long, field len 0, data len 4"))
	result = tk.MustQuery("select CAST( - 8 AS DECIMAL ) * + 52 + 87 < - 86")
	result.Check(testkit.Rows("1"))

	// for char
	result = tk.MustQuery("select char(97, 100, 256, 89)")
	result.Check(testkit.Rows("ad\x01\x00Y"))
	result = tk.MustQuery("select char(97, null, 100, 256, 89)")
	result.Check(testkit.Rows("ad\x01\x00Y"))
	result = tk.MustQuery("select char(97, null, 100, 256, 89 using utf8)")
	result.Check(testkit.Rows("ad\x01\x00Y"))
	result = tk.MustQuery("select char(97, null, 100, 256, 89 using ascii)")
	result.Check(testkit.Rows("ad\x01\x00Y"))
	err = tk.ExecToErr("select char(97, null, 100, 256, 89 using tidb)")
	c.Assert(err.Error(), Equals, "[parser:1115]Unknown character set: 'tidb'")

	// issue 3884
	tk.MustExec("drop table if exists t")
	tk.MustExec("CREATE TABLE t (c1 date, c2 datetime, c3 timestamp, c4 time, c5 year);")
	tk.MustExec("INSERT INTO t values ('2000-01-01', '2000-01-01 12:12:12', '2000-01-01 12:12:12', '12:12:12', '2000');")
	tk.MustExec("INSERT INTO t values ('2000-02-01', '2000-02-01 12:12:12', '2000-02-01 12:12:12', '13:12:12', 2000);")
	tk.MustExec("INSERT INTO t values ('2000-03-01', '2000-03-01', '2000-03-01 12:12:12', '1 12:12:12', 2000);")
	tk.MustExec("INSERT INTO t SET c1 = '2000-04-01', c2 = '2000-04-01', c3 = '2000-04-01 12:12:12', c4 = '-1 13:12:12', c5 = 2000;")
	result = tk.MustQuery("SELECT c4 FROM t where c4 < '-13:12:12';")
	result.Check(testkit.Rows("-37:12:12"))
	result = tk.MustQuery(`SELECT 1 DIV - - 28 + ( - SUM( - + 25 ) ) * - CASE - 18 WHEN 44 THEN NULL ELSE - 41 + 32 + + - 70 - + COUNT( - 95 ) * 15 END + 92`)
	result.Check(testkit.Rows("2442"))

	// for regexp, rlike
	// https://github.com/pingcap/tidb/issues/4080
	tk.MustExec(`drop table if exists t;`)
	tk.MustExec(`create table t (a char(10), b varchar(10), c binary(10), d varbinary(10));`)
	tk.MustExec(`insert into t values ('text','text','text','text');`)
	result = tk.MustQuery(`select a regexp 'Xt' from t;`)
	result.Check(testkit.Rows("1"))
	result = tk.MustQuery(`select b regexp 'Xt' from t;`)
	result.Check(testkit.Rows("1"))
	result = tk.MustQuery(`select b regexp binary 'Xt' from t;`)
	result.Check(testkit.Rows("0"))
	result = tk.MustQuery(`select c regexp 'Xt' from t;`)
	result.Check(testkit.Rows("0"))
	result = tk.MustQuery(`select d regexp 'Xt' from t;`)
	result.Check(testkit.Rows("0"))
	result = tk.MustQuery(`select a rlike 'Xt' from t;`)
	result.Check(testkit.Rows("1"))
	result = tk.MustQuery(`select a rlike binary 'Xt' from t;`)
	result.Check(testkit.Rows("0"))
	result = tk.MustQuery(`select b rlike 'Xt' from t;`)
	result.Check(testkit.Rows("1"))
	result = tk.MustQuery(`select c rlike 'Xt' from t;`)
	result.Check(testkit.Rows("0"))
	result = tk.MustQuery(`select d rlike 'Xt' from t;`)
	result.Check(testkit.Rows("0"))
	result = tk.MustQuery(`select 'a' regexp 'A', 'a' regexp binary 'A'`)
	result.Check(testkit.Rows("1 0"))

	// testCase is for like and regexp
	type testCase struct {
		pattern string
		val     string
		result  int
	}
	patternMatching := func(c *C, tk *testkit.TestKit, queryOp string, data []testCase) {
		tk.MustExec("drop table if exists t")
		tk.MustExec("create table t (a varchar(255), b int)")
		for i, d := range data {
			tk.MustExec(fmt.Sprintf("insert into t values('%s', %d)", d.val, i))
			result = tk.MustQuery(fmt.Sprintf("select * from t where a %s '%s'", queryOp, d.pattern))
			if d.result == 1 {
				rowStr := fmt.Sprintf("%s %d", d.val, i)
				result.Check(testkit.Rows(rowStr))
			} else {
				result.Check(nil)
			}
			tk.MustExec(fmt.Sprintf("delete from t where b = %d", i))
		}
	}
	// for like
	likeTests := []testCase{
		{"a", "a", 1},
		{"a", "b", 0},
		{"aA", "Aa", 0},
		{`aA%`, "aAab", 1},
		{"aA_", "Aaab", 0},
		{"Aa_", "Aab", 1},
		{"", "", 1},
		{"", "a", 0},
	}
	patternMatching(c, tk, "like", likeTests)
	// for regexp
	likeTests = []testCase{
		{"^$", "a", 0},
		{"a", "a", 1},
		{"a", "b", 0},
		{"aA", "aA", 1},
		{".", "a", 1},
		{"^.$", "ab", 0},
		{"..", "b", 0},
		{".ab", "aab", 1},
		{"ab.", "abcd", 1},
		{".*", "abcd", 1},
	}
	patternMatching(c, tk, "regexp", likeTests)

	// for #9838
	result = tk.MustQuery("select cast(1 as signed) + cast(9223372036854775807 as unsigned);")
	result.Check(testkit.Rows("9223372036854775808"))
	result = tk.MustQuery("select cast(9223372036854775807 as unsigned) + cast(1 as signed);")
	result.Check(testkit.Rows("9223372036854775808"))
	err = tk.QueryToErr("select cast(9223372036854775807 as signed) + cast(9223372036854775809 as unsigned);")
	c.Assert(err, NotNil)
	err = tk.QueryToErr("select cast(9223372036854775809 as unsigned) + cast(9223372036854775807 as signed);")
	c.Assert(err, NotNil)
	err = tk.QueryToErr("select cast(-9223372036854775807 as signed) + cast(9223372036854775806 as unsigned);")
	c.Assert(err, NotNil)
	err = tk.QueryToErr("select cast(9223372036854775806 as unsigned) + cast(-9223372036854775807 as signed);")
	c.Assert(err, NotNil)

	result = tk.MustQuery(`select 1 / '2007' div 1;`)
	result.Check(testkit.Rows("0"))
}

func (s *testIntegrationSuite) TestInfoBuiltin(c *C) {
	defer s.cleanEnv(c)
	tk := testkit.NewTestKit(c, s.store)
	tk.MustExec("use test")

	// for last_insert_id
	tk.MustExec("drop table if exists t")
	tk.MustExec("create table t (id int auto_increment, a int, PRIMARY KEY (id))")
	tk.MustExec("insert into t(a) values(1)")
	result := tk.MustQuery("select last_insert_id();")
	result.Check(testkit.Rows("1"))
	tk.MustExec("insert into t values(2, 1)")
	result = tk.MustQuery("select last_insert_id();")
	result.Check(testkit.Rows("1"))
	tk.MustExec("insert into t(a) values(1)")
	result = tk.MustQuery("select last_insert_id();")
	result.Check(testkit.Rows("3"))

	result = tk.MustQuery("select last_insert_id(5);")
	result.Check(testkit.Rows("5"))
	result = tk.MustQuery("select last_insert_id();")
	result.Check(testkit.Rows("5"))

	// for found_rows
	tk.MustExec("drop table if exists t")
	tk.MustExec("create table t (a int)")
	tk.MustQuery("select * from t") // Test XSelectTableExec
	result = tk.MustQuery("select found_rows()")
	result.Check(testkit.Rows("0"))
	result = tk.MustQuery("select found_rows()")
	result.Check(testkit.Rows("1")) // Last query is found_rows(), it returns 1 row with value 0
	tk.MustExec("insert t values (1),(2),(2)")
	tk.MustQuery("select * from t")
	result = tk.MustQuery("select found_rows()")
	result.Check(testkit.Rows("3"))
	tk.MustQuery("select * from t where a = 0")
	result = tk.MustQuery("select found_rows()")
	result.Check(testkit.Rows("0"))
	tk.MustQuery("select * from t where a = 1")
	result = tk.MustQuery("select found_rows()")
	result.Check(testkit.Rows("1"))
	tk.MustQuery("select * from t where a like '2'") // Test SelectionExec
	result = tk.MustQuery("select found_rows()")
	result.Check(testkit.Rows("2"))
	tk.MustQuery("show tables like 't'")
	result = tk.MustQuery("select found_rows()")
	result.Check(testkit.Rows("1"))
	tk.MustQuery("select count(*) from t") // Test ProjectionExec
	result = tk.MustQuery("select found_rows()")
	result.Check(testkit.Rows("1"))

	// for database
	result = tk.MustQuery("select database()")
	result.Check(testkit.Rows("test"))
	tk.MustExec("drop database test")
	result = tk.MustQuery("select database()")
	result.Check(testkit.Rows("<nil>"))
	tk.MustExec("create database test")
	tk.MustExec("use test")

	// for current_user
	sessionVars := tk.Se.GetSessionVars()
	originUser := sessionVars.User
	sessionVars.User = &auth.UserIdentity{Username: "root", Hostname: "localhost", AuthUsername: "root", AuthHostname: "127.0.%%"}
	result = tk.MustQuery("select current_user()")
	result.Check(testkit.Rows("root@127.0.%%"))
	sessionVars.User = originUser

	// for user
	sessionVars.User = &auth.UserIdentity{Username: "root", Hostname: "localhost", AuthUsername: "root", AuthHostname: "127.0.%%"}
	result = tk.MustQuery("select user()")
	result.Check(testkit.Rows("root@localhost"))
	sessionVars.User = originUser

	// for connection_id
	originConnectionID := sessionVars.ConnectionID
	sessionVars.ConnectionID = uint64(1)
	result = tk.MustQuery("select connection_id()")
	result.Check(testkit.Rows("1"))
	sessionVars.ConnectionID = originConnectionID

	// for version
	result = tk.MustQuery("select version()")
	result.Check(testkit.Rows(mysql.ServerVersion))

	// for row_count
	tk.MustExec("drop table if exists t")
	tk.MustExec("create table t (a int, b int, PRIMARY KEY (a))")
	result = tk.MustQuery("select row_count();")
	result.Check(testkit.Rows("0"))
	tk.MustExec("insert into t(a, b) values(1, 11), (2, 22), (3, 33)")
	result = tk.MustQuery("select row_count();")
	result.Check(testkit.Rows("3"))
	tk.MustExec("select * from t")
	result = tk.MustQuery("select row_count();")
	result.Check(testkit.Rows("-1"))
	tk.MustExec("update t set b=22 where a=1")
	result = tk.MustQuery("select row_count();")
	result.Check(testkit.Rows("1"))
	tk.MustExec("update t set b=22 where a=1")
	result = tk.MustQuery("select row_count();")
	result.Check(testkit.Rows("0"))
	tk.MustExec("delete from t where a=2")
	result = tk.MustQuery("select row_count();")
	result.Check(testkit.Rows("1"))
	result = tk.MustQuery("select row_count();")
	result.Check(testkit.Rows("-1"))

	// for benchmark
	success := testkit.Rows("0")
	tk.MustExec("drop table if exists t")
	tk.MustExec("create table t (a int, b int)")
	result = tk.MustQuery(`select benchmark(3, benchmark(2, length("abc")))`)
	result.Check(success)
	err := tk.ExecToErr(`select benchmark(3, length("a", "b"))`)
	c.Assert(err, NotNil)
	// Quoted from https://dev.mysql.com/doc/refman/5.7/en/information-functions.html#function_benchmark
	// Although the expression can be a subquery, it must return a single column and at most a single row.
	// For example, BENCHMARK(10, (SELECT * FROM t)) will fail if the table t has more than one column or
	// more than one row.
	oneColumnQuery := "select benchmark(10, (select a from t))"
	twoColumnQuery := "select benchmark(10, (select * from t))"
	// rows * columns:
	// 0 * 1, success;
	result = tk.MustQuery(oneColumnQuery)
	result.Check(success)
	// 0 * 2, error;
	err = tk.ExecToErr(twoColumnQuery)
	c.Assert(err, NotNil)
	// 1 * 1, success;
	tk.MustExec("insert t values (1, 2)")
	result = tk.MustQuery(oneColumnQuery)
	result.Check(success)
	// 1 * 2, error;
	err = tk.ExecToErr(twoColumnQuery)
	c.Assert(err, NotNil)
	// 2 * 1, error;
	tk.MustExec("insert t values (3, 4)")
	err = tk.ExecToErr(oneColumnQuery)
	c.Assert(err, NotNil)
	// 2 * 2, error.
	err = tk.ExecToErr(twoColumnQuery)
	c.Assert(err, NotNil)
}

func (s *testIntegrationSuite) TestControlBuiltin(c *C) {
	defer s.cleanEnv(c)
	tk := testkit.NewTestKit(c, s.store)
	tk.MustExec("use test")

	// for ifnull
	result := tk.MustQuery("select ifnull(1, 2)")
	result.Check(testkit.Rows("1"))
	result = tk.MustQuery("select ifnull(null, 2)")
	result.Check(testkit.Rows("2"))
	result = tk.MustQuery("select ifnull(1, null)")
	result.Check(testkit.Rows("1"))
	result = tk.MustQuery("select ifnull(null, null)")
	result.Check(testkit.Rows("<nil>"))

	tk.MustExec("drop table if exists t1")
	tk.MustExec("create table t1(a bigint not null)")
	result = tk.MustQuery("select ifnull(max(a),0) from t1")
	result.Check(testkit.Rows("0"))

	tk.MustExec("drop table if exists t1")
	tk.MustExec("drop table if exists t2")
	tk.MustExec("create table t1(a decimal(20,4))")
	tk.MustExec("create table t2(a decimal(20,4))")
	tk.MustExec("insert into t1 select 1.2345")
	tk.MustExec("insert into t2 select 1.2345")

	result = tk.MustQuery(`select sum(ifnull(a, 0)) from (
	select ifnull(a, 0) as a from t1
	union all
	select ifnull(a, 0) as a from t2
	) t;`)
	result.Check(testkit.Rows("2.4690"))

	// for if
	result = tk.MustQuery(`select IF(0,"ERROR","this"),IF(1,"is","ERROR"),IF(NULL,"ERROR","a"),IF(1,2,3)|0,IF(1,2.0,3.0)+0;`)
	result.Check(testkit.Rows("this is a 2 2.0"))
	tk.MustExec("drop table if exists t1;")
	tk.MustExec("CREATE TABLE t1 (st varchar(255) NOT NULL, u int(11) NOT NULL);")
	tk.MustExec("INSERT INTO t1 VALUES ('a',1),('A',1),('aa',1),('AA',1),('a',1),('aaa',0),('BBB',0);")
	result = tk.MustQuery("select if(1,st,st) s from t1 order by s;")
	result.Check(testkit.Rows("A", "AA", "BBB", "a", "a", "aa", "aaa"))
	result = tk.MustQuery("select if(u=1,st,st) s from t1 order by s;")
	result.Check(testkit.Rows("A", "AA", "BBB", "a", "a", "aa", "aaa"))
	tk.MustExec("drop table if exists t1;")
	tk.MustExec("CREATE TABLE t1 (a varchar(255), b time, c int)")
	tk.MustExec("INSERT INTO t1 VALUE('abc', '12:00:00', 0)")
	tk.MustExec("INSERT INTO t1 VALUE('1abc', '00:00:00', 1)")
	tk.MustExec("INSERT INTO t1 VALUE('0abc', '12:59:59', 0)")
	result = tk.MustQuery("select if(a, b, c), if(b, a, c), if(c, a, b) from t1")
	result.Check(testkit.Rows("0 abc 12:00:00", "00:00:00 1 1abc", "0 0abc 12:59:59"))
	result = tk.MustQuery("select if(1, 1.0, 1)")
	result.Check(testkit.Rows("1.0"))
	// FIXME: MySQL returns `1.0`.
	result = tk.MustQuery("select if(1, 1, 1.0)")
	result.Check(testkit.Rows("1"))
	tk.MustQuery("select if(count(*), cast('2000-01-01' as date), cast('2011-01-01' as date)) from t1").Check(testkit.Rows("2000-01-01"))
	tk.MustQuery("select if(count(*)=0, cast('2000-01-01' as date), cast('2011-01-01' as date)) from t1").Check(testkit.Rows("2011-01-01"))
	tk.MustQuery("select if(count(*), cast('[]' as json), cast('{}' as json)) from t1").Check(testkit.Rows("[]"))
	tk.MustQuery("select if(count(*)=0, cast('[]' as json), cast('{}' as json)) from t1").Check(testkit.Rows("{}"))

	result = tk.MustQuery("SELECT 79 + + + CASE -87 WHEN -30 THEN COALESCE(COUNT(*), +COALESCE(+15, -33, -12 ) + +72) WHEN +COALESCE(+AVG(DISTINCT(60)), 21) THEN NULL ELSE NULL END AS col0;")
	result.Check(testkit.Rows("<nil>"))

	result = tk.MustQuery("SELECT -63 + COALESCE ( - 83, - 61 + - + 72 * - CAST( NULL AS SIGNED ) + + 3 );")
	result.Check(testkit.Rows("-146"))
}

func (s *testIntegrationSuite) TestArithmeticBuiltin(c *C) {
	defer s.cleanEnv(c)
	tk := testkit.NewTestKit(c, s.store)
	tk.MustExec("use test")
	ctx := context.Background()

	// for plus
	tk.MustExec("DROP TABLE IF EXISTS t;")
	tk.MustExec("CREATE TABLE t(a DECIMAL(4, 2), b DECIMAL(5, 3));")
	tk.MustExec("INSERT INTO t(a, b) VALUES(1.09, 1.999), (-1.1, -0.1);")
	result := tk.MustQuery("SELECT a+b FROM t;")
	result.Check(testkit.Rows("3.089", "-1.200"))
	result = tk.MustQuery("SELECT b+12, b+0.01, b+0.00001, b+12.00001 FROM t;")
	result.Check(testkit.Rows("13.999 2.009 1.99901 13.99901", "11.900 -0.090 -0.09999 11.90001"))
	result = tk.MustQuery("SELECT 1+12, 21+0.01, 89+\"11\", 12+\"a\", 12+NULL, NULL+1, NULL+NULL;")
	result.Check(testkit.Rows("13 21.01 100 12 <nil> <nil> <nil>"))
	tk.MustExec("DROP TABLE IF EXISTS t;")
	tk.MustExec("CREATE TABLE t(a BIGINT UNSIGNED, b BIGINT UNSIGNED);")
	tk.MustExec("INSERT INTO t SELECT 1<<63, 1<<63;")
	rs, err := tk.Exec("SELECT a+b FROM t;")
	c.Assert(errors.ErrorStack(err), Equals, "")
	c.Assert(rs, NotNil)
	rows, err := session.GetRows4Test(ctx, tk.Se, rs)
	c.Assert(rows, IsNil)
	c.Assert(err, NotNil)
	c.Assert(err.Error(), Equals, "[types:1690]BIGINT UNSIGNED value is out of range in '(test.t.a + test.t.b)'")
	c.Assert(rs.Close(), IsNil)
	rs, err = tk.Exec("select cast(-3 as signed) + cast(2 as unsigned);")
	c.Assert(errors.ErrorStack(err), Equals, "")
	c.Assert(rs, NotNil)
	rows, err = session.GetRows4Test(ctx, tk.Se, rs)
	c.Assert(rows, IsNil)
	c.Assert(err, NotNil)
	c.Assert(err.Error(), Equals, "[types:1690]BIGINT UNSIGNED value is out of range in '(-3 + 2)'")
	c.Assert(rs.Close(), IsNil)
	rs, err = tk.Exec("select cast(2 as unsigned) + cast(-3 as signed);")
	c.Assert(errors.ErrorStack(err), Equals, "")
	c.Assert(rs, NotNil)
	rows, err = session.GetRows4Test(ctx, tk.Se, rs)
	c.Assert(rows, IsNil)
	c.Assert(err, NotNil)
	c.Assert(err.Error(), Equals, "[types:1690]BIGINT UNSIGNED value is out of range in '(2 + -3)'")
	c.Assert(rs.Close(), IsNil)

	// for minus
	tk.MustExec("DROP TABLE IF EXISTS t;")
	tk.MustExec("CREATE TABLE t(a DECIMAL(4, 2), b DECIMAL(5, 3));")
	tk.MustExec("INSERT INTO t(a, b) VALUES(1.09, 1.999), (-1.1, -0.1);")
	result = tk.MustQuery("SELECT a-b FROM t;")
	result.Check(testkit.Rows("-0.909", "-1.000"))
	result = tk.MustQuery("SELECT b-12, b-0.01, b-0.00001, b-12.00001 FROM t;")
	result.Check(testkit.Rows("-10.001 1.989 1.99899 -10.00101", "-12.100 -0.110 -0.10001 -12.10001"))
	result = tk.MustQuery("SELECT 1-12, 21-0.01, 89-\"11\", 12-\"a\", 12-NULL, NULL-1, NULL-NULL;")
	result.Check(testkit.Rows("-11 20.99 78 12 <nil> <nil> <nil>"))
	tk.MustExec("DROP TABLE IF EXISTS t;")
	tk.MustExec("CREATE TABLE t(a BIGINT UNSIGNED, b BIGINT UNSIGNED);")
	tk.MustExec("INSERT INTO t SELECT 1, 4;")
	rs, err = tk.Exec("SELECT a-b FROM t;")
	c.Assert(errors.ErrorStack(err), Equals, "")
	c.Assert(rs, NotNil)
	rows, err = session.GetRows4Test(ctx, tk.Se, rs)
	c.Assert(rows, IsNil)
	c.Assert(err, NotNil)
	c.Assert(err.Error(), Equals, "[types:1690]BIGINT UNSIGNED value is out of range in '(test.t.a - test.t.b)'")
	c.Assert(rs.Close(), IsNil)
	rs, err = tk.Exec("select cast(-1 as signed) - cast(-1 as unsigned);")
	c.Assert(errors.ErrorStack(err), Equals, "")
	c.Assert(rs, NotNil)
	rows, err = session.GetRows4Test(ctx, tk.Se, rs)
	c.Assert(rows, IsNil)
	c.Assert(err, NotNil)
	c.Assert(err.Error(), Equals, "[types:1690]BIGINT UNSIGNED value is out of range in '(-1 - 18446744073709551615)'")
	c.Assert(rs.Close(), IsNil)
	rs, err = tk.Exec("select cast(-1 as unsigned) - cast(-1 as signed);")
	c.Assert(errors.ErrorStack(err), Equals, "")
	c.Assert(rs, NotNil)
	rows, err = session.GetRows4Test(ctx, tk.Se, rs)
	c.Assert(rows, IsNil)
	c.Assert(err, NotNil)
	c.Assert(err.Error(), Equals, "[types:1690]BIGINT UNSIGNED value is out of range in '(18446744073709551615 - -1)'")
	c.Assert(rs.Close(), IsNil)
	tk.MustQuery(`select cast(-3 as unsigned) - cast(-1 as signed);`).Check(testkit.Rows("18446744073709551614"))
	tk.MustQuery("select 1.11 - 1.11;").Check(testkit.Rows("0.00"))
	tk.MustExec(`create table tb5(a int(10));`)
	tk.MustExec(`insert into tb5 (a) values (10);`)
	e := tk.QueryToErr(`select * from tb5 where a - -9223372036854775808;`)
	c.Assert(e, NotNil)
	c.Assert(strings.HasSuffix(e.Error(), `BIGINT value is out of range in '(Column#0 - -9223372036854775808)'`), IsTrue, Commentf("err: %v", err))
	tk.MustExec(`drop table tb5`)

	// for multiply
	tk.MustQuery("select 1234567890 * 1234567890").Check(testkit.Rows("1524157875019052100"))
	rs, err = tk.Exec("select 1234567890 * 12345671890")
	c.Assert(err, IsNil)
	_, err = session.GetRows4Test(ctx, tk.Se, rs)
	c.Assert(terror.ErrorEqual(err, types.ErrOverflow), IsTrue)
	c.Assert(rs.Close(), IsNil)
	tk.MustQuery("select cast(1234567890 as unsigned int) * 12345671890").Check(testkit.Rows("15241570095869612100"))
	tk.MustQuery("select 123344532434234234267890.0 * 1234567118923479823749823749.230").Check(testkit.Rows("152277104042296270209916846800130443726237424001224.7000"))
	rs, err = tk.Exec("select 123344532434234234267890.0 * 12345671189234798237498232384982309489238402830480239849238048239084749.230")
	c.Assert(err, IsNil)
	_, err = session.GetRows4Test(ctx, tk.Se, rs)
	c.Assert(terror.ErrorEqual(err, types.ErrOverflow), IsTrue)
	c.Assert(rs.Close(), IsNil)
	// FIXME: There is something wrong in showing float number.
	//tk.MustQuery("select 1.797693134862315708145274237317043567981e+308 * 1").Check(testkit.Rows("1.7976931348623157e308"))
	//tk.MustQuery("select 1.797693134862315708145274237317043567981e+308 * -1").Check(testkit.Rows("-1.7976931348623157e308"))
	rs, err = tk.Exec("select 1.797693134862315708145274237317043567981e+308 * 1.1")
	c.Assert(err, IsNil)
	_, err = session.GetRows4Test(ctx, tk.Se, rs)
	c.Assert(terror.ErrorEqual(err, types.ErrOverflow), IsTrue)
	c.Assert(rs.Close(), IsNil)
	rs, err = tk.Exec("select 1.797693134862315708145274237317043567981e+308 * -1.1")
	c.Assert(err, IsNil)
	_, err = session.GetRows4Test(ctx, tk.Se, rs)
	c.Assert(terror.ErrorEqual(err, types.ErrOverflow), IsTrue)
	c.Assert(rs.Close(), IsNil)
	tk.MustQuery("select 0.0 * -1;").Check(testkit.Rows("0.0"))

	tk.MustExec("DROP TABLE IF EXISTS t;")
	tk.MustExec("CREATE TABLE t(a DECIMAL(4, 2), b DECIMAL(5, 3));")
	tk.MustExec("INSERT INTO t(a, b) VALUES(-1.09, 1.999);")
	result = tk.MustQuery("SELECT a/b, a/12, a/-0.01, b/12, b/-0.01, b/0.000, NULL/b, b/NULL, NULL/NULL FROM t;")
	result.Check(testkit.Rows("-0.545273 -0.090833 109.000000 0.1665833 -199.9000000 <nil> <nil> <nil> <nil>"))
	tk.MustQuery("show warnings;").Check(testkit.Rows("Warning 1365 Division by 0"))
	rs, err = tk.Exec("select 1e200/1e-200")
	c.Assert(err, IsNil)
	_, err = session.GetRows4Test(ctx, tk.Se, rs)
	c.Assert(terror.ErrorEqual(err, types.ErrOverflow), IsTrue)
	c.Assert(rs.Close(), IsNil)

	// for intDiv
	result = tk.MustQuery("SELECT 13 DIV 12, 13 DIV 0.01, -13 DIV 2, 13 DIV NULL, NULL DIV 13, NULL DIV NULL;")
	result.Check(testkit.Rows("1 1300 -6 <nil> <nil> <nil>"))
	result = tk.MustQuery("SELECT 2.4 div 1.1, 2.4 div 1.2, 2.4 div 1.3;")
	result.Check(testkit.Rows("2 2 1"))
	result = tk.MustQuery("SELECT 1.175494351E-37 div 1.7976931348623157E+308, 1.7976931348623157E+308 div -1.7976931348623157E+307, 1 div 1e-82;")
	result.Check(testkit.Rows("0 -1 <nil>"))
	tk.MustQuery("show warnings").Check(testutil.RowsWithSep("|",
		"Warning|1292|Truncated incorrect DECIMAL value: 'cast(1.7976931348623157e+308, decimal(309,0) BINARY)'",
		"Warning|1292|Truncated incorrect DECIMAL value: 'cast(1.7976931348623157e+308, decimal(309,0) BINARY)'",
		"Warning|1292|Truncated incorrect DECIMAL value: 'cast(-1.7976931348623158e+307, decimal(309,0) BINARY)'",
		"Warning|1365|Division by 0"))
	rs, err = tk.Exec("select 1e300 DIV 1.5")
	c.Assert(err, IsNil)
	_, err = session.GetRows4Test(ctx, tk.Se, rs)
	c.Assert(terror.ErrorEqual(err, types.ErrOverflow), IsTrue)
	c.Assert(rs.Close(), IsNil)

	tk.MustExec("drop table if exists t;")
	tk.MustExec("CREATE TABLE t (c_varchar varchar(255), c_time time, nonzero int, zero int, c_int_unsigned int unsigned, c_timestamp timestamp, c_enum enum('a','b','c'));")
	tk.MustExec("INSERT INTO t VALUE('abc', '12:00:00', 12, 0, 5, '2017-08-05 18:19:03', 'b');")
	result = tk.MustQuery("select c_varchar div nonzero, c_time div nonzero, c_time div zero, c_timestamp div nonzero, c_timestamp div zero, c_varchar div zero from t;")
	result.Check(testkit.Rows("0 10000 <nil> 1680900431825 <nil> <nil>"))
	result = tk.MustQuery("select c_enum div nonzero from t;")
	result.Check(testkit.Rows("0"))
	tk.MustQuery("select c_enum div zero from t").Check(testkit.Rows("<nil>"))
	tk.MustQuery("select nonzero div zero from t").Check(testkit.Rows("<nil>"))
	tk.MustQuery("show warnings;").Check(testkit.Rows("Warning 1365 Division by 0"))
	result = tk.MustQuery("select c_time div c_enum, c_timestamp div c_time, c_timestamp div c_enum from t;")
	result.Check(testkit.Rows("60000 168090043 10085402590951"))
	result = tk.MustQuery("select c_int_unsigned div nonzero, nonzero div c_int_unsigned, c_int_unsigned div zero from t;")
	result.Check(testkit.Rows("0 2 <nil>"))
	tk.MustQuery("show warnings;").Check(testkit.Rows("Warning 1365 Division by 0"))

	// for mod
	result = tk.MustQuery("SELECT CAST(1 AS UNSIGNED) MOD -9223372036854775808, -9223372036854775808 MOD CAST(1 AS UNSIGNED);")
	result.Check(testkit.Rows("1 0"))
	result = tk.MustQuery("SELECT 13 MOD 12, 13 MOD 0.01, -13 MOD 2, 13 MOD NULL, NULL MOD 13, NULL DIV NULL;")
	result.Check(testkit.Rows("1 0.00 -1 <nil> <nil> <nil>"))
	result = tk.MustQuery("SELECT 2.4 MOD 1.1, 2.4 MOD 1.2, 2.4 mod 1.30;")
	result.Check(testkit.Rows("0.2 0.0 1.10"))
	tk.MustExec("drop table if exists t;")
	tk.MustExec("CREATE TABLE t (c_varchar varchar(255), c_time time, nonzero int, zero int, c_timestamp timestamp, c_enum enum('a','b','c'));")
	tk.MustExec("INSERT INTO t VALUE('abc', '12:00:00', 12, 0, '2017-08-05 18:19:03', 'b');")
	result = tk.MustQuery("select c_varchar MOD nonzero, c_time MOD nonzero, c_timestamp MOD nonzero, c_enum MOD nonzero from t;")
	result.Check(testkit.Rows("0 0 3 2"))
	result = tk.MustQuery("select c_time MOD c_enum, c_timestamp MOD c_time, c_timestamp MOD c_enum from t;")
	result.Check(testkit.Rows("0 21903 1"))
	tk.MustQuery("select c_enum MOD zero from t;").Check(testkit.Rows("<nil>"))
	tk.MustQuery("show warnings;").Check(testkit.Rows("Warning 1365 Division by 0"))
	tk.MustExec("SET SQL_MODE='ERROR_FOR_DIVISION_BY_ZERO,STRICT_ALL_TABLES';")
	tk.MustExec("drop table if exists t;")
	tk.MustExec("CREATE TABLE t (v int);")
	tk.MustExec("INSERT IGNORE INTO t VALUE(12 MOD 0);")
	tk.MustQuery("show warnings;").Check(testkit.Rows("Warning 1365 Division by 0"))
	tk.MustQuery("select v from t;").Check(testkit.Rows("<nil>"))
	tk.MustQuery("select 0.000 % 0.11234500000000000000;").Check(testkit.Rows("0.00000000000000000000"))

	_, err = tk.Exec("INSERT INTO t VALUE(12 MOD 0);")
	c.Assert(terror.ErrorEqual(err, expression.ErrDivisionByZero), IsTrue)

	tk.MustQuery("select sum(1.2e2) * 0.1").Check(testkit.Rows("12"))
	tk.MustExec("drop table if exists t")
	tk.MustExec("create table t(a double)")
	tk.MustExec("insert into t value(1.2)")
	tk.MustQuery("select sum(a) * 0.1 from t").Check(testkit.Rows("0.12"))

	tk.MustExec("drop table if exists t")
	tk.MustExec("create table t(a double)")
	tk.MustExec("insert into t value(1.2)")
	result = tk.MustQuery("select * from t where a/0 > 1")
	result.Check(testkit.Rows())
	tk.MustQuery("show warnings").Check(testutil.RowsWithSep("|", "Warning|1365|Division by 0"))

	tk.MustExec("USE test;")
	tk.MustExec("DROP TABLE IF EXISTS t;")
	tk.MustExec("CREATE TABLE t(a BIGINT, b DECIMAL(6, 2));")
	tk.MustExec("INSERT INTO t VALUES(0, 1.12), (1, 1.21);")
	tk.MustQuery("SELECT a/b FROM t;").Check(testkit.Rows("0.0000", "0.8264"))
}

func (s *testIntegrationSuite) TestCompareBuiltin(c *C) {
	defer s.cleanEnv(c)
	tk := testkit.NewTestKit(c, s.store)
	tk.MustExec("use test")

	// compare as JSON
	tk.MustExec("drop table if exists t")
	tk.MustExec("CREATE TABLE t (pk int  NOT NULL PRIMARY KEY AUTO_INCREMENT, i INT, j JSON);")
	tk.MustExec(`INSERT INTO t(i, j) VALUES (0, NULL)`)
	tk.MustExec(`INSERT INTO t(i, j) VALUES (1, '{"a": 2}')`)
	tk.MustExec(`INSERT INTO t(i, j) VALUES (2, '[1,2]')`)
	tk.MustExec(`INSERT INTO t(i, j) VALUES (3, '{"a":"b", "c":"d","ab":"abc", "bc": ["x", "y"]}')`)
	tk.MustExec(`INSERT INTO t(i, j) VALUES (4, '["here", ["I", "am"], "!!!"]')`)
	tk.MustExec(`INSERT INTO t(i, j) VALUES (5, '"scalar string"')`)
	tk.MustExec(`INSERT INTO t(i, j) VALUES (6, 'true')`)
	tk.MustExec(`INSERT INTO t(i, j) VALUES (7, 'false')`)
	tk.MustExec(`INSERT INTO t(i, j) VALUES (8, 'null')`)
	tk.MustExec(`INSERT INTO t(i, j) VALUES (9, '-1')`)
	tk.MustExec(`INSERT INTO t(i, j) VALUES (10, CAST(CAST(1 AS UNSIGNED) AS JSON))`)
	tk.MustExec(`INSERT INTO t(i, j) VALUES (11, '32767')`)
	tk.MustExec(`INSERT INTO t(i, j) VALUES (12, '32768')`)
	tk.MustExec(`INSERT INTO t(i, j) VALUES (13, '-32768')`)
	tk.MustExec(`INSERT INTO t(i, j) VALUES (14, '-32769')`)
	tk.MustExec(`INSERT INTO t(i, j) VALUES (15, '2147483647')`)
	tk.MustExec(`INSERT INTO t(i, j) VALUES (16, '2147483648')`)
	tk.MustExec(`INSERT INTO t(i, j) VALUES (17, '-2147483648')`)
	tk.MustExec(`INSERT INTO t(i, j) VALUES (18, '-2147483649')`)
	tk.MustExec(`INSERT INTO t(i, j) VALUES (19, '18446744073709551615')`)
	tk.MustExec(`INSERT INTO t(i, j) VALUES (20, '18446744073709551616')`)
	tk.MustExec(`INSERT INTO t(i, j) VALUES (21, '3.14')`)
	tk.MustExec(`INSERT INTO t(i, j) VALUES (22, '{}')`)
	tk.MustExec(`INSERT INTO t(i, j) VALUES (23, '[]')`)
	tk.MustExec(`INSERT INTO t(i, j) VALUES (24, CAST(CAST('2015-01-15 23:24:25' AS DATETIME) AS JSON))`)
	tk.MustExec(`INSERT INTO t(i, j) VALUES (25, CAST(CAST('23:24:25' AS TIME) AS JSON))`)
	tk.MustExec(`INSERT INTO t(i, j) VALUES (26, CAST(CAST('2015-01-15' AS DATE) AS JSON))`)
	tk.MustExec(`INSERT INTO t(i, j) VALUES (27, CAST(TIMESTAMP('2015-01-15 23:24:25') AS JSON))`)
	tk.MustExec(`INSERT INTO t(i, j) VALUES (28, CAST('[]' AS CHAR CHARACTER SET 'ascii'))`)

	result := tk.MustQuery(`SELECT i,
		(j = '"scalar string"') AS c1,
		(j = 'scalar string') AS c2,
		(j = CAST('"scalar string"' AS JSON)) AS c3,
		(j = CAST(CAST(j AS CHAR CHARACTER SET 'utf8mb4') AS JSON)) AS c4,
		(j = CAST(NULL AS JSON)) AS c5,
		(j = NULL) AS c6,
		(j <=> NULL) AS c7,
		(j <=> CAST(NULL AS JSON)) AS c8,
		(j IN (-1, 2, 32768, 3.14)) AS c9,
		(j IN (CAST('[1, 2]' AS JSON), CAST('{}' AS JSON), CAST(3.14 AS JSON))) AS c10,
		(j = (SELECT j FROM t WHERE j = CAST('null' AS JSON))) AS c11,
		(j = (SELECT j FROM t WHERE j IS NULL)) AS c12,
		(j = (SELECT j FROM t WHERE 1<>1)) AS c13,
		(j = DATE('2015-01-15')) AS c14,
		(j = TIME('23:24:25')) AS c15,
		(j = TIMESTAMP('2015-01-15 23:24:25')) AS c16,
		(j = CURRENT_TIMESTAMP) AS c17,
		(JSON_EXTRACT(j, '$.a') = 2) AS c18
		FROM t
		ORDER BY i;`)
	result.Check(testkit.Rows("0 <nil> <nil> <nil> <nil> <nil> <nil> 1 1 <nil> <nil> <nil> <nil> <nil> <nil> <nil> <nil> <nil> <nil>",
		"1 0 0 0 1 <nil> <nil> 0 0 0 0 0 <nil> <nil> 0 0 0 0 1",
		"2 0 0 0 1 <nil> <nil> 0 0 0 1 0 <nil> <nil> 0 0 0 0 <nil>",
		"3 0 0 0 1 <nil> <nil> 0 0 0 0 0 <nil> <nil> 0 0 0 0 0",
		"4 0 0 0 1 <nil> <nil> 0 0 0 0 0 <nil> <nil> 0 0 0 0 <nil>",
		"5 0 1 1 1 <nil> <nil> 0 0 0 0 0 <nil> <nil> 0 0 0 0 <nil>",
		"6 0 0 0 1 <nil> <nil> 0 0 0 0 0 <nil> <nil> 0 0 0 0 <nil>",
		"7 0 0 0 1 <nil> <nil> 0 0 0 0 0 <nil> <nil> 0 0 0 0 <nil>",
		"8 0 0 0 1 <nil> <nil> 0 0 0 0 1 <nil> <nil> 0 0 0 0 <nil>",
		"9 0 0 0 1 <nil> <nil> 0 0 1 0 0 <nil> <nil> 0 0 0 0 <nil>",
		"10 0 0 0 1 <nil> <nil> 0 0 0 0 0 <nil> <nil> 0 0 0 0 <nil>",
		"11 0 0 0 1 <nil> <nil> 0 0 0 0 0 <nil> <nil> 0 0 0 0 <nil>",
		"12 0 0 0 1 <nil> <nil> 0 0 1 0 0 <nil> <nil> 0 0 0 0 <nil>",
		"13 0 0 0 1 <nil> <nil> 0 0 0 0 0 <nil> <nil> 0 0 0 0 <nil>",
		"14 0 0 0 1 <nil> <nil> 0 0 0 0 0 <nil> <nil> 0 0 0 0 <nil>",
		"15 0 0 0 1 <nil> <nil> 0 0 0 0 0 <nil> <nil> 0 0 0 0 <nil>",
		"16 0 0 0 1 <nil> <nil> 0 0 0 0 0 <nil> <nil> 0 0 0 0 <nil>",
		"17 0 0 0 1 <nil> <nil> 0 0 0 0 0 <nil> <nil> 0 0 0 0 <nil>",
		"18 0 0 0 1 <nil> <nil> 0 0 0 0 0 <nil> <nil> 0 0 0 0 <nil>",
		"19 0 0 0 1 <nil> <nil> 0 0 0 0 0 <nil> <nil> 0 0 0 0 <nil>",
		"20 0 0 0 1 <nil> <nil> 0 0 0 0 0 <nil> <nil> 0 0 0 0 <nil>",
		"21 0 0 0 1 <nil> <nil> 0 0 1 1 0 <nil> <nil> 0 0 0 0 <nil>",
		"22 0 0 0 1 <nil> <nil> 0 0 0 1 0 <nil> <nil> 0 0 0 0 <nil>",
		"23 0 0 0 1 <nil> <nil> 0 0 0 0 0 <nil> <nil> 0 0 0 0 <nil>",
		"24 0 0 0 1 <nil> <nil> 0 0 0 0 0 <nil> <nil> 0 0 1 0 <nil>",
		"25 0 0 0 1 <nil> <nil> 0 0 0 0 0 <nil> <nil> 0 1 0 0 <nil>",
		"26 0 0 0 1 <nil> <nil> 0 0 0 0 0 <nil> <nil> 1 0 0 0 <nil>",
		"27 0 0 0 1 <nil> <nil> 0 0 0 0 0 <nil> <nil> 0 0 1 0 <nil>",
		"28 0 0 0 1 <nil> <nil> 0 0 0 0 0 <nil> <nil> 0 0 0 0 <nil>"))

	// for coalesce
	result = tk.MustQuery("select coalesce(NULL), coalesce(NULL, NULL), coalesce(NULL, NULL, NULL);")
	result.Check(testkit.Rows("<nil> <nil> <nil>"))
	tk.MustQuery(`select coalesce(cast(1 as json), cast(2 as json));`).Check(testkit.Rows(`1`))
	tk.MustQuery(`select coalesce(NULL, cast(2 as json));`).Check(testkit.Rows(`2`))
	tk.MustQuery(`select coalesce(cast(1 as json), NULL);`).Check(testkit.Rows(`1`))
	tk.MustQuery(`select coalesce(NULL, NULL);`).Check(testkit.Rows(`<nil>`))

	tk.MustExec("drop table if exists t2")
	tk.MustExec("create table t2(a int, b double, c datetime, d time, e char(20), f bit(10))")
	tk.MustExec(`insert into t2 values(1, 1.1, "2017-08-01 12:01:01", "12:01:01", "abcdef", 0b10101)`)

	result = tk.MustQuery("select coalesce(NULL, a), coalesce(NULL, b, a), coalesce(c, NULL, a, b), coalesce(d, NULL), coalesce(d, c), coalesce(NULL, NULL, e, 1), coalesce(f), coalesce(1, a, b, c, d, e, f) from t2")
	result.Check(testkit.Rows(fmt.Sprintf("1 1.1 2017-08-01 12:01:01 12:01:01 %s 12:01:01 abcdef 21 1", time.Now().In(tk.Se.GetSessionVars().Location()).Format("2006-01-02"))))

	// nullif
	result = tk.MustQuery(`SELECT NULLIF(NULL, 1), NULLIF(1, NULL), NULLIF(1, 1), NULLIF(NULL, NULL);`)
	result.Check(testkit.Rows("<nil> 1 <nil> <nil>"))

	result = tk.MustQuery(`SELECT NULLIF(1, 1.0), NULLIF(1, "1.0");`)
	result.Check(testkit.Rows("<nil> <nil>"))

	result = tk.MustQuery(`SELECT NULLIF("abc", 1);`)
	result.Check(testkit.Rows("abc"))

	result = tk.MustQuery(`SELECT NULLIF(1+2, 1);`)
	result.Check(testkit.Rows("3"))

	result = tk.MustQuery(`SELECT NULLIF(1, 1+2);`)
	result.Check(testkit.Rows("1"))

	result = tk.MustQuery(`SELECT NULLIF(2+3, 1+2);`)
	result.Check(testkit.Rows("5"))

	result = tk.MustQuery(`SELECT HEX(NULLIF("abc", 1));`)
	result.Check(testkit.Rows("616263"))

	tk.MustExec("drop table if exists t;")
	tk.MustExec("create table t(a date)")
	result = tk.MustQuery("desc select a = a from t")
	result.Check(testkit.Rows(
		"Projection_3 10000.00 root  eq(test.t.a, test.t.a)->Column#3",
		"└─TableReader_5 10000.00 root  data:TableFullScan_4",
		"  └─TableFullScan_4 10000.00 cop[tikv] table:t keep order:false, stats:pseudo",
	))

	// for interval
	result = tk.MustQuery(`select interval(null, 1, 2), interval(1, 2, 3), interval(2, 1, 3)`)
	result.Check(testkit.Rows("-1 0 1"))
	result = tk.MustQuery(`select interval(3, 1, 2), interval(0, "b", "1", "2"), interval("a", "b", "1", "2")`)
	result.Check(testkit.Rows("2 1 1"))
	result = tk.MustQuery(`select interval(23, 1, 23, 23, 23, 30, 44, 200), interval(23, 1.7, 15.3, 23.1, 30, 44, 200), interval(9007199254740992, 9007199254740993)`)
	result.Check(testkit.Rows("4 2 0"))
	result = tk.MustQuery(`select interval(cast(9223372036854775808 as unsigned), cast(9223372036854775809 as unsigned)), interval(9223372036854775807, cast(9223372036854775808 as unsigned)), interval(-9223372036854775807, cast(9223372036854775808 as unsigned))`)
	result.Check(testkit.Rows("0 0 0"))
	result = tk.MustQuery(`select interval(cast(9223372036854775806 as unsigned), 9223372036854775807), interval(cast(9223372036854775806 as unsigned), -9223372036854775807), interval("9007199254740991", "9007199254740992")`)
	result.Check(testkit.Rows("0 1 0"))
	result = tk.MustQuery(`select interval(9007199254740992, "9007199254740993"), interval("9007199254740992", 9007199254740993), interval("9007199254740992", "9007199254740993")`)
	result.Check(testkit.Rows("1 1 1"))
	result = tk.MustQuery(`select INTERVAL(100, NULL, NULL, NULL, NULL, NULL, 100);`)
	result.Check(testkit.Rows("6"))

	// for greatest
	result = tk.MustQuery(`select greatest(1, 2, 3), greatest("a", "b", "c"), greatest(1.1, 1.2, 1.3), greatest("123a", 1, 2)`)
	result.Check(testkit.Rows("3 c 1.3 123"))
	tk.MustQuery("show warnings").Check(testutil.RowsWithSep("|", "Warning|1292|Truncated incorrect FLOAT value: '123a'"))
	result = tk.MustQuery(`select greatest(cast("2017-01-01" as datetime), "123", "234", cast("2018-01-01" as date)), greatest(cast("2017-01-01" as date), "123", null)`)
	// todo: MySQL returns "2018-01-01 <nil>"
	result.Check(testkit.Rows("2018-01-01 00:00:00 <nil>"))
	tk.MustQuery("show warnings").Check(testutil.RowsWithSep("|", "Warning|1292|Incorrect time value: '123'", "Warning|1292|Incorrect time value: '234'", "Warning|1292|Incorrect time value: '123'"))
	// for least
	result = tk.MustQuery(`select least(1, 2, 3), least("a", "b", "c"), least(1.1, 1.2, 1.3), least("123a", 1, 2)`)
	result.Check(testkit.Rows("1 a 1.1 1"))
	tk.MustQuery("show warnings").Check(testutil.RowsWithSep("|", "Warning|1292|Truncated incorrect FLOAT value: '123a'"))
	result = tk.MustQuery(`select least(cast("2017-01-01" as datetime), "123", "234", cast("2018-01-01" as date)), least(cast("2017-01-01" as date), "123", null)`)
	result.Check(testkit.Rows("123 <nil>"))
	tk.MustQuery("show warnings").Check(testutil.RowsWithSep("|", "Warning|1292|Incorrect time value: '123'", "Warning|1292|Incorrect time value: '234'", "Warning|1292|Incorrect time value: '123'"))
	tk.MustQuery(`select 1 < 17666000000000000000, 1 > 17666000000000000000, 1 = 17666000000000000000`).Check(testkit.Rows("1 0 0"))

	tk.MustExec("drop table if exists t")
	// insert value at utc timezone
	tk.MustExec("set time_zone = '+00:00'")
	tk.MustExec("create table t(a timestamp)")
	tk.MustExec("insert into t value('1991-05-06 04:59:28')")
	// check daylight saving time in Asia/Shanghai
	tk.MustExec("set time_zone='Asia/Shanghai'")
	tk.MustQuery("select * from t").Check(testkit.Rows("1991-05-06 13:59:28"))
	// insert an nonexistent time
	tk.MustExec("set time_zone = 'America/Los_Angeles'")
	_, err := tk.Exec("insert into t value('2011-03-13 02:00:00')")
	c.Assert(err, NotNil)
	// reset timezone to a +8 offset
	tk.MustExec("set time_zone = '+08:00'")
	tk.MustQuery("select * from t").Check(testkit.Rows("1991-05-06 12:59:28"))

	tk.MustExec("drop table if exists t")
	tk.MustExec("create table t(a bigint unsigned)")
	tk.MustExec("insert into t value(17666000000000000000)")
	tk.MustQuery("select * from t where a = 17666000000000000000").Check(testkit.Rows("17666000000000000000"))

	// test for compare row
	result = tk.MustQuery(`select row(1,2,3)=row(1,2,3)`)
	result.Check(testkit.Rows("1"))
	result = tk.MustQuery(`select row(1,2,3)=row(1+3,2,3)`)
	result.Check(testkit.Rows("0"))
	result = tk.MustQuery(`select row(1,2,3)<>row(1,2,3)`)
	result.Check(testkit.Rows("0"))
	result = tk.MustQuery(`select row(1,2,3)<>row(1+3,2,3)`)
	result.Check(testkit.Rows("1"))
	result = tk.MustQuery(`select row(1+3,2,3)<>row(1+3,2,3)`)
	result.Check(testkit.Rows("0"))
}

func (s *testIntegrationSuite) TestAggregationBuiltin(c *C) {
	defer s.cleanEnv(c)
	tk := testkit.NewTestKit(c, s.store)
	tk.MustExec("use test")
	tk.MustExec("create table t(a decimal(7, 6))")
	tk.MustExec("insert into t values(1.123456), (1.123456)")
	result := tk.MustQuery("select avg(a) from t")
	result.Check(testkit.Rows("1.1234560000"))

	tk.MustExec("use test")
	tk.MustExec("drop table t")
	tk.MustExec("CREATE TABLE `t` (	`a` int, KEY `idx_a` (`a`))")
	result = tk.MustQuery("select avg(a) from t")
	result.Check(testkit.Rows("<nil>"))
	result = tk.MustQuery("select max(a), min(a) from t")
	result.Check(testkit.Rows("<nil> <nil>"))
	result = tk.MustQuery("select distinct a from t")
	result.Check(testkit.Rows())
	result = tk.MustQuery("select sum(a) from t")
	result.Check(testkit.Rows("<nil>"))
	result = tk.MustQuery("select count(a) from t")
	result.Check(testkit.Rows("0"))
	result = tk.MustQuery("select bit_or(a) from t")
	result.Check(testkit.Rows("0"))
	result = tk.MustQuery("select bit_xor(a) from t")
	result.Check(testkit.Rows("0"))
	result = tk.MustQuery("select bit_and(a) from t")
	result.Check(testkit.Rows("18446744073709551615"))
}

func (s *testIntegrationSuite) TestAggregationBuiltinBitOr(c *C) {
	defer s.cleanEnv(c)
	tk := testkit.NewTestKit(c, s.store)
	tk.MustExec("use test")
	tk.MustExec("drop table if exists t;")
	tk.MustExec("create table t(a bigint)")
	tk.MustExec("insert into t values(null);")
	result := tk.MustQuery("select bit_or(a) from t")
	result.Check(testkit.Rows("0"))
	tk.MustExec("insert into t values(1);")
	result = tk.MustQuery("select bit_or(a) from t")
	result.Check(testkit.Rows("1"))
	tk.MustExec("insert into t values(2);")
	result = tk.MustQuery("select bit_or(a) from t")
	result.Check(testkit.Rows("3"))
	tk.MustExec("insert into t values(4);")
	result = tk.MustQuery("select bit_or(a) from t")
	result.Check(testkit.Rows("7"))
	result = tk.MustQuery("select a, bit_or(a) from t group by a order by a")
	result.Check(testkit.Rows("<nil> 0", "1 1", "2 2", "4 4"))
	tk.MustExec("insert into t values(-1);")
	result = tk.MustQuery("select bit_or(a) from t")
	result.Check(testkit.Rows("18446744073709551615"))
}

func (s *testIntegrationSuite) TestAggregationBuiltinBitXor(c *C) {
	defer s.cleanEnv(c)
	tk := testkit.NewTestKit(c, s.store)
	tk.MustExec("use test")
	tk.MustExec("drop table if exists t;")
	tk.MustExec("create table t(a bigint)")
	tk.MustExec("insert into t values(null);")
	result := tk.MustQuery("select bit_xor(a) from t")
	result.Check(testkit.Rows("0"))
	tk.MustExec("insert into t values(1);")
	result = tk.MustQuery("select bit_xor(a) from t")
	result.Check(testkit.Rows("1"))
	tk.MustExec("insert into t values(2);")
	result = tk.MustQuery("select bit_xor(a) from t")
	result.Check(testkit.Rows("3"))
	tk.MustExec("insert into t values(3);")
	result = tk.MustQuery("select bit_xor(a) from t")
	result.Check(testkit.Rows("0"))
	tk.MustExec("insert into t values(3);")
	result = tk.MustQuery("select bit_xor(a) from t")
	result.Check(testkit.Rows("3"))
	result = tk.MustQuery("select a, bit_xor(a) from t group by a order by a")
	result.Check(testkit.Rows("<nil> 0", "1 1", "2 2", "3 0"))
}

func (s *testIntegrationSuite) TestAggregationBuiltinBitAnd(c *C) {
	defer s.cleanEnv(c)
	tk := testkit.NewTestKit(c, s.store)
	tk.MustExec("use test")
	tk.MustExec("drop table if exists t;")
	tk.MustExec("create table t(a bigint)")
	tk.MustExec("insert into t values(null);")
	result := tk.MustQuery("select bit_and(a) from t")
	result.Check(testkit.Rows("18446744073709551615"))
	tk.MustExec("insert into t values(7);")
	result = tk.MustQuery("select bit_and(a) from t")
	result.Check(testkit.Rows("7"))
	tk.MustExec("insert into t values(5);")
	result = tk.MustQuery("select bit_and(a) from t")
	result.Check(testkit.Rows("5"))
	tk.MustExec("insert into t values(3);")
	result = tk.MustQuery("select bit_and(a) from t")
	result.Check(testkit.Rows("1"))
	tk.MustExec("insert into t values(2);")
	result = tk.MustQuery("select bit_and(a) from t")
	result.Check(testkit.Rows("0"))
	result = tk.MustQuery("select a, bit_and(a) from t group by a order by a desc")
	result.Check(testkit.Rows("7 7", "5 5", "3 3", "2 2", "<nil> 18446744073709551615"))
}

func (s *testIntegrationSuite) TestAggregationBuiltinGroupConcat(c *C) {
	defer s.cleanEnv(c)
	tk := testkit.NewTestKit(c, s.store)
	tk.MustExec("use test")
	tk.MustExec("create table t(a varchar(100))")
	tk.MustExec("create table d(a varchar(100))")
	tk.MustExec("insert into t values('hello'), ('hello')")
	result := tk.MustQuery("select group_concat(a) from t")
	result.Check(testkit.Rows("hello,hello"))

	tk.MustExec("set @@group_concat_max_len=7")
	result = tk.MustQuery("select group_concat(a) from t")
	result.Check(testkit.Rows("hello,h"))
	tk.MustQuery("show warnings").Check(testutil.RowsWithSep("|", "Warning 1260 Some rows were cut by GROUPCONCAT(test.t.a)"))

	_, err := tk.Exec("insert into d select group_concat(a) from t")
	c.Assert(errors.Cause(err).(*terror.Error).Code(), Equals, terror.ErrCode(mysql.ErrCutValueGroupConcat))

	tk.Exec("set sql_mode=''")
	tk.MustExec("insert into d select group_concat(a) from t")
	tk.MustQuery("show warnings").Check(testutil.RowsWithSep("|", "Warning 1260 Some rows were cut by GROUPCONCAT(test.t.a)"))
	tk.MustQuery("select * from d").Check(testkit.Rows("hello,h"))
}

func (s *testIntegrationSuite) TestAggregationBuiltinJSONObjectAgg(c *C) {
	defer s.cleanEnv(c)
	tk := testkit.NewTestKit(c, s.store)
	tk.MustExec("use test")

	tk.MustExec("drop table if exists t;")
	tk.MustExec(`CREATE TABLE t (
		a int(11),
		b varchar(100),
		c decimal(3,2),
		d json,
		e date,
		f time,
		g datetime DEFAULT '2012-01-01',
		h timestamp NOT NULL DEFAULT CURRENT_TIMESTAMP,
		i char(36),
		j text(50));`)

	tk.MustExec(`insert into t values(1, 'ab', 5.5, '{"id": 1}', '2020-01-10', '11:12:13', '2020-01-11', '0000-00-00 00:00:00', 'first', 'json_objectagg_test');`)

	result := tk.MustQuery("select json_objectagg(a, b) from t group by a order by a;")
	result.Check(testkit.Rows(`{"1": "ab"}`))
	result = tk.MustQuery("select json_objectagg(b, c) from t group by b order by b;")
	result.Check(testkit.Rows(`{"ab": 5.5}`))
	result = tk.MustQuery("select json_objectagg(e, f) from t group by e order by e;")
	result.Check(testkit.Rows(`{"2020-01-10": "11:12:13"}`))
	result = tk.MustQuery("select json_objectagg(f, g) from t group by f order by f;")
	result.Check(testkit.Rows(`{"11:12:13": "2020-01-11 00:00:00"}`))
	result = tk.MustQuery("select json_objectagg(g, h) from t group by g order by g;")
	result.Check(testkit.Rows(`{"2020-01-11 00:00:00": "0000-00-00 00:00:00"}`))
	result = tk.MustQuery("select json_objectagg(h, i) from t group by h order by h;")
	result.Check(testkit.Rows(`{"0000-00-00 00:00:00": "first"}`))
	result = tk.MustQuery("select json_objectagg(i, j) from t group by i order by i;")
	result.Check(testkit.Rows(`{"first": "json_objectagg_test"}`))
	result = tk.MustQuery("select json_objectagg(a, null) from t group by a order by a;")
	result.Check(testkit.Rows(`{"1": null}`))
}

func (s *testIntegrationSuite2) TestOtherBuiltin(c *C) {
	defer s.cleanEnv(c)
	tk := testkit.NewTestKit(c, s.store)
	tk.MustExec("use test")

	tk.MustExec("drop table if exists t")
	tk.MustExec("create table t(a int, b double, c varchar(20), d datetime, e time)")
	tk.MustExec("insert into t value(1, 2, 'string', '2017-01-01 12:12:12', '12:12:12')")

	// for in
	result := tk.MustQuery("select 1 in (a, b, c), 'string' in (a, b, c), '2017-01-01 12:12:12' in (c, d, e), '12:12:12' in (c, d, e) from t")
	result.Check(testkit.Rows("1 1 1 1"))
	result = tk.MustQuery("select 1 in (null, c), 2 in (null, c) from t")
	result.Check(testkit.Rows("<nil> <nil>"))
	result = tk.MustQuery("select 0 in (a, b, c), 0 in (a, b, c), 3 in (a, b, c), 4 in (a, b, c) from t")
	result.Check(testkit.Rows("1 1 0 0"))
	result = tk.MustQuery("select (0,1) in ((0,1), (0,2)), (0,1) in ((0,0), (0,2))")
	result.Check(testkit.Rows("1 0"))

	result = tk.MustQuery(`select bit_count(121), bit_count(-1), bit_count(null), bit_count("1231aaa");`)
	result.Check(testkit.Rows("5 64 <nil> 7"))

	tk.MustExec("drop table if exists t")
	tk.MustExec("create table t(a int primary key, b time, c double, d varchar(10))")
	tk.MustExec(`insert into t values(1, '01:01:01', 1.1, "1"), (2, '02:02:02', 2.2, "2")`)
	tk.MustExec(`insert into t(a, b) values(1, '12:12:12') on duplicate key update a = values(b)`)
	result = tk.MustQuery(`select a from t order by a`)
	result.Check(testkit.Rows("2", "121212"))
	tk.MustExec(`insert into t values(2, '12:12:12', 1.1, "3.3") on duplicate key update a = values(c) + values(d)`)
	result = tk.MustQuery(`select a from t order by a`)
	result.Check(testkit.Rows("4", "121212"))

	// for setvar, getvar
	tk.MustExec(`set @varname = "Abc"`)
	result = tk.MustQuery(`select @varname, @VARNAME`)
	result.Check(testkit.Rows("Abc Abc"))

	// for values
	tk.MustExec("drop table t")
	tk.MustExec("CREATE TABLE `t` (`id` varchar(32) NOT NULL, `count` decimal(18,2), PRIMARY KEY (`id`));")
	tk.MustExec("INSERT INTO t (id,count)VALUES('abc',2) ON DUPLICATE KEY UPDATE count=if(VALUES(count) > count,VALUES(count),count)")
	result = tk.MustQuery("select count from t where id = 'abc'")
	result.Check(testkit.Rows("2.00"))
	tk.MustExec("INSERT INTO t (id,count)VALUES('abc',265.0) ON DUPLICATE KEY UPDATE count=if(VALUES(count) > count,VALUES(count),count)")
	result = tk.MustQuery("select count from t where id = 'abc'")
	result.Check(testkit.Rows("265.00"))

	// for values(issue #4884)
	tk.MustExec("drop table if exists t;")
	tk.MustExec("create table test(id int not null, val text, primary key(id));")
	tk.MustExec("insert into test values(1,'hello');")
	result = tk.MustQuery("select * from test;")
	result.Check(testkit.Rows("1 hello"))
	tk.MustExec("insert into test values(1, NULL) on duplicate key update val = VALUES(val);")
	result = tk.MustQuery("select * from test;")
	result.Check(testkit.Rows("1 <nil>"))

	tk.MustExec("drop table if exists test;")
	tk.MustExec(`create table test(
		id int not null,
		a text,
		b blob,
		c varchar(20),
		d int,
		e float,
		f DECIMAL(6,4),
		g JSON,
		primary key(id));`)

	tk.MustExec(`insert into test values(1,'txt hello', 'blb hello', 'vc hello', 1, 1.1, 1.0, '{"key1": "value1", "key2": "value2"}');`)
	tk.MustExec(`insert into test values(1, NULL, NULL, NULL, NULL, NULL, NULL, NULL)
	on duplicate key update
	a = values(a),
	b = values(b),
	c = values(c),
	d = values(d),
	e = values(e),
	f = values(f),
	g = values(g);`)

	result = tk.MustQuery("select * from test;")
	result.Check(testkit.Rows("1 <nil> <nil> <nil> <nil> <nil> <nil> <nil>"))
}

func (s *testIntegrationSuite) TestDateBuiltin(c *C) {
	ctx := context.Background()
	defer s.cleanEnv(c)
	tk := testkit.NewTestKit(c, s.store)
	tk.MustExec("USE test;")
	tk.MustExec("DROP TABLE IF EXISTS t;")
	tk.MustExec("create table t (d date);")
	tk.MustExec("insert into t values ('1997-01-02')")
	tk.MustExec("insert into t values ('1998-01-02')")
	r := tk.MustQuery("select * from t where d < date '1998-01-01';")
	r.Check(testkit.Rows("1997-01-02"))

	r = tk.MustQuery("select date'20171212'")
	r.Check(testkit.Rows("2017-12-12"))

	r = tk.MustQuery("select date'2017/12/12'")
	r.Check(testkit.Rows("2017-12-12"))

	r = tk.MustQuery("select date'2017/12-12'")
	r.Check(testkit.Rows("2017-12-12"))

	tk.MustExec("set sql_mode = ''")
	r = tk.MustQuery("select date '0000-00-00';")
	r.Check(testkit.Rows("0000-00-00"))

	tk.MustExec("set sql_mode = 'NO_ZERO_IN_DATE'")
	r = tk.MustQuery("select date '0000-00-00';")
	r.Check(testkit.Rows("0000-00-00"))

	tk.MustExec("set sql_mode = 'NO_ZERO_DATE'")
	rs, err := tk.Exec("select date '0000-00-00';")
	c.Assert(err, IsNil)
	_, err = session.GetRows4Test(ctx, tk.Se, rs)
	c.Assert(err, NotNil)
	c.Assert(terror.ErrorEqual(err, types.ErrWrongValue.GenWithStackByArgs(types.DateTimeStr, "0000-00-00")), IsTrue)
	c.Assert(rs.Close(), IsNil)

	tk.MustExec("set sql_mode = ''")
	r = tk.MustQuery("select date '2007-10-00';")
	r.Check(testkit.Rows("2007-10-00"))

	tk.MustExec("set sql_mode = 'NO_ZERO_IN_DATE'")
	rs, _ = tk.Exec("select date '2007-10-00';")
	_, err = session.GetRows4Test(ctx, tk.Se, rs)
	c.Assert(err, NotNil)
	c.Assert(terror.ErrorEqual(err, types.ErrWrongValue.GenWithStackByArgs(types.DateTimeStr, "2017-10-00")), IsTrue)
	c.Assert(rs.Close(), IsNil)

	tk.MustExec("set sql_mode = 'NO_ZERO_DATE'")
	r = tk.MustQuery("select date '2007-10-00';")
	r.Check(testkit.Rows("2007-10-00"))

	tk.MustExec("set sql_mode = 'NO_ZERO_IN_DATE,NO_ZERO_DATE'")

	rs, _ = tk.Exec("select date '2007-10-00';")
	_, err = session.GetRows4Test(ctx, tk.Se, rs)
	c.Assert(err, NotNil)
	c.Assert(terror.ErrorEqual(err, types.ErrWrongValue.GenWithStackByArgs(types.DateTimeStr, "2017-10-00")), IsTrue)
	c.Assert(rs.Close(), IsNil)

	rs, err = tk.Exec("select date '0000-00-00';")
	c.Assert(err, IsNil)
	_, err = session.GetRows4Test(ctx, tk.Se, rs)
	c.Assert(err, NotNil)
	c.Assert(terror.ErrorEqual(err, types.ErrWrongValue.GenWithStackByArgs(types.DateTimeStr, "0000-00-00")), IsTrue)
	c.Assert(rs.Close(), IsNil)

	r = tk.MustQuery("select date'1998~01~02'")
	r.Check(testkit.Rows("1998-01-02"))

	r = tk.MustQuery("select date'731124', date '011124'")
	r.Check(testkit.Rows("1973-11-24 2001-11-24"))

	_, err = tk.Exec("select date '0000-00-00 00:00:00';")
	c.Assert(err, NotNil)
	c.Assert(terror.ErrorEqual(err, types.ErrWrongValue.GenWithStackByArgs(types.DateTimeStr, "0000-00-00 00:00:00")), IsTrue)

	_, err = tk.Exec("select date '2017-99-99';")
	c.Assert(err, NotNil)
	c.Assert(terror.ErrorEqual(err, types.ErrWrongValue), IsTrue, Commentf("err: %v", err))

	_, err = tk.Exec("select date '2017-2-31';")
	c.Assert(err, NotNil)
	c.Assert(terror.ErrorEqual(err, types.ErrWrongValue), IsTrue, Commentf("err: %v", err))

	_, err = tk.Exec("select date '201712-31';")
	c.Assert(err, NotNil)
	c.Assert(terror.ErrorEqual(err, types.ErrWrongValue.GenWithStackByArgs(types.DateTimeStr, "201712-31")), IsTrue, Commentf("err: %v", err))

	_, err = tk.Exec("select date 'abcdefg';")
	c.Assert(err, NotNil)
	c.Assert(terror.ErrorEqual(err, types.ErrWrongValue.GenWithStackByArgs(types.DateTimeStr, "abcdefg")), IsTrue, Commentf("err: %v", err))
}

func (s *testIntegrationSuite) TestJSONBuiltin(c *C) {
	defer s.cleanEnv(c)
	tk := testkit.NewTestKit(c, s.store)
	tk.MustExec("USE test;")
	tk.MustExec("DROP TABLE IF EXISTS t;")
	tk.MustExec("CREATE TABLE `my_collection` (	`doc` json DEFAULT NULL, `_id` varchar(32) GENERATED ALWAYS AS (JSON_UNQUOTE(JSON_EXTRACT(doc,'$._id'))) STORED NOT NULL, PRIMARY KEY (`_id`))")
	_, err := tk.Exec("UPDATE `test`.`my_collection` SET doc=JSON_SET(doc) WHERE (JSON_EXTRACT(doc,'$.name') = 'clare');")
	c.Assert(err, NotNil)

	r := tk.MustQuery("select json_valid(null);")
	r.Check(testkit.Rows("<nil>"))

	r = tk.MustQuery(`select json_valid("null");`)
	r.Check(testkit.Rows("1"))

	r = tk.MustQuery("select json_valid(0);")
	r.Check(testkit.Rows("0"))

	r = tk.MustQuery(`select json_valid("0");`)
	r.Check(testkit.Rows("1"))

	r = tk.MustQuery(`select json_valid("hello");`)
	r.Check(testkit.Rows("0"))

	r = tk.MustQuery(`select json_valid('"hello"');`)
	r.Check(testkit.Rows("1"))

	r = tk.MustQuery(`select json_valid('{"a":1}');`)
	r.Check(testkit.Rows("1"))

	r = tk.MustQuery("select json_valid('{}');")
	r.Check(testkit.Rows("1"))

	r = tk.MustQuery(`select json_valid('[]');`)
	r.Check(testkit.Rows("1"))

	r = tk.MustQuery("select json_valid('2019-8-19');")
	r.Check(testkit.Rows("0"))

	r = tk.MustQuery(`select json_valid('"2019-8-19"');`)
	r.Check(testkit.Rows("1"))
}

func (s *testIntegrationSuite) TestTimeLiteral(c *C) {
	defer s.cleanEnv(c)
	tk := testkit.NewTestKit(c, s.store)

	r := tk.MustQuery("select time '117:01:12';")
	r.Check(testkit.Rows("117:01:12"))

	r = tk.MustQuery("select time '01:00:00.999999';")
	r.Check(testkit.Rows("01:00:00.999999"))

	r = tk.MustQuery("select time '1 01:00:00';")
	r.Check(testkit.Rows("25:00:00"))

	r = tk.MustQuery("select time '110:00:00';")
	r.Check(testkit.Rows("110:00:00"))

	r = tk.MustQuery("select time'-1:1:1.123454656';")
	r.Check(testkit.Rows("-01:01:01.123455"))

	r = tk.MustQuery("select time '33:33';")
	r.Check(testkit.Rows("33:33:00"))

	r = tk.MustQuery("select time '1.1';")
	r.Check(testkit.Rows("00:00:01.1"))

	r = tk.MustQuery("select time '21';")
	r.Check(testkit.Rows("00:00:21"))

	r = tk.MustQuery("select time '20 20:20';")
	r.Check(testkit.Rows("500:20:00"))

	_, err := tk.Exec("select time '2017-01-01 00:00:00';")
	c.Assert(err, NotNil)
	c.Assert(terror.ErrorEqual(err, types.ErrWrongValue.GenWithStackByArgs(types.DateTimeStr, "2017-01-01 00:00:00")), IsTrue)

	_, err = tk.Exec("select time '071231235959.999999';")
	c.Assert(err, NotNil)
	c.Assert(terror.ErrorEqual(err, types.ErrWrongValue.GenWithStackByArgs(types.DateTimeStr, "071231235959.999999")), IsTrue)

	_, err = tk.Exec("select time '20171231235959.999999';")
	c.Assert(err, NotNil)
	c.Assert(terror.ErrorEqual(err, types.ErrWrongValue.GenWithStackByArgs(types.DateTimeStr, "20171231235959.999999")), IsTrue)

	_, err = tk.Exec("select ADDDATE('2008-01-34', -1);")
	c.Assert(err, IsNil)
	tk.MustQuery("Show warnings;").Check(testutil.RowsWithSep("|",
		"Warning|1292|Incorrect datetime value: '2008-01-34'"))
}

func (s *testIntegrationSuite) TestIssue13822(c *C) {
	tk := testkit.NewTestKitWithInit(c, s.store)
	tk.MustQuery("select ADDDATE(20111111, interval '-123' DAY);").Check(testkit.Rows("2011-07-11"))
	tk.MustQuery("select SUBDATE(20111111, interval '-123' DAY);").Check(testkit.Rows("2012-03-13"))
}

func (s *testIntegrationSuite) TestTimestampLiteral(c *C) {
	defer s.cleanEnv(c)
	tk := testkit.NewTestKit(c, s.store)

	r := tk.MustQuery("select timestamp '2017-01-01 00:00:00';")
	r.Check(testkit.Rows("2017-01-01 00:00:00"))

	r = tk.MustQuery("select timestamp '2017@01@01 00:00:00';")
	r.Check(testkit.Rows("2017-01-01 00:00:00"))

	r = tk.MustQuery("select timestamp '2017@01@01 00~00~00';")
	r.Check(testkit.Rows("2017-01-01 00:00:00"))

	r = tk.MustQuery("select timestamp '2017@01@0001 00~00~00.333';")
	r.Check(testkit.Rows("2017-01-01 00:00:00.333"))

	_, err := tk.Exec("select timestamp '00:00:00';")
	c.Assert(err, NotNil)
	c.Assert(terror.ErrorEqual(err, types.ErrWrongValue.GenWithStackByArgs(types.DateTimeStr, "00:00:00")), IsTrue)

	_, err = tk.Exec("select timestamp '1992-01-03';")
	c.Assert(err, NotNil)
	c.Assert(terror.ErrorEqual(err, types.ErrWrongValue.GenWithStackByArgs(types.DateTimeStr, "1992-01-03")), IsTrue)

	_, err = tk.Exec("select timestamp '20171231235959.999999';")
	c.Assert(err, NotNil)
	c.Assert(terror.ErrorEqual(err, types.ErrWrongValue.GenWithStackByArgs(types.DateTimeStr, "20171231235959.999999")), IsTrue)
}

func (s *testIntegrationSuite) TestLiterals(c *C) {
	defer s.cleanEnv(c)
	tk := testkit.NewTestKit(c, s.store)
	r := tk.MustQuery("SELECT LENGTH(b''), LENGTH(B''), b''+1, b''-1, B''+1;")
	r.Check(testkit.Rows("0 0 1 -1 1"))
}

func (s *testIntegrationSuite) TestFuncJSON(c *C) {
	tk := testkit.NewTestKit(c, s.store)
	defer s.cleanEnv(c)
	tk.MustExec("USE test;")
	tk.MustExec("DROP TABLE IF EXISTS table_json;")
	tk.MustExec("CREATE TABLE table_json(a json, b VARCHAR(255));")

	j1 := `{"\\"hello\\"": "world", "a": [1, "2", {"aa": "bb"}, 4.0, {"aa": "cc"}], "b": true, "c": ["d"]}`
	j2 := `[{"a": 1, "b": true}, 3, 3.5, "hello, world", null, true]`
	for _, j := range []string{j1, j2} {
		tk.MustExec(fmt.Sprintf(`INSERT INTO table_json values('%s', '%s')`, j, j))
	}

	r := tk.MustQuery(`select json_type(a), json_type(b) from table_json`)
	r.Check(testkit.Rows("OBJECT OBJECT", "ARRAY ARRAY"))

	tk.MustGetErrCode("select json_quote();", mysql.ErrWrongParamcountToNativeFct)
	tk.MustGetErrCode("select json_quote('abc', 'def');", mysql.ErrWrongParamcountToNativeFct)
	tk.MustGetErrCode("select json_quote(NULL, 'def');", mysql.ErrWrongParamcountToNativeFct)
	tk.MustGetErrCode("select json_quote('abc', NULL);", mysql.ErrWrongParamcountToNativeFct)

	tk.MustGetErrCode("select json_unquote();", mysql.ErrWrongParamcountToNativeFct)
	tk.MustGetErrCode("select json_unquote('abc', 'def');", mysql.ErrWrongParamcountToNativeFct)
	tk.MustGetErrCode("select json_unquote(NULL, 'def');", mysql.ErrWrongParamcountToNativeFct)
	tk.MustGetErrCode("select json_unquote('abc', NULL);", mysql.ErrWrongParamcountToNativeFct)

	tk.MustQuery("select json_quote(NULL);").Check(testkit.Rows("<nil>"))
	tk.MustQuery("select json_unquote(NULL);").Check(testkit.Rows("<nil>"))

	tk.MustQuery("select json_quote('abc');").Check(testkit.Rows(`"abc"`))
	tk.MustQuery(`select json_quote(convert('"abc"' using ascii));`).Check(testkit.Rows(`"\"abc\""`))
	tk.MustQuery(`select json_quote(convert('"abc"' using latin1));`).Check(testkit.Rows(`"\"abc\""`))
	tk.MustQuery(`select json_quote(convert('"abc"' using utf8));`).Check(testkit.Rows(`"\"abc\""`))
	tk.MustQuery(`select json_quote(convert('"abc"' using utf8mb4));`).Check(testkit.Rows(`"\"abc\""`))

	tk.MustQuery("select json_unquote('abc');").Check(testkit.Rows("abc"))
	tk.MustQuery(`select json_unquote('"abc"');`).Check(testkit.Rows("abc"))
	tk.MustQuery(`select json_unquote(convert('"abc"' using ascii));`).Check(testkit.Rows("abc"))
	tk.MustQuery(`select json_unquote(convert('"abc"' using latin1));`).Check(testkit.Rows("abc"))
	tk.MustQuery(`select json_unquote(convert('"abc"' using utf8));`).Check(testkit.Rows("abc"))
	tk.MustQuery(`select json_unquote(convert('"abc"' using utf8mb4));`).Check(testkit.Rows("abc"))

	tk.MustQuery(`select json_quote('"');`).Check(testkit.Rows(`"\""`))
	tk.MustQuery(`select json_unquote('"');`).Check(testkit.Rows(`"`))

	tk.MustQuery(`select json_unquote('""');`).Check(testkit.Rows(``))
	tk.MustQuery(`select char_length(json_unquote('""'));`).Check(testkit.Rows(`0`))
	tk.MustQuery(`select json_unquote('"" ');`).Check(testkit.Rows(`"" `))
	tk.MustQuery(`select json_unquote(cast(json_quote('abc') as json));`).Check(testkit.Rows("abc"))

	tk.MustQuery(`select json_unquote(cast('{"abc": "foo"}' as json));`).Check(testkit.Rows(`{"abc": "foo"}`))
	tk.MustQuery(`select json_unquote(json_extract(cast('{"abc": "foo"}' as json), '$.abc'));`).Check(testkit.Rows("foo"))
	tk.MustQuery(`select json_unquote('["a", "b", "c"]');`).Check(testkit.Rows(`["a", "b", "c"]`))
	tk.MustQuery(`select json_unquote(cast('["a", "b", "c"]' as json));`).Check(testkit.Rows(`["a", "b", "c"]`))
	tk.MustQuery(`select json_quote(convert(X'e68891' using utf8));`).Check(testkit.Rows(`"我"`))
	tk.MustQuery(`select json_quote(convert(X'e68891' using utf8mb4));`).Check(testkit.Rows(`"我"`))
	tk.MustQuery(`select cast(json_quote(convert(X'e68891' using utf8)) as json);`).Check(testkit.Rows(`"我"`))
	tk.MustQuery(`select json_unquote(convert(X'e68891' using utf8));`).Check(testkit.Rows("我"))

	tk.MustQuery(`select json_quote(json_quote(json_quote('abc')));`).Check(testkit.Rows(`"\"\\\"abc\\\"\""`))
	tk.MustQuery(`select json_unquote(json_unquote(json_unquote(json_quote(json_quote(json_quote('abc'))))));`).Check(testkit.Rows("abc"))

	tk.MustGetErrCode("select json_quote(123)", mysql.ErrIncorrectType)
	tk.MustGetErrCode("select json_quote(-100)", mysql.ErrIncorrectType)
	tk.MustGetErrCode("select json_quote(123.123)", mysql.ErrIncorrectType)
	tk.MustGetErrCode("select json_quote(-100.000)", mysql.ErrIncorrectType)
	tk.MustGetErrCode(`select json_quote(true);`, mysql.ErrIncorrectType)
	tk.MustGetErrCode(`select json_quote(false);`, mysql.ErrIncorrectType)
	tk.MustGetErrCode(`select json_quote(cast("{}" as JSON));`, mysql.ErrIncorrectType)
	tk.MustGetErrCode(`select json_quote(cast("[]" as JSON));`, mysql.ErrIncorrectType)
	tk.MustGetErrCode(`select json_quote(cast("2015-07-29" as date));`, mysql.ErrIncorrectType)
	tk.MustGetErrCode(`select json_quote(cast("12:18:29.000000" as time));`, mysql.ErrIncorrectType)
	tk.MustGetErrCode(`select json_quote(cast("2015-07-29 12:18:29.000000" as datetime));`, mysql.ErrIncorrectType)

	tk.MustGetErrCode("select json_unquote(123)", mysql.ErrIncorrectType)
	tk.MustGetErrCode("select json_unquote(-100)", mysql.ErrIncorrectType)
	tk.MustGetErrCode("select json_unquote(123.123)", mysql.ErrIncorrectType)
	tk.MustGetErrCode("select json_unquote(-100.000)", mysql.ErrIncorrectType)
	tk.MustGetErrCode(`select json_unquote(true);`, mysql.ErrIncorrectType)
	tk.MustGetErrCode(`select json_unquote(false);`, mysql.ErrIncorrectType)
	tk.MustGetErrCode(`select json_unquote(cast("2015-07-29" as date));`, mysql.ErrIncorrectType)
	tk.MustGetErrCode(`select json_unquote(cast("12:18:29.000000" as time));`, mysql.ErrIncorrectType)
	tk.MustGetErrCode(`select json_unquote(cast("2015-07-29 12:18:29.000000" as datetime));`, mysql.ErrIncorrectType)

	r = tk.MustQuery(`select json_extract(a, '$.a[1]'), json_extract(b, '$.b') from table_json`)
	r.Check(testkit.Rows("\"2\" true", "<nil> <nil>"))

	r = tk.MustQuery(`select json_extract(json_set(a, '$.a[1]', 3), '$.a[1]'), json_extract(json_set(b, '$.b', false), '$.b') from table_json`)
	r.Check(testkit.Rows("3 false", "<nil> <nil>"))

	r = tk.MustQuery(`select json_extract(json_insert(a, '$.a[1]', 3), '$.a[1]'), json_extract(json_insert(b, '$.b', false), '$.b') from table_json`)
	r.Check(testkit.Rows("\"2\" true", "<nil> <nil>"))

	r = tk.MustQuery(`select json_extract(json_replace(a, '$.a[1]', 3), '$.a[1]'), json_extract(json_replace(b, '$.b', false), '$.b') from table_json`)
	r.Check(testkit.Rows("3 false", "<nil> <nil>"))

	r = tk.MustQuery(`select json_extract(json_merge(a, cast(b as JSON)), '$[0].a[0]') from table_json`)
	r.Check(testkit.Rows("1", "1"))

	r = tk.MustQuery(`select json_extract(json_array(1,2,3), '$[1]')`)
	r.Check(testkit.Rows("2"))

	r = tk.MustQuery(`select json_extract(json_object(1,2,3,4), '$."1"')`)
	r.Check(testkit.Rows("2"))

	tk.MustExec(`update table_json set a=json_set(a,'$.a',json_object('a',1,'b',2)) where json_extract(a,'$.a[1]') = '2'`)
	r = tk.MustQuery(`select json_extract(a, '$.a.a'), json_extract(a, '$.a.b') from table_json`)
	r.Check(testkit.Rows("1 2", "<nil> <nil>"))

	r = tk.MustQuery(`select json_contains(NULL, '1'), json_contains('1', NULL), json_contains('1', '1', NULL)`)
	r.Check(testkit.Rows("<nil> <nil> <nil>"))
	r = tk.MustQuery(`select json_contains('{}','{}'), json_contains('[1]','1'), json_contains('[1]','"1"'), json_contains('[1,2,[1,[5,[3]]]]', '[1,3]', '$[2]'), json_contains('[1,2,[1,[5,{"a":[2,3]}]]]', '[1,{"a":[3]}]', "$[2]"), json_contains('{"a":1}', '{"a":1,"b":2}', "$")`)
	r.Check(testkit.Rows("1 1 0 1 1 0"))
	r = tk.MustQuery(`select json_contains('{"a": 1}', '1', "$.c"), json_contains('{"a": [1, 2]}', '1', "$.a[2]"), json_contains('{"a": [1, {"a": 1}]}', '1', "$.a[1].b")`)
	r.Check(testkit.Rows("<nil> <nil> <nil>"))
	rs, err := tk.Exec("select json_contains('1','1','$.*')")
	c.Assert(err, IsNil)
	c.Assert(rs, NotNil)
	_, err = session.GetRows4Test(context.Background(), tk.Se, rs)
	c.Assert(err, NotNil)
	c.Assert(err.Error(), Equals, "[json:3149]In this situation, path expressions may not contain the * and ** tokens.")

	r = tk.MustQuery(`select
		json_contains_path(NULL, 'one', "$.c"),
		json_contains_path(NULL, 'all', "$.c"),
		json_contains_path('{"a": 1}', NULL, "$.c"),
		json_contains_path('{"a": 1}', 'one', NULL),
		json_contains_path('{"a": 1}', 'all', NULL)
	`)
	r.Check(testkit.Rows("<nil> <nil> <nil> <nil> <nil>"))

	r = tk.MustQuery(`select
		json_contains_path('{"a": 1, "b": 2, "c": {"d": 4}}', 'one', '$.c.d'),
		json_contains_path('{"a": 1, "b": 2, "c": {"d": 4}}', 'one', '$.a.d'),
		json_contains_path('{"a": 1, "b": 2, "c": {"d": 4}}', 'all', '$.c.d'),
		json_contains_path('{"a": 1, "b": 2, "c": {"d": 4}}', 'all', '$.a.d')
	`)
	r.Check(testkit.Rows("1 0 1 0"))

	r = tk.MustQuery(`select
		json_contains_path('{"a": 1, "b": 2, "c": {"d": 4}}', 'one', '$.a', '$.e'),
		json_contains_path('{"a": 1, "b": 2, "c": {"d": 4}}', 'one', '$.a', '$.b'),
		json_contains_path('{"a": 1, "b": 2, "c": {"d": 4}}', 'all', '$.a', '$.e'),
		json_contains_path('{"a": 1, "b": 2, "c": {"d": 4}}', 'all', '$.a', '$.b')
	`)
	r.Check(testkit.Rows("1 1 0 1"))

	r = tk.MustQuery(`select
		json_contains_path('{"a": 1, "b": 2, "c": {"d": 4}}', 'one', '$.*'),
		json_contains_path('{"a": 1, "b": 2, "c": {"d": 4}}', 'one', '$[*]'),
		json_contains_path('{"a": 1, "b": 2, "c": {"d": 4}}', 'all', '$.*'),
		json_contains_path('{"a": 1, "b": 2, "c": {"d": 4}}', 'all', '$[*]')
	`)
	r.Check(testkit.Rows("1 0 1 0"))

	r = tk.MustQuery(`select
		json_keys('[]'),
		json_keys('{}'),
		json_keys('{"a": 1, "b": 2}'),
		json_keys('{"a": {"c": 3}, "b": 2}'),
		json_keys('{"a": {"c": 3}, "b": 2}', "$.a")
	`)
	r.Check(testkit.Rows(`<nil> [] ["a", "b"] ["a", "b"] ["c"]`))

	r = tk.MustQuery(`select
		json_length('1'),
		json_length('{}'),
		json_length('[]'),
		json_length('{"a": 1}'),
		json_length('{"a": 1, "b": 2}'),
		json_length('[1, 2, 3]')
	`)
	r.Check(testkit.Rows("1 0 0 1 2 3"))
}

func (s *testIntegrationSuite) TestColumnInfoModified(c *C) {
	testKit := testkit.NewTestKit(c, s.store)
	defer s.cleanEnv(c)
	testKit.MustExec("use test")
	testKit.MustExec("drop table if exists tab0")
	testKit.MustExec("CREATE TABLE tab0(col0 INTEGER, col1 INTEGER, col2 INTEGER)")
	testKit.MustExec("SELECT + - (- CASE + col0 WHEN + CAST( col0 AS SIGNED ) THEN col1 WHEN 79 THEN NULL WHEN + - col1 THEN col0 / + col0 END ) * - 16 FROM tab0")
	ctx := testKit.Se.(sessionctx.Context)
	is := domain.GetDomain(ctx).InfoSchema()
	tbl, _ := is.TableByName(model.NewCIStr("test"), model.NewCIStr("tab0"))
	col := table.FindCol(tbl.Cols(), "col1")
	c.Assert(col.Tp, Equals, mysql.TypeLong)
}

func (s *testIntegrationSuite) TestSetVariables(c *C) {
	tk := testkit.NewTestKit(c, s.store)
	defer s.cleanEnv(c)
	_, err := tk.Exec("set sql_mode='adfasdfadsfdasd';")
	c.Assert(err, NotNil)
	_, err = tk.Exec("set @@sql_mode='adfasdfadsfdasd';")
	c.Assert(err, NotNil)
	_, err = tk.Exec("set @@global.sql_mode='adfasdfadsfdasd';")
	c.Assert(err, NotNil)
	_, err = tk.Exec("set @@session.sql_mode='adfasdfadsfdasd';")
	c.Assert(err, NotNil)

	var r *testkit.Result
	_, err = tk.Exec("set @@session.sql_mode=',NO_ZERO_DATE,ANSI,ANSI_QUOTES';")
	c.Assert(err, IsNil)
	r = tk.MustQuery(`select @@session.sql_mode`)
	r.Check(testkit.Rows("NO_ZERO_DATE,REAL_AS_FLOAT,PIPES_AS_CONCAT,ANSI_QUOTES,IGNORE_SPACE,ONLY_FULL_GROUP_BY,ANSI"))
	r = tk.MustQuery(`show variables like 'sql_mode'`)
	r.Check(testkit.Rows("sql_mode NO_ZERO_DATE,REAL_AS_FLOAT,PIPES_AS_CONCAT,ANSI_QUOTES,IGNORE_SPACE,ONLY_FULL_GROUP_BY,ANSI"))

	// for invalid SQL mode.
	tk.MustExec("use test")
	tk.MustExec("drop table if exists tab0")
	tk.MustExec("CREATE TABLE tab0(col1 time)")
	_, err = tk.Exec("set sql_mode='STRICT_TRANS_TABLES';")
	c.Assert(err, IsNil)
	_, err = tk.Exec("INSERT INTO tab0 select cast('999:44:33' as time);")
	c.Assert(err, NotNil)
	c.Assert(err.Error(), Equals, "[types:1292]Truncated incorrect time value: '999:44:33'")
	_, err = tk.Exec("set sql_mode=' ,';")
	c.Assert(err, NotNil)
	_, err = tk.Exec("INSERT INTO tab0 select cast('999:44:33' as time);")
	c.Assert(err, NotNil)
	c.Assert(err.Error(), Equals, "[types:1292]Truncated incorrect time value: '999:44:33'")

	// issue #5478
	_, err = tk.Exec("set session transaction read write;")
	c.Assert(err, IsNil)
	_, err = tk.Exec("set global transaction read write;")
	c.Assert(err, IsNil)
	r = tk.MustQuery(`select @@session.tx_read_only, @@global.tx_read_only, @@session.transaction_read_only, @@global.transaction_read_only;`)
	r.Check(testkit.Rows("0 0 0 0"))

	_, err = tk.Exec("set session transaction read only;")
	c.Assert(err, IsNil)
	r = tk.MustQuery(`select @@session.tx_read_only, @@global.tx_read_only, @@session.transaction_read_only, @@global.transaction_read_only;`)
	r.Check(testkit.Rows("1 0 1 0"))
	_, err = tk.Exec("set global transaction read only;")
	c.Assert(err, IsNil)
	r = tk.MustQuery(`select @@session.tx_read_only, @@global.tx_read_only, @@session.transaction_read_only, @@global.transaction_read_only;`)
	r.Check(testkit.Rows("1 1 1 1"))

	_, err = tk.Exec("set session transaction read write;")
	c.Assert(err, IsNil)
	_, err = tk.Exec("set global transaction read write;")
	c.Assert(err, IsNil)
	r = tk.MustQuery(`select @@session.tx_read_only, @@global.tx_read_only, @@session.transaction_read_only, @@global.transaction_read_only;`)
	r.Check(testkit.Rows("0 0 0 0"))

	_, err = tk.Exec("set @@global.max_user_connections='';")
	c.Assert(err, NotNil)
	c.Assert(err.Error(), Equals, variable.ErrWrongTypeForVar.GenWithStackByArgs("max_user_connections").Error())
	_, err = tk.Exec("set @@global.max_prepared_stmt_count='';")
	c.Assert(err, NotNil)
	c.Assert(err.Error(), Equals, variable.ErrWrongTypeForVar.GenWithStackByArgs("max_prepared_stmt_count").Error())
}

func (s *testIntegrationSuite) TestIssues(c *C) {
	// for issue #4954
	tk := testkit.NewTestKit(c, s.store)
	defer s.cleanEnv(c)
	tk.MustExec("use test")
	tk.MustExec("drop table if exists t")
	tk.MustExec("CREATE TABLE t (a CHAR(5) CHARACTER SET latin1);")
	tk.MustExec("INSERT INTO t VALUES ('oe');")
	tk.MustExec("INSERT INTO t VALUES (0xf6);")
	r := tk.MustQuery(`SELECT * FROM t WHERE a= 'oe';`)
	r.Check(testkit.Rows("oe"))
	r = tk.MustQuery(`SELECT HEX(a) FROM t WHERE a= 0xf6;`)
	r.Check(testkit.Rows("F6"))

	// for issue #4006
	tk.MustExec(`drop table if exists tb`)
	tk.MustExec("create table tb(id int auto_increment primary key, v varchar(32));")
	tk.MustExec("insert into tb(v) (select v from tb);")
	r = tk.MustQuery(`SELECT * FROM tb;`)
	r.Check(testkit.Rows())
	tk.MustExec(`insert into tb(v) values('hello');`)
	tk.MustExec("insert into tb(v) (select v from tb);")
	r = tk.MustQuery(`SELECT * FROM tb;`)
	r.Check(testkit.Rows("1 hello", "2 hello"))

	// for issue #5111
	tk.MustExec(`drop table if exists t`)
	tk.MustExec("create table t(c varchar(32));")
	tk.MustExec("insert into t values('1e649'),('-1e649');")
	r = tk.MustQuery(`SELECT * FROM t where c < 1;`)
	r.Check(testkit.Rows("-1e649"))
	tk.MustQuery("show warnings").Check(testutil.RowsWithSep("|",
		"Warning|1292|Truncated incorrect DOUBLE value: '1e649'",
		"Warning|1292|Truncated incorrect DOUBLE value: '-1e649'"))
	r = tk.MustQuery(`SELECT * FROM t where c > 1;`)
	r.Check(testkit.Rows("1e649"))
	tk.MustQuery("show warnings").Check(testutil.RowsWithSep("|",
		"Warning|1292|Truncated incorrect DOUBLE value: '1e649'",
		"Warning|1292|Truncated incorrect DOUBLE value: '-1e649'"))

	// for issue #5293
	tk.MustExec("drop table if exists t")
	tk.MustExec("create table t(a int)")
	tk.MustExec("insert t values (1)")
	tk.MustQuery("select * from t where cast(a as binary)").Check(testkit.Rows("1"))

	// for issue #16351
	tk.MustExec("drop table if exists t2")
	tk.MustExec("create table t2(a int, b varchar(20))")
	tk.MustExec(`insert into t2 values(1,"1111"),(2,"2222"),(3,"3333"),(4,"4444"),(5,"5555"),(6,"6666"),(7,"7777"),(8,"8888"),(9,"9999"),(10,"0000")`)
	tk.MustQuery(`select (@j := case when substr(t2.b,1,3)=@i then 1 else @j+1 end) from t2, (select @j := 0, @i := "0") tt limit 10`).Check(testkit.Rows(
		"1", "2", "3", "4", "5", "6", "7", "8", "9", "10"))
}

func (s *testIntegrationSuite) TestInPredicate4UnsignedInt(c *C) {
	// for issue #6661
	tk := testkit.NewTestKit(c, s.store)
	defer s.cleanEnv(c)
	tk.MustExec("use test")
	tk.MustExec("drop table if exists t")
	tk.MustExec("CREATE TABLE t (a bigint unsigned,key (a));")
	tk.MustExec("INSERT INTO t VALUES (0), (4), (5), (6), (7), (8), (9223372036854775810), (18446744073709551614), (18446744073709551615);")
	r := tk.MustQuery(`SELECT a FROM t WHERE a NOT IN (-1, -2, 18446744073709551615);`)
	r.Check(testkit.Rows("0", "4", "5", "6", "7", "8", "9223372036854775810", "18446744073709551614"))
	r = tk.MustQuery(`SELECT a FROM t WHERE a NOT IN (-1, -2, 4, 9223372036854775810);`)
	r.Check(testkit.Rows("0", "5", "6", "7", "8", "18446744073709551614", "18446744073709551615"))
	r = tk.MustQuery(`SELECT a FROM t WHERE a NOT IN (-1, -2, 0, 4, 18446744073709551614);`)
	r.Check(testkit.Rows("5", "6", "7", "8", "9223372036854775810", "18446744073709551615"))

	// for issue #4473
	tk.MustExec("drop table if exists t")
	tk.MustExec("create table t1 (some_id smallint(5) unsigned,key (some_id) )")
	tk.MustExec("insert into t1 values (1),(2)")
	r = tk.MustQuery(`select some_id from t1 where some_id not in(2,-1);`)
	r.Check(testkit.Rows("1"))
}

func (s *testIntegrationSuite) TestFilterExtractFromDNF(c *C) {
	tk := testkit.NewTestKit(c, s.store)
	defer s.cleanEnv(c)
	tk.MustExec("use test")
	tk.MustExec("drop table if exists t")
	tk.MustExec("create table t(a int, b int, c int)")

	tests := []struct {
		exprStr string
		result  string
	}{
		{
			exprStr: "a = 1 or a = 1 or a = 1",
			result:  "[eq(test.t.a, 1)]",
		},
		{
			exprStr: "a = 1 or a = 1 or (a = 1 and b = 1)",
			result:  "[eq(test.t.a, 1)]",
		},
		{
			exprStr: "(a = 1 and a = 1) or a = 1 or b = 1",
			result:  "[or(or(and(eq(test.t.a, 1), eq(test.t.a, 1)), eq(test.t.a, 1)), eq(test.t.b, 1))]",
		},
		{
			exprStr: "(a = 1 and b = 2) or (a = 1 and b = 3) or (a = 1 and b = 4)",
			result:  "[eq(test.t.a, 1) or(eq(test.t.b, 2), or(eq(test.t.b, 3), eq(test.t.b, 4)))]",
		},
		{
			exprStr: "(a = 1 and b = 1 and c = 1) or (a = 1 and b = 1) or (a = 1 and b = 1 and c > 2 and c < 3)",
			result:  "[eq(test.t.a, 1) eq(test.t.b, 1)]",
		},
	}

	ctx := context.Background()
	for _, tt := range tests {
		sql := "select * from t where " + tt.exprStr
		sctx := tk.Se.(sessionctx.Context)
		sc := sctx.GetSessionVars().StmtCtx
		stmts, err := session.Parse(sctx, sql)
		c.Assert(err, IsNil, Commentf("error %v, for expr %s", err, tt.exprStr))
		c.Assert(stmts, HasLen, 1)
		is := domain.GetDomain(sctx).InfoSchema()
		err = plannercore.Preprocess(sctx, stmts[0], is)
		c.Assert(err, IsNil, Commentf("error %v, for resolve name, expr %s", err, tt.exprStr))
		p, _, err := plannercore.BuildLogicalPlan(ctx, sctx, stmts[0], is)
		c.Assert(err, IsNil, Commentf("error %v, for build plan, expr %s", err, tt.exprStr))
		selection := p.(plannercore.LogicalPlan).Children()[0].(*plannercore.LogicalSelection)
		conds := make([]expression.Expression, len(selection.Conditions))
		for i, cond := range selection.Conditions {
			conds[i] = expression.PushDownNot(sctx, cond)
		}
		afterFunc := expression.ExtractFiltersFromDNFs(sctx, conds)
		sort.Slice(afterFunc, func(i, j int) bool {
			return bytes.Compare(afterFunc[i].HashCode(sc), afterFunc[j].HashCode(sc)) < 0
		})
		c.Assert(fmt.Sprintf("%s", afterFunc), Equals, tt.result, Commentf("wrong result for expr: %s", tt.exprStr))
	}
}

func (s *testIntegrationSuite) testTiDBIsOwnerFunc(c *C) {
	tk := testkit.NewTestKit(c, s.store)
	defer s.cleanEnv(c)
	result := tk.MustQuery("select tidb_is_ddl_owner()")
	ddlOwnerChecker := tk.Se.DDLOwnerChecker()
	c.Assert(ddlOwnerChecker, NotNil)
	var ret int64
	if ddlOwnerChecker.IsOwner() {
		ret = 1
	}
	result.Check(testkit.Rows(fmt.Sprintf("%v", ret)))
}

func (s *testIntegrationSuite) TestTiDBDecodePlanFunc(c *C) {
	tk := testkit.NewTestKit(c, s.store)
	defer s.cleanEnv(c)
	tk.MustQuery("select tidb_decode_plan('')").Check(testkit.Rows(""))
	tk.MustQuery("select tidb_decode_plan('7APIMAk1XzEzCTAJMQlmdW5jczpjb3VudCgxKQoxCTE3XzE0CTAJMAlpbm5lciBqb2luLCBp" +
		"AQyQOlRhYmxlUmVhZGVyXzIxLCBlcXVhbDpbZXEoQ29sdW1uIzEsIA0KCDkpIBkXADIVFywxMCldCjIJMzFfMTgFZXhkYXRhOlNlbGVjdGlvbl" +
		"8xNwozCTFfMTcJMQkwCWx0HVlATlVMTCksIG5vdChpc251bGwVHAApUhcAUDIpKQo0CTEwXzE2CTEJMTAwMDAJdAHB2Dp0MSwgcmFuZ2U6Wy1p" +
		"bmYsK2luZl0sIGtlZXAgb3JkZXI6ZmFsc2UsIHN0YXRzOnBzZXVkbwoFtgAyAZcEMAk6tgAEMjAFtgQyMDq2AAg5LCBmtgAAMFa3AAA5FbcAO" +
		"T63AAAyzrcA')").Check(testkit.Rows("" +
		"\tStreamAgg_13        \troot\t1    \tfuncs:count(1)\n" +
		"\t└─HashJoin_14       \troot\t0    \tinner join, inner:TableReader_21, equal:[eq(Column#1, Column#9) eq(Column#2, Column#10)]\n" +
		"\t  ├─TableReader_18  \troot\t0    \tdata:Selection_17\n" +
		"\t  │ └─Selection_17  \tcop \t0    \tlt(Column#1, NULL), not(isnull(Column#1)), not(isnull(Column#2))\n" +
		"\t  │   └─TableScan_16\tcop \t10000\ttable:t1, range:[-inf,+inf], keep order:false, stats:pseudo\n" +
		"\t  └─TableReader_21  \troot\t0    \tdata:Selection_20\n" +
		"\t    └─Selection_20  \tcop \t0    \tlt(Column#9, NULL), not(isnull(Column#10)), not(isnull(Column#9))\n" +
		"\t      └─TableScan_19\tcop \t10000\ttable:t2, range:[-inf,+inf], keep order:false, stats:pseudo"))
}

func (s *testIntegrationSuite) TestTiDBInternalFunc(c *C) {
	tk := testkit.NewTestKit(c, s.store)
	defer s.cleanEnv(c)
	result := tk.MustQuery("select tidb_decode_key( '74800000000000002B5F72800000000000A5D3' )")
	result.Check(testkit.Rows("tableID=43, _tidb_rowid=42451"))

	result = tk.MustQuery("select tidb_decode_key( '74800000000000019B5F698000000000000001015257303100000000FB013736383232313130FF3900000000000000F8010000000000000000F7' )")
	result.Check(testkit.Rows("tableID=411, indexID=1, indexValues=015257303100000000FB013736383232313130FF3900000000000000F8010000000000000000F7"))

	// Test invalid record/index key.
	result = tk.MustQuery("select tidb_decode_key( '7480000000000000FF2E5F728000000011FFE1A3000000000000' )")
	result.Check(testkit.Rows("7480000000000000FF2E5F728000000011FFE1A3000000000000"))
	warns := tk.Se.GetSessionVars().StmtCtx.GetWarnings()
	c.Assert(warns, HasLen, 1)
	c.Assert(warns[0].Err.Error(), Equals, "invalid record/index key: 7480000000000000FF2E5F728000000011FFE1A3000000000000")
}

func newStoreWithBootstrap() (kv.Storage, *domain.Domain, error) {
	store, err := mockstore.NewMockTikvStore()
	if err != nil {
		return nil, nil, err
	}
	session.SetSchemaLease(0)
	dom, err := session.BootstrapSession(store)
	return store, dom, err
}

func (s *testIntegrationSuite) TestTwoDecimalTruncate(c *C) {
	tk := testkit.NewTestKit(c, s.store)
	defer s.cleanEnv(c)
	tk.MustExec("use test")
	tk.MustExec("set sql_mode=''")
	tk.MustExec("drop table if exists t")
	tk.MustExec("create table t1(a decimal(10,5), b decimal(10,1))")
	tk.MustExec("insert into t1 values(123.12345, 123.12345)")
	tk.MustExec("update t1 set b = a")
	res := tk.MustQuery("select a, b from t1")
	res.Check(testkit.Rows("123.12345 123.1"))
	res = tk.MustQuery("select 2.00000000000000000000000000000001 * 1.000000000000000000000000000000000000000000002")
	res.Check(testkit.Rows("2.000000000000000000000000000000"))
}

func (s *testIntegrationSuite) TestPrefixIndex(c *C) {
	tk := testkit.NewTestKit(c, s.store)
	defer s.cleanEnv(c)
	tk.MustExec("use test")
	tk.MustExec(`CREATE TABLE t1 (
  			name varchar(12) DEFAULT NULL,
  			KEY pname (name(12))
		) ENGINE=InnoDB DEFAULT CHARSET=utf8mb4 COLLATE=utf8mb4_unicode_ci`)

	tk.MustExec("insert into t1 values('借款策略集_网页');")
	res := tk.MustQuery("select * from t1 where name = '借款策略集_网页';")
	res.Check(testkit.Rows("借款策略集_网页"))

	tk.MustExec(`CREATE TABLE prefix (
		a int(11) NOT NULL,
		b varchar(55) DEFAULT NULL,
		c int(11) DEFAULT NULL,
		PRIMARY KEY (a),
		KEY prefix_index (b(2)),
		KEY prefix_complex (a,b(2))
	) ENGINE=InnoDB DEFAULT CHARSET=utf8 COLLATE=utf8_bin;`)

	tk.MustExec("INSERT INTO prefix VALUES(0, 'b', 2), (1, 'bbb', 3), (2, 'bbc', 4), (3, 'bbb', 5), (4, 'abc', 6), (5, 'abc', 7), (6, 'abc', 7), (7, 'ÿÿ', 8), (8, 'ÿÿ0', 9), (9, 'ÿÿÿ', 10);")
	res = tk.MustQuery("select c, b from prefix where b > 'ÿ' and b < 'ÿÿc'")
	res.Check(testkit.Rows("8 ÿÿ", "9 ÿÿ0"))

	res = tk.MustQuery("select a, b from prefix where b LIKE 'ÿÿ%'")
	res.Check(testkit.Rows("7 ÿÿ", "8 ÿÿ0", "9 ÿÿÿ"))
}

func (s *testIntegrationSuite) TestDecimalMul(c *C) {
	tk := testkit.NewTestKit(c, s.store)
	tk.MustExec("USE test")
	tk.MustExec("create table t(a decimal(38, 17));")
	tk.MustExec("insert into t select 0.5999991229316*0.918755041726043;")
	res := tk.MustQuery("select * from t;")
	res.Check(testkit.Rows("0.55125221922461136"))
}

func (s *testIntegrationSuite) TestDecimalDiv(c *C) {
	tk := testkit.NewTestKit(c, s.store)
	tk.MustQuery("select cast(1 as decimal(60,30)) / cast(1 as decimal(60,30)) / cast(1 as decimal(60, 30))").Check(testkit.Rows("1.000000000000000000000000000000"))
	tk.MustQuery("select cast(1 as decimal(60,30)) / cast(3 as decimal(60,30)) / cast(7 as decimal(60, 30))").Check(testkit.Rows("0.047619047619047619047619047619"))
	tk.MustQuery("select cast(1 as decimal(60,30)) / cast(3 as decimal(60,30)) / cast(7 as decimal(60, 30)) / cast(13 as decimal(60, 30))").Check(testkit.Rows("0.003663003663003663003663003663"))
}

func (s *testIntegrationSuite) TestUnknowHintIgnore(c *C) {
	tk := testkit.NewTestKit(c, s.store)
	tk.MustExec("USE test")
	tk.MustExec("create table t(a int)")
	tk.MustQuery("select /*+ unknown_hint(c1)*/ 1").Check(testkit.Rows("1"))
	tk.MustQuery("show warnings").Check(testkit.Rows("Warning 1064 You have an error in your SQL syntax; check the manual that corresponds to your TiDB version for the right syntax to use [parser:8064]Optimizer hint syntax error at line 1 column 23 near \"unknown_hint(c1)*/\" "))
	_, err := tk.Exec("select 1 from /*+ test1() */ t")
	c.Assert(err, IsNil)
}

func (s *testIntegrationSuite) TestValuesInNonInsertStmt(c *C) {
	tk := testkit.NewTestKit(c, s.store)
	tk.MustExec(`use test;`)
	tk.MustExec(`drop table if exists t;`)
	tk.MustExec(`create table t(a bigint, b double, c decimal, d varchar(20), e datetime, f time, g json);`)
	tk.MustExec(`insert into t values(1, 1.1, 2.2, "abc", "2018-10-24", NOW(), "12");`)
	res := tk.MustQuery(`select values(a), values(b), values(c), values(d), values(e), values(f), values(g) from t;`)
	res.Check(testkit.Rows(`<nil> <nil> <nil> <nil> <nil> <nil> <nil>`))
}

func (s *testIntegrationSuite) TestForeignKeyVar(c *C) {

	tk := testkit.NewTestKit(c, s.store)

	tk.MustExec("SET FOREIGN_KEY_CHECKS=1")
	tk.MustQuery("SHOW WARNINGS").Check(testkit.Rows("Warning 8047 variable 'foreign_key_checks' does not yet support value: 1"))
}

func (s *testIntegrationSuite) TestUserVarMockWindFunc(c *C) {
	tk := testkit.NewTestKit(c, s.store)
	tk.MustExec(`use test;`)
	tk.MustExec(`drop table if exists t;`)
	tk.MustExec(`create table t (a int, b varchar (20), c varchar (20));`)
	tk.MustExec(`insert into t values
					(1,'key1-value1','insert_order1'),
    				(1,'key1-value2','insert_order2'),
    				(1,'key1-value3','insert_order3'),
    				(1,'key1-value4','insert_order4'),
    				(1,'key1-value5','insert_order5'),
    				(1,'key1-value6','insert_order6'),
    				(2,'key2-value1','insert_order1'),
    				(2,'key2-value2','insert_order2'),
    				(2,'key2-value3','insert_order3'),
    				(2,'key2-value4','insert_order4'),
    				(2,'key2-value5','insert_order5'),
    				(2,'key2-value6','insert_order6'),
    				(3,'key3-value1','insert_order1'),
    				(3,'key3-value2','insert_order2'),
    				(3,'key3-value3','insert_order3'),
    				(3,'key3-value4','insert_order4'),
    				(3,'key3-value5','insert_order5'),
    				(3,'key3-value6','insert_order6');
					`)
	tk.MustExec(`SET @LAST_VAL := NULL;`)
	tk.MustExec(`SET @ROW_NUM := 0;`)

	tk.MustQuery(`select * from (
					SELECT a,
    				       @ROW_NUM := IF(a = @LAST_VAL, @ROW_NUM + 1, 1) AS ROW_NUM,
    				       @LAST_VAL := a AS LAST_VAL,
    				       b,
    				       c
    				FROM (select * from t where a in (1, 2, 3) ORDER BY a, c) t1
				) t2
				where t2.ROW_NUM < 2;
				`).Check(testkit.Rows(
		`1 1 1 key1-value1 insert_order1`,
		`2 1 2 key2-value1 insert_order1`,
		`3 1 3 key3-value1 insert_order1`,
	))

	tk.MustQuery(`select * from (
					SELECT a,
    				       @ROW_NUM := IF(a = @LAST_VAL, @ROW_NUM + 1, 1) AS ROW_NUM,
    				       @LAST_VAL := a AS LAST_VAL,
    				       b,
    				       c
    				FROM (select * from t where a in (1, 2, 3) ORDER BY a, c) t1
				) t2;
				`).Check(testkit.Rows(
		`1 1 1 key1-value1 insert_order1`,
		`1 2 1 key1-value2 insert_order2`,
		`1 3 1 key1-value3 insert_order3`,
		`1 4 1 key1-value4 insert_order4`,
		`1 5 1 key1-value5 insert_order5`,
		`1 6 1 key1-value6 insert_order6`,
		`2 1 2 key2-value1 insert_order1`,
		`2 2 2 key2-value2 insert_order2`,
		`2 3 2 key2-value3 insert_order3`,
		`2 4 2 key2-value4 insert_order4`,
		`2 5 2 key2-value5 insert_order5`,
		`2 6 2 key2-value6 insert_order6`,
		`3 1 3 key3-value1 insert_order1`,
		`3 2 3 key3-value2 insert_order2`,
		`3 3 3 key3-value3 insert_order3`,
		`3 4 3 key3-value4 insert_order4`,
		`3 5 3 key3-value5 insert_order5`,
		`3 6 3 key3-value6 insert_order6`,
	))
}

func (s *testIntegrationSuite) TestCastAsTime(c *C) {
	tk := testkit.NewTestKit(c, s.store)
	tk.MustExec(`use test;`)
	tk.MustExec(`drop table if exists t;`)
	tk.MustExec(`create table t (col1 bigint, col2 double, col3 decimal, col4 varchar(20), col5 json);`)
	tk.MustExec(`insert into t values (1, 1, 1, "1", "1");`)
	tk.MustExec(`insert into t values (null, null, null, null, null);`)
	tk.MustQuery(`select cast(col1 as time), cast(col2 as time), cast(col3 as time), cast(col4 as time), cast(col5 as time) from t where col1 = 1;`).Check(testkit.Rows(
		`00:00:01 00:00:01 00:00:01 00:00:01 00:00:01`,
	))
	tk.MustQuery(`select cast(col1 as time), cast(col2 as time), cast(col3 as time), cast(col4 as time), cast(col5 as time) from t where col1 is null;`).Check(testkit.Rows(
		`<nil> <nil> <nil> <nil> <nil>`,
	))

	err := tk.ExecToErr(`select cast(col1 as time(31)) from t where col1 is null;`)
	c.Assert(err.Error(), Equals, "[expression:1426]Too big precision 31 specified for column 'CAST'. Maximum is 6.")

	err = tk.ExecToErr(`select cast(col2 as time(31)) from t where col1 is null;`)
	c.Assert(err.Error(), Equals, "[expression:1426]Too big precision 31 specified for column 'CAST'. Maximum is 6.")

	err = tk.ExecToErr(`select cast(col3 as time(31)) from t where col1 is null;`)
	c.Assert(err.Error(), Equals, "[expression:1426]Too big precision 31 specified for column 'CAST'. Maximum is 6.")

	err = tk.ExecToErr(`select cast(col4 as time(31)) from t where col1 is null;`)
	c.Assert(err.Error(), Equals, "[expression:1426]Too big precision 31 specified for column 'CAST'. Maximum is 6.")

	err = tk.ExecToErr(`select cast(col5 as time(31)) from t where col1 is null;`)
	c.Assert(err.Error(), Equals, "[expression:1426]Too big precision 31 specified for column 'CAST'. Maximum is 6.")
}

func (s *testIntegrationSuite) TestValuesFloat32(c *C) {
	tk := testkit.NewTestKit(c, s.store)
	tk.MustExec("use test")
	tk.MustExec(`drop table if exists t;`)
	tk.MustExec(`create table t (i int key, j float);`)
	tk.MustExec(`insert into t values (1, 0.01);`)
	tk.MustQuery(`select * from t;`).Check(testkit.Rows(`1 0.01`))
	tk.MustExec(`insert into t values (1, 0.02) on duplicate key update j = values (j);`)
	tk.MustQuery(`select * from t;`).Check(testkit.Rows(`1 0.02`))
}

func (s *testIntegrationSuite) TestFuncNameConst(c *C) {
	tk := testkit.NewTestKit(c, s.store)
	defer s.cleanEnv(c)
	tk.MustExec("USE test;")
	tk.MustExec("DROP TABLE IF EXISTS t;")
	tk.MustExec("CREATE TABLE t(a CHAR(20), b VARCHAR(20), c BIGINT);")
	tk.MustExec("INSERT INTO t (b, c) values('hello', 1);")

	r := tk.MustQuery("SELECT name_const('test_int', 1), name_const('test_float', 3.1415);")
	r.Check(testkit.Rows("1 3.1415"))
	r = tk.MustQuery("SELECT name_const('test_string', 'hello'), name_const('test_nil', null);")
	r.Check(testkit.Rows("hello <nil>"))
	r = tk.MustQuery("SELECT name_const('test_string', 1) + c FROM t;")
	r.Check(testkit.Rows("2"))
	r = tk.MustQuery("SELECT concat('hello', name_const('test_string', 'world')) FROM t;")
	r.Check(testkit.Rows("helloworld"))
	r = tk.MustQuery("SELECT NAME_CONST('come', -1);")
	r.Check(testkit.Rows("-1"))
	r = tk.MustQuery("SELECT NAME_CONST('come', -1.0);")
	r.Check(testkit.Rows("-1.0"))
	err := tk.ExecToErr(`select name_const(a,b) from t;`)
	c.Assert(err.Error(), Equals, "[planner:1210]Incorrect arguments to NAME_CONST")
	err = tk.ExecToErr(`select name_const(a,"hello") from t;`)
	c.Assert(err.Error(), Equals, "[planner:1210]Incorrect arguments to NAME_CONST")
	err = tk.ExecToErr(`select name_const("hello", b) from t;`)
	c.Assert(err.Error(), Equals, "[planner:1210]Incorrect arguments to NAME_CONST")
	err = tk.ExecToErr(`select name_const("hello", 1+1) from t;`)
	c.Assert(err.Error(), Equals, "[planner:1210]Incorrect arguments to NAME_CONST")
	err = tk.ExecToErr(`select name_const(concat('a', 'b'), 555) from t;`)
	c.Assert(err.Error(), Equals, "[planner:1210]Incorrect arguments to NAME_CONST")
	err = tk.ExecToErr(`select name_const(555) from t;`)
	c.Assert(err.Error(), Equals, "[expression:1582]Incorrect parameter count in the call to native function 'name_const'")

	var rs sqlexec.RecordSet
	rs, err = tk.Exec(`select name_const("hello", 1);`)
	c.Assert(err, IsNil)
	c.Assert(len(rs.Fields()), Equals, 1)
	c.Assert(rs.Fields()[0].Column.Name.L, Equals, "hello")
}

func (s *testIntegrationSuite) TestValuesEnum(c *C) {
	tk := testkit.NewTestKit(c, s.store)
	tk.MustExec("use test")
	tk.MustExec(`drop table if exists t;`)
	tk.MustExec(`create table t (a bigint primary key, b enum('a','b','c'));`)
	tk.MustExec(`insert into t values (1, "a");`)
	tk.MustQuery(`select * from t;`).Check(testkit.Rows(`1 a`))
	tk.MustExec(`insert into t values (1, "b") on duplicate key update b = values(b);`)
	tk.MustQuery(`select * from t;`).Check(testkit.Rows(`1 b`))
}

func (s *testIntegrationSuite) TestIssue9325(c *C) {
	tk := testkit.NewTestKit(c, s.store)
	tk.MustExec("use test")
	tk.MustExec("drop table if exists t")
	tk.MustExec("create table t(a timestamp) partition by range(unix_timestamp(a)) (partition p0 values less than(unix_timestamp('2019-02-16 14:20:00')), partition p1 values less than (maxvalue))")
	tk.MustExec("insert into t values('2019-02-16 14:19:59'), ('2019-02-16 14:20:01')")
	result := tk.MustQuery("select * from t where a between timestamp'2019-02-16 14:19:00' and timestamp'2019-02-16 14:21:00'")
	c.Assert(result.Rows(), HasLen, 2)

	tk.MustExec("drop table if exists t")
	tk.MustExec("create table t(a timestamp)")
	tk.MustExec("insert into t values('2019-02-16 14:19:59'), ('2019-02-16 14:20:01')")
	result = tk.MustQuery("select * from t where a < timestamp'2019-02-16 14:21:00'")
	result.Check(testkit.Rows("2019-02-16 14:19:59", "2019-02-16 14:20:01"))
}

func (s *testIntegrationSuite) TestIssue9710(c *C) {
	tk := testkit.NewTestKit(c, s.store)
	getSAndMS := func(str string) (int, int) {
		results := strings.Split(str, ":")
		SAndMS := strings.Split(results[len(results)-1], ".")
		var s, ms int
		s, _ = strconv.Atoi(SAndMS[0])
		if len(SAndMS) > 1 {
			ms, _ = strconv.Atoi(SAndMS[1])
		}
		return s, ms
	}

	for {
		rs := tk.MustQuery("select now(), now(6), unix_timestamp(), unix_timestamp(now())")
		s, ms := getSAndMS(rs.Rows()[0][1].(string))
		if ms < 500000 {
			time.Sleep(time.Second / 10)
			continue
		}

		s1, _ := getSAndMS(rs.Rows()[0][0].(string))
		c.Assert(s, Equals, s1) // now() will truncate the result instead of rounding it

		c.Assert(rs.Rows()[0][2], Equals, rs.Rows()[0][3]) // unix_timestamp() will truncate the result
		break
	}
}

// TestDecimalConvertToTime for issue #9770
func (s *testIntegrationSuite) TestDecimalConvertToTime(c *C) {
	tk := testkit.NewTestKit(c, s.store)
	defer s.cleanEnv(c)

	tk.MustExec("use test")
	tk.MustExec("drop table if exists t")
	tk.MustExec("create table t(a datetime(6), b timestamp)")
	tk.MustExec("insert t values (20010101100000.123456, 20110707101112.123456)")
	tk.MustQuery("select * from t").Check(testkit.Rows("2001-01-01 10:00:00.123456 2011-07-07 10:11:12"))
}

func (s *testIntegrationSuite) TestIssue9732(c *C) {
	tk := testkit.NewTestKit(c, s.store)
	defer s.cleanEnv(c)

	tk.MustQuery(`select monthname(str_to_date(null, '%m')), monthname(str_to_date(null, '%m')),
monthname(str_to_date(1, '%m')), monthname(str_to_date(0, '%m'));`).Check(testkit.Rows("<nil> <nil> <nil> <nil>"))

	nullCases := []struct {
		sql string
		ret string
	}{
		{"select str_to_date(1, '%m')", "0000-01-00"},
		{"select str_to_date(01, '%d')", "0000-00-01"},
		{"select str_to_date(2019, '%Y')", "2019-00-00"},
		{"select str_to_date('5,2019','%m,%Y')", "2019-05-00"},
		{"select str_to_date('01,2019','%d,%Y')", "2019-00-01"},
		{"select str_to_date('01,5','%d,%m')", "0000-05-01"},
	}

	for _, nullCase := range nullCases {
		tk.MustQuery(nullCase.sql).Check(testkit.Rows("<nil>"))
	}

	// remove NO_ZERO_DATE mode
	tk.MustExec("set sql_mode='ONLY_FULL_GROUP_BY,STRICT_TRANS_TABLES,NO_ZERO_IN_DATE,ERROR_FOR_DIVISION_BY_ZERO,NO_AUTO_CREATE_USER,NO_ENGINE_SUBSTITUTION'")

	for _, nullCase := range nullCases {
		tk.MustQuery(nullCase.sql).Check(testkit.Rows(nullCase.ret))
	}
}

func (s *testIntegrationSuite) TestDaynameArithmetic(c *C) {
	tk := testkit.NewTestKit(c, s.store)
	defer s.cleanEnv(c)

	cases := []struct {
		sql    string
		result string
	}{
		{`select dayname("1962-03-01")+0;`, "3"},
		{`select dayname("1962-03-02")+0;`, "4"},
		{`select dayname("1962-03-03")+0;`, "5"},
		{`select dayname("1962-03-04")+0;`, "6"},
		{`select dayname("1962-03-05")+0;`, "0"},
		{`select dayname("1962-03-06")+0;`, "1"},
		{`select dayname("1962-03-07")+0;`, "2"},
		{`select dayname("1962-03-08")+0;`, "3"},
		{`select dayname("1962-03-01")+1;`, "4"},
		{`select dayname("1962-03-01")+2;`, "5"},
		{`select dayname("1962-03-01")+3;`, "6"},
		{`select dayname("1962-03-01")+4;`, "7"},
		{`select dayname("1962-03-01")+5;`, "8"},
		{`select dayname("1962-03-01")+6;`, "9"},
		{`select dayname("1962-03-01")+7;`, "10"},
		{`select dayname("1962-03-01")+2333;`, "2336"},
		{`select dayname("1962-03-01")+2.333;`, "5.333"},
		{`select dayname("1962-03-01")>2;`, "1"},
		{`select dayname("1962-03-01")<2;`, "0"},
		{`select dayname("1962-03-01")=3;`, "1"},
		{`select dayname("1962-03-01")!=3;`, "0"},
		{`select dayname("1962-03-01")<4;`, "1"},
		{`select dayname("1962-03-01")>4;`, "0"},
		{`select !dayname("1962-03-01");`, "0"},
		{`select dayname("1962-03-01")&1;`, "1"},
		{`select dayname("1962-03-01")&3;`, "3"},
		{`select dayname("1962-03-01")&7;`, "3"},
		{`select dayname("1962-03-01")|1;`, "3"},
		{`select dayname("1962-03-01")|3;`, "3"},
		{`select dayname("1962-03-01")|7;`, "7"},
		{`select dayname("1962-03-01")^1;`, "2"},
		{`select dayname("1962-03-01")^3;`, "0"},
		{`select dayname("1962-03-01")^7;`, "4"},
	}

	for _, c := range cases {
		tk.MustQuery(c.sql).Check(testkit.Rows(c.result))
	}
}

func (s *testIntegrationSuite) TestIssue10156(c *C) {
	tk := testkit.NewTestKit(c, s.store)
	defer s.cleanEnv(c)

	tk.MustExec("use test")
	tk.MustExec("CREATE TABLE `t1` (`period_name` varchar(24) DEFAULT NULL ,`period_id` bigint(20) DEFAULT NULL ,`starttime` bigint(20) DEFAULT NULL)")
	tk.MustExec("CREATE TABLE `t2` (`bussid` bigint(20) DEFAULT NULL,`ct` bigint(20) DEFAULT NULL)")
	q := `
select
    a.period_name,
    b.date8
from
    (select * from t1) a
left join
    (select bussid,date(from_unixtime(ct)) date8 from t2) b
on
    a.period_id = b.bussid
where
    datediff(b.date8, date(from_unixtime(a.starttime))) >= 0`
	tk.MustQuery(q)
}

func (s *testIntegrationSuite) TestIssue9727(c *C) {
	tk := testkit.NewTestKit(c, s.store)
	defer s.cleanEnv(c)

	cases := []struct {
		sql    string
		result string
	}{
		{`SELECT "1900-01-01 00:00:00" + INTERVAL "100000000:214748364700" MINUTE_SECOND;`, "8895-03-27 22:11:40"},
		{`SELECT "1900-01-01 00:00:00" + INTERVAL 1 << 37 SECOND;`, "6255-04-08 15:04:32"},
		{`SELECT "1900-01-01 00:00:00" + INTERVAL 1 << 31 MINUTE;`, "5983-01-24 02:08:00"},
		{`SELECT "1900-01-01 00:00:00" + INTERVAL 1 << 38 SECOND;`, "<nil>"},
		{`SELECT "1900-01-01 00:00:00" + INTERVAL 1 << 33 MINUTE;`, "<nil>"},
		{`SELECT "1900-01-01 00:00:00" + INTERVAL 1 << 30 HOUR;`, "<nil>"},
		{`SELECT "1900-01-01 00:00:00" + INTERVAL "1000000000:214748364700" MINUTE_SECOND;`, "<nil>"},
		{`SELECT 19000101000000 + INTERVAL "100000000:214748364700" MINUTE_SECOND;`, "8895-03-27 22:11:40"},
		{`SELECT 19000101000000 + INTERVAL 1 << 37 SECOND;`, "6255-04-08 15:04:32"},
		{`SELECT 19000101000000 + INTERVAL 1 << 31 MINUTE;`, "5983-01-24 02:08:00"},

		{`SELECT "8895-03-27 22:11:40" - INTERVAL "100000000:214748364700" MINUTE_SECOND;`, "1900-01-01 00:00:00"},
		{`SELECT "6255-04-08 15:04:32" - INTERVAL 1 << 37 SECOND;`, "1900-01-01 00:00:00"},
		{`SELECT "5983-01-24 02:08:00" - INTERVAL 1 << 31 MINUTE;`, "1900-01-01 00:00:00"},
		{`SELECT "9999-01-01 00:00:00" - INTERVAL 1 << 39 SECOND;`, "<nil>"},
		{`SELECT "9999-01-01 00:00:00" - INTERVAL 1 << 33 MINUTE;`, "<nil>"},
		{`SELECT "9999-01-01 00:00:00" - INTERVAL 1 << 30 HOUR;`, "<nil>"},
		{`SELECT "9999-01-01 00:00:00" - INTERVAL "10000000000:214748364700" MINUTE_SECOND;`, "<nil>"},
		{`SELECT 88950327221140 - INTERVAL "100000000:214748364700" MINUTE_SECOND ;`, "1900-01-01 00:00:00"},
		{`SELECT 62550408150432 - INTERVAL 1 << 37 SECOND;`, "1900-01-01 00:00:00"},
		{`SELECT 59830124020800 - INTERVAL 1 << 31 MINUTE;`, "1900-01-01 00:00:00"},

		{`SELECT 10000101000000 + INTERVAL "111111111111111111" MICROSECOND;`, `4520-12-21 05:31:51.111111`},
		{`SELECT 10000101000000 + INTERVAL "111111111111.111111" SECOND;`, `4520-12-21 05:31:51.111111`},
		{`SELECT 10000101000000 + INTERVAL "111111111111.111111111" SECOND;`, `4520-12-21 05:31:51.111111`},
		{`SELECT 10000101000000 + INTERVAL "111111111111.111" SECOND;`, `4520-12-21 05:31:51.111000`},
		{`SELECT 10000101000000 + INTERVAL "111111111111." SECOND;`, `4520-12-21 05:31:51`},
		{`SELECT 10000101000000 + INTERVAL "111111111111111111.5" MICROSECOND;`, `4520-12-21 05:31:51.111112`},
		{`SELECT 10000101000000 + INTERVAL "111111111111111112.5" MICROSECOND;`, `4520-12-21 05:31:51.111113`},
		{`SELECT 10000101000000 + INTERVAL "111111111111111111.500000" MICROSECOND;`, `4520-12-21 05:31:51.111112`},
		{`SELECT 10000101000000 + INTERVAL "111111111111111111.50000000" MICROSECOND;`, `4520-12-21 05:31:51.111112`},
		{`SELECT 10000101000000 + INTERVAL "111111111111111111.6" MICROSECOND;`, `4520-12-21 05:31:51.111112`},
		{`SELECT 10000101000000 + INTERVAL "111111111111111111.499999" MICROSECOND;`, `4520-12-21 05:31:51.111111`},
		{`SELECT 10000101000000 + INTERVAL "111111111111111111.499999999999" MICROSECOND;`, `4520-12-21 05:31:51.111111`},
	}

	for _, c := range cases {
		tk.MustQuery(c.sql).Check(testkit.Rows(c.result))
	}
}

func (s *testIntegrationSuite) TestTimestampDatumEncode(c *C) {
	tk := testkit.NewTestKit(c, s.store)
	tk.MustExec("use test")
	tk.MustExec(`drop table if exists t;`)
	tk.MustExec(`create table t (a bigint primary key, b timestamp)`)
	tk.MustExec(`insert into t values (1, "2019-04-29 11:56:12")`)
	tk.MustQuery(`explain select * from t where b = (select max(b) from t)`).Check(testkit.Rows(
		"TableReader_43 10.00 root  data:Selection_42",
		"└─Selection_42 10.00 cop[tikv]  eq(test.t.b, 2019-04-29 11:56:12)",
		"  └─TableFullScan_41 10000.00 cop[tikv] table:t keep order:false, stats:pseudo",
	))
	tk.MustQuery(`select * from t where b = (select max(b) from t)`).Check(testkit.Rows(`1 2019-04-29 11:56:12`))
}

func (s *testIntegrationSuite) TestDateTimeAddReal(c *C) {
	tk := testkit.NewTestKit(c, s.store)
	defer s.cleanEnv(c)

	cases := []struct {
		sql    string
		result string
	}{
		{`SELECT "1900-01-01 00:00:00" + INTERVAL 1.123456789e3 SECOND;`, "1900-01-01 00:18:43.456789"},
		{`SELECT 19000101000000 + INTERVAL 1.123456789e3 SECOND;`, "1900-01-01 00:18:43.456789"},
		{`select date("1900-01-01") + interval 1.123456789e3 second;`, "1900-01-01 00:18:43.456789"},
		{`SELECT "1900-01-01 00:18:43.456789" - INTERVAL 1.123456789e3 SECOND;`, "1900-01-01 00:00:00"},
		{`SELECT 19000101001843.456789 - INTERVAL 1.123456789e3 SECOND;`, "1900-01-01 00:00:00"},
		{`select date("1900-01-01") - interval 1.123456789e3 second;`, "1899-12-31 23:41:16.543211"},
		{`select 19000101000000 - interval 1.123456789e3 second;`, "1899-12-31 23:41:16.543211"},
	}

	for _, c := range cases {
		tk.MustQuery(c.sql).Check(testkit.Rows(c.result))
	}
}

func (s *testIntegrationSuite) TestIssue10181(c *C) {
	tk := testkit.NewTestKit(c, s.store)
	tk.MustExec("use test")
	tk.MustExec(`drop table if exists t;`)
	tk.MustExec(`create table t(a bigint unsigned primary key);`)
	tk.MustExec(`insert into t values(9223372036854775807), (18446744073709551615)`)
	tk.MustQuery(`select * from t where a > 9223372036854775807-0.5 order by a`).Check(testkit.Rows(`9223372036854775807`, `18446744073709551615`))
}

func (s *testIntegrationSuite) TestExprPushdown(c *C) {
	tk := testkit.NewTestKit(c, s.store)
	tk.MustExec("use test")
	tk.MustExec("drop table if exists t")
	tk.MustExec("create table t(id int, col1 varchar(10), col2 varchar(10), col3 int, col4 int, col5 int, index key1" +
		" (col1, col2, col3, col4), index key2 (col4, col3, col2, col1))")
	tk.MustExec("insert into t values(1,'211111','311',4,5,6),(2,'311111','411',5,6,7),(3,'411111','511',6,7,8)," +
		"(4,'511111','611',7,8,9),(5,'611111','711',8,9,10)")

	// case 1, index scan without double read, some filters can not be pushed to cop task
	rows := tk.MustQuery("explain select col2, col1 from t use index(key1) where col2 like '5%' and substr(col1, 1, 1) = '4'").Rows()
	c.Assert(fmt.Sprintf("%v", rows[1][2]), Equals, "root")
	c.Assert(fmt.Sprintf("%v", rows[1][4]), Equals, "eq(substr(test.t.col1, 1, 1), \"4\")")
	c.Assert(fmt.Sprintf("%v", rows[3][2]), Equals, "cop[tikv]")
	c.Assert(fmt.Sprintf("%v", rows[3][4]), Equals, "like(test.t.col2, \"5%\", 92)")
	tk.MustQuery("select col2, col1 from t use index(key1) where col2 like '5%' and substr(col1, 1, 1) = '4'").Check(testkit.Rows("511 411111"))
	tk.MustQuery("select count(col2) from t use index(key1) where col2 like '5%' and substr(col1, 1, 1) = '4'").Check(testkit.Rows("1"))

	// case 2, index scan without double read, none of the filters can be pushed to cop task
	rows = tk.MustQuery("explain select col1, col2 from t use index(key2) where substr(col2, 1, 1) = '5' and substr(col1, 1, 1) = '4'").Rows()
	c.Assert(fmt.Sprintf("%v", rows[0][2]), Equals, "root")
	c.Assert(fmt.Sprintf("%v", rows[0][4]), Equals, "eq(substr(test.t.col1, 1, 1), \"4\"), eq(substr(test.t.col2, 1, 1), \"5\")")
	tk.MustQuery("select col1, col2 from t use index(key2) where substr(col2, 1, 1) = '5' and substr(col1, 1, 1) = '4'").Check(testkit.Rows("411111 511"))
	tk.MustQuery("select count(col1) from t use index(key2) where substr(col2, 1, 1) = '5' and substr(col1, 1, 1) = '4'").Check(testkit.Rows("1"))

	// case 3, index scan with double read, some filters can not be pushed to cop task
	rows = tk.MustQuery("explain select id from t use index(key1) where col2 like '5%' and substr(col1, 1, 1) = '4'").Rows()
	c.Assert(fmt.Sprintf("%v", rows[1][2]), Equals, "root")
	c.Assert(fmt.Sprintf("%v", rows[1][4]), Equals, "eq(substr(test.t.col1, 1, 1), \"4\")")
	c.Assert(fmt.Sprintf("%v", rows[3][2]), Equals, "cop[tikv]")
	c.Assert(fmt.Sprintf("%v", rows[3][4]), Equals, "like(test.t.col2, \"5%\", 92)")
	tk.MustQuery("select id from t use index(key1) where col2 like '5%' and substr(col1, 1, 1) = '4'").Check(testkit.Rows("3"))
	tk.MustQuery("select count(id) from t use index(key1) where col2 like '5%' and substr(col1, 1, 1) = '4'").Check(testkit.Rows("1"))

	// case 4, index scan with double read, none of the filters can be pushed to cop task
	rows = tk.MustQuery("explain select id from t use index(key2) where substr(col2, 1, 1) = '5' and substr(col1, 1, 1) = '4'").Rows()
	c.Assert(fmt.Sprintf("%v", rows[1][2]), Equals, "root")
	c.Assert(fmt.Sprintf("%v", rows[1][4]), Equals, "eq(substr(test.t.col1, 1, 1), \"4\"), eq(substr(test.t.col2, 1, 1), \"5\")")
	tk.MustQuery("select id from t use index(key2) where substr(col2, 1, 1) = '5' and substr(col1, 1, 1) = '4'").Check(testkit.Rows("3"))
	tk.MustQuery("select count(id) from t use index(key2) where substr(col2, 1, 1) = '5' and substr(col1, 1, 1) = '4'").Check(testkit.Rows("1"))
}
<<<<<<< HEAD
=======
func (s *testIntegrationSuite) TestIssue16973(c *C) {
	tk := testkit.NewTestKit(c, s.store)
	tk.MustExec("use test")
	tk.MustExec("drop table if exists t1")
	tk.MustExec("create table t1(id varchar(36) not null primary key, org_id varchar(36) not null, " +
		"status tinyint default 1 not null, ns varchar(36) default '' not null);")
	tk.MustExec("create table t2(id varchar(36) not null primary key, order_id varchar(36) not null, " +
		"begin_time timestamp(3) default CURRENT_TIMESTAMP(3) not null);")
	tk.MustExec("create index idx_oid on t2(order_id);")
	tk.MustExec("insert into t1 value (1,1,1,'a');")
	tk.MustExec("insert into t1 value (2,1,2,'a');")
	tk.MustExec("insert into t1 value (3,1,3,'a');")
	tk.MustExec("insert into t2 value (1,2,date'2020-05-08');")

	rows := tk.MustQuery("explain SELECT /*+ INL_MERGE_JOIN(t1,t2) */ COUNT(*) FROM  t1 LEFT JOIN t2 ON t1.id = t2.order_id WHERE t1.ns = 'a' AND t1.org_id IN (1) " +
		"AND t1.status IN (2,6,10) AND timestampdiff(month, t2.begin_time, date'2020-05-06') = 0;").Rows()
	c.Assert(fmt.Sprintf("%v", rows[1][0]), Matches, ".*IndexMergeJoin.*")
	c.Assert(fmt.Sprintf("%v", rows[4][3]), Equals, "table:t1")
	c.Assert(fmt.Sprintf("%v", rows[5][0]), Matches, ".*Selection.*")
	c.Assert(fmt.Sprintf("%v", rows[9][3]), Equals, "table:t2")
	tk.MustQuery("SELECT /*+ INL_MERGE_JOIN(t1,t2) */ COUNT(*) FROM  t1 LEFT JOIN t2 ON t1.id = t2.order_id WHERE t1.ns = 'a' AND t1.org_id IN (1) " +
		"AND t1.status IN (2,6,10) AND timestampdiff(month, t2.begin_time, date'2020-05-06') = 0;").Check(testkit.Rows("1"))
}
>>>>>>> fcfedb77

func (s *testIntegrationSuite) TestExprPushdownBlacklist(c *C) {
	tk := testkit.NewTestKit(c, s.store)
	tk.MustQuery(`select * from mysql.expr_pushdown_blacklist`).Check(testkit.Rows(
		"date_add tiflash DST(daylight saving time) does not take effect in TiFlash date_add",
		"cast tiflash Behavior of some corner cases(overflow, truncate etc) is different in TiFlash and TiDB"))

	tk.MustExec("use test")
	tk.MustExec("drop table if exists t")
	tk.MustExec("create table t(a int , b date)")

	// Create virtual tiflash replica info.
	dom := domain.GetDomain(tk.Se)
	is := dom.InfoSchema()
	db, exists := is.SchemaByName(model.NewCIStr("test"))
	c.Assert(exists, IsTrue)
	for _, tblInfo := range db.Tables {
		if tblInfo.Name.L == "t" {
			tblInfo.TiFlashReplica = &model.TiFlashReplicaInfo{
				Count:     1,
				Available: true,
			}
		}
	}

	tk.MustExec("insert into mysql.expr_pushdown_blacklist " +
		"values('<', 'tikv,tiflash,tidb', 'for test'),('date_format', 'tikv', 'for test')")
	tk.MustExec("admin reload expr_pushdown_blacklist")

	tk.MustExec("set @@session.tidb_isolation_read_engines = 'tiflash'")

	// < not pushed, cast only pushed to TiKV, date_format only pushed to TiFlash,
	// > pushed to both TiKV and TiFlash
	rows := tk.MustQuery("explain select * from test.t where b > date'1988-01-01' and b < date'1994-01-01' " +
		"and cast(a as decimal(10,2)) > 10.10 and date_format(b,'%m') = '11'").Rows()
	c.Assert(fmt.Sprintf("%v", rows[0][4]), Equals, "lt(test.t.b, 1994-01-01)")
	c.Assert(fmt.Sprintf("%v", rows[1][4]), Equals, "gt(cast(test.t.a), 10.10)")
	c.Assert(fmt.Sprintf("%v", rows[3][4]), Equals, "eq(date_format(test.t.b, \"%m\"), \"11\"), gt(test.t.b, 1988-01-01)")

	tk.MustExec("set @@session.tidb_isolation_read_engines = 'tikv'")
	rows = tk.MustQuery("explain select * from test.t where b > date'1988-01-01' and b < date'1994-01-01' " +
		"and cast(a as decimal(10,2)) > 10.10 and date_format(b,'%m') = '11'").Rows()
	c.Assert(fmt.Sprintf("%v", rows[0][4]), Equals, "lt(test.t.b, 1994-01-01)")
	c.Assert(fmt.Sprintf("%v", rows[1][4]), Equals, "eq(date_format(test.t.b, \"%m\"), \"11\")")
	c.Assert(fmt.Sprintf("%v", rows[3][4]), Equals, "gt(cast(test.t.a), 10.10), gt(test.t.b, 1988-01-01)")

	tk.MustExec("delete from mysql.expr_pushdown_blacklist where name = '<' and store_type = 'tikv,tiflash,tidb' and reason = 'for test'")
	tk.MustExec("delete from mysql.expr_pushdown_blacklist where name = 'date_format' and store_type = 'tikv' and reason = 'for test'")
	tk.MustExec("admin reload expr_pushdown_blacklist")
}

func (s *testIntegrationSuite) TestOptRuleBlacklist(c *C) {
	tk := testkit.NewTestKit(c, s.store)
	tk.MustQuery(`select * from mysql.opt_rule_blacklist`).Check(testkit.Rows())
}

func (s *testIntegrationSuite) TestIssue10804(c *C) {
	tk := testkit.NewTestKit(c, s.store)
	tk.MustQuery(`SELECT @@information_schema_stats_expiry`).Check(testkit.Rows(`86400`))
	tk.MustExec("/*!80000 SET SESSION information_schema_stats_expiry=0 */")
	tk.MustQuery(`SELECT @@information_schema_stats_expiry`).Check(testkit.Rows(`0`))
	tk.MustQuery(`SELECT @@GLOBAL.information_schema_stats_expiry`).Check(testkit.Rows(`86400`))
	tk.MustExec("/*!80000 SET GLOBAL information_schema_stats_expiry=0 */")
	tk.MustQuery(`SELECT @@GLOBAL.information_schema_stats_expiry`).Check(testkit.Rows(`0`))
}

func (s *testIntegrationSuite) TestInvalidEndingStatement(c *C) {
	tk := testkit.NewTestKit(c, s.store)
	tk.MustExec("use test")
	parseErrMsg := "[parser:1064]"
	errMsgLen := len(parseErrMsg)

	assertParseErr := func(sql string) {
		_, err := tk.Exec(sql)
		c.Assert(err, NotNil)
		c.Assert(err.Error()[:errMsgLen], Equals, parseErrMsg)
	}

	assertParseErr("drop table if exists t'xyz")
	assertParseErr("drop table if exists t'")
	assertParseErr("drop table if exists t`")
	assertParseErr(`drop table if exists t'`)
	assertParseErr(`drop table if exists t"`)
}

func (s *testIntegrationSuite) TestIssue15613(c *C) {
	tk := testkit.NewTestKit(c, s.store)
	tk.MustQuery("select sec_to_time(1e-4)").Check(testkit.Rows("00:00:00.000100"))
	tk.MustQuery("select sec_to_time(1e-5)").Check(testkit.Rows("00:00:00.000010"))
	tk.MustQuery("select sec_to_time(1e-6)").Check(testkit.Rows("00:00:00.000001"))
	tk.MustQuery("select sec_to_time(1e-7)").Check(testkit.Rows("00:00:00.000000"))
}

func (s *testIntegrationSuite) TestIssue10675(c *C) {
	tk := testkit.NewTestKit(c, s.store)
	tk.MustExec("use test")
	tk.MustExec(`drop table if exists t;`)
	tk.MustExec(`create table t(a int);`)
	tk.MustExec(`insert into t values(1);`)
	tk.MustQuery(`select * from t where a < -184467440737095516167.1;`).Check(testkit.Rows())
	tk.MustQuery(`select * from t where a > -184467440737095516167.1;`).Check(
		testkit.Rows("1"))
	tk.MustQuery(`select * from t where a < 184467440737095516167.1;`).Check(
		testkit.Rows("1"))
	tk.MustQuery(`select * from t where a > 184467440737095516167.1;`).Check(testkit.Rows())

	// issue 11647
	tk.MustExec(`drop table if exists t;`)
	tk.MustExec(`create table t(b bit(1));`)
	tk.MustExec(`insert into t values(b'1');`)
	tk.MustQuery(`select count(*) from t where b = 1;`).Check(testkit.Rows("1"))
	tk.MustQuery(`select count(*) from t where b = '1';`).Check(testkit.Rows("1"))
	tk.MustQuery(`select count(*) from t where b = b'1';`).Check(testkit.Rows("1"))

	tk.MustExec(`drop table if exists t;`)
	tk.MustExec(`create table t(b bit(63));`)
	// Not 64, because the behavior of mysql is amazing. I have no idea to fix it.
	tk.MustExec(`insert into t values(b'111111111111111111111111111111111111111111111111111111111111111');`)
	tk.MustQuery(`select count(*) from t where b = 9223372036854775807;`).Check(testkit.Rows("1"))
	tk.MustQuery(`select count(*) from t where b = '9223372036854775807';`).Check(testkit.Rows("1"))
	tk.MustQuery(`select count(*) from t where b = b'111111111111111111111111111111111111111111111111111111111111111';`).Check(testkit.Rows("1"))
}

func (s *testIntegrationSuite) TestDatetimeMicrosecond(c *C) {
	tk := testkit.NewTestKit(c, s.store)
	// For int
	tk.MustQuery(`select DATE_ADD('2007-03-28 22:08:28',INTERVAL -2 SECOND_MICROSECOND);`).Check(
		testkit.Rows("2007-03-28 22:08:27.800000"))
	tk.MustQuery(`select DATE_ADD('2007-03-28 22:08:28',INTERVAL -2 MINUTE_MICROSECOND);`).Check(
		testkit.Rows("2007-03-28 22:08:27.800000"))
	tk.MustQuery(`select DATE_ADD('2007-03-28 22:08:28',INTERVAL -2 HOUR_MICROSECOND);`).Check(
		testkit.Rows("2007-03-28 22:08:27.800000"))
	tk.MustQuery(`select DATE_ADD('2007-03-28 22:08:28',INTERVAL -2 DAY_MICROSECOND);`).Check(
		testkit.Rows("2007-03-28 22:08:27.800000"))

	// For Decimal
	tk.MustQuery(`select DATE_ADD('2007-03-28 22:08:28',INTERVAL 2.2 HOUR_MINUTE);`).Check(
		testkit.Rows("2007-03-29 00:10:28"))
	tk.MustQuery(`select DATE_ADD('2007-03-28 22:08:28',INTERVAL 2.2 MINUTE_SECOND);`).Check(
		testkit.Rows("2007-03-28 22:10:30"))
	tk.MustQuery(`select DATE_ADD('2007-03-28 22:08:28',INTERVAL 2.2 YEAR_MONTH);`).Check(
		testkit.Rows("2009-05-28 22:08:28"))
	tk.MustQuery(`select DATE_ADD('2007-03-28 22:08:28',INTERVAL 2.2 DAY_HOUR);`).Check(
		testkit.Rows("2007-03-31 00:08:28"))
	tk.MustQuery(`select DATE_ADD('2007-03-28 22:08:28',INTERVAL 2.2 DAY_MINUTE);`).Check(
		testkit.Rows("2007-03-29 00:10:28"))
	tk.MustQuery(`select DATE_ADD('2007-03-28 22:08:28',INTERVAL 2.2 DAY_SECOND);`).Check(
		testkit.Rows("2007-03-28 22:10:30"))
	tk.MustQuery(`select DATE_ADD('2007-03-28 22:08:28',INTERVAL 2.2 HOUR_SECOND);`).Check(
		testkit.Rows("2007-03-28 22:10:30"))
	tk.MustQuery(`select DATE_ADD('2007-03-28 22:08:28',INTERVAL 2.2 SECOND);`).Check(
		testkit.Rows("2007-03-28 22:08:30.200000"))
	tk.MustQuery(`select DATE_ADD('2007-03-28 22:08:28',INTERVAL 2.2 YEAR);`).Check(
		testkit.Rows("2009-03-28 22:08:28"))
	tk.MustQuery(`select DATE_ADD('2007-03-28 22:08:28',INTERVAL 2.2 QUARTER);`).Check(
		testkit.Rows("2007-09-28 22:08:28"))
	tk.MustQuery(`select DATE_ADD('2007-03-28 22:08:28',INTERVAL 2.2 MONTH);`).Check(
		testkit.Rows("2007-05-28 22:08:28"))
	tk.MustQuery(`select DATE_ADD('2007-03-28 22:08:28',INTERVAL 2.2 WEEK);`).Check(
		testkit.Rows("2007-04-11 22:08:28"))
	tk.MustQuery(`select DATE_ADD('2007-03-28 22:08:28',INTERVAL 2.2 DAY);`).Check(
		testkit.Rows("2007-03-30 22:08:28"))
	tk.MustQuery(`select DATE_ADD('2007-03-28 22:08:28',INTERVAL 2.2 HOUR);`).Check(
		testkit.Rows("2007-03-29 00:08:28"))
	tk.MustQuery(`select DATE_ADD('2007-03-28 22:08:28',INTERVAL 2.2 MINUTE);`).Check(
		testkit.Rows("2007-03-28 22:10:28"))
	tk.MustQuery(`select DATE_ADD('2007-03-28 22:08:28',INTERVAL 2.2 MICROSECOND);`).Check(
		testkit.Rows("2007-03-28 22:08:28.000002"))
	tk.MustQuery(`select DATE_ADD('2007-03-28 22:08:28',INTERVAL -2.2 HOUR_MINUTE);`).Check(
		testkit.Rows("2007-03-28 20:06:28"))
	tk.MustQuery(`select DATE_ADD('2007-03-28 22:08:28',INTERVAL -2.2 MINUTE_SECOND);`).Check(
		testkit.Rows("2007-03-28 22:06:26"))
	tk.MustQuery(`select DATE_ADD('2007-03-28 22:08:28',INTERVAL -2.2 YEAR_MONTH);`).Check(
		testkit.Rows("2005-01-28 22:08:28"))
	tk.MustQuery(`select DATE_ADD('2007-03-28 22:08:28',INTERVAL -2.2 DAY_HOUR);`).Check(
		testkit.Rows("2007-03-26 20:08:28"))
	tk.MustQuery(`select DATE_ADD('2007-03-28 22:08:28',INTERVAL -2.2 DAY_MINUTE);`).Check(
		testkit.Rows("2007-03-28 20:06:28"))
	tk.MustQuery(`select DATE_ADD('2007-03-28 22:08:28',INTERVAL -2.2 DAY_SECOND);`).Check(
		testkit.Rows("2007-03-28 22:06:26"))
	tk.MustQuery(`select DATE_ADD('2007-03-28 22:08:28',INTERVAL -2.2 HOUR_SECOND);`).Check(
		testkit.Rows("2007-03-28 22:06:26"))
	//	tk.MustQuery(`select DATE_ADD('2007-03-28 22:08:28',INTERVAL -2.2 SECOND);`).Check(
	//		testkit.Rows("2007-03-28 22:08:25.800000"))
	tk.MustQuery(`select DATE_ADD('2007-03-28 22:08:28',INTERVAL -2.2 YEAR);`).Check(
		testkit.Rows("2005-03-28 22:08:28"))
	tk.MustQuery(`select DATE_ADD('2007-03-28 22:08:28',INTERVAL -2.2 QUARTER);`).Check(
		testkit.Rows("2006-09-28 22:08:28"))
	tk.MustQuery(`select DATE_ADD('2007-03-28 22:08:28',INTERVAL -2.2 MONTH);`).Check(
		testkit.Rows("2007-01-28 22:08:28"))
	tk.MustQuery(`select DATE_ADD('2007-03-28 22:08:28',INTERVAL -2.2 WEEK);`).Check(
		testkit.Rows("2007-03-14 22:08:28"))
	tk.MustQuery(`select DATE_ADD('2007-03-28 22:08:28',INTERVAL -2.2 DAY);`).Check(
		testkit.Rows("2007-03-26 22:08:28"))
	tk.MustQuery(`select DATE_ADD('2007-03-28 22:08:28',INTERVAL -2.2 HOUR);`).Check(
		testkit.Rows("2007-03-28 20:08:28"))
	tk.MustQuery(`select DATE_ADD('2007-03-28 22:08:28',INTERVAL -2.2 MINUTE);`).Check(
		testkit.Rows("2007-03-28 22:06:28"))
	tk.MustQuery(`select DATE_ADD('2007-03-28 22:08:28',INTERVAL -2.2 MICROSECOND);`).Check(
		testkit.Rows("2007-03-28 22:08:27.999998"))
	tk.MustQuery(`select DATE_ADD('2007-03-28 22:08:28',INTERVAL "-2.2" HOUR_MINUTE);`).Check(
		testkit.Rows("2007-03-28 20:06:28"))
	tk.MustQuery(`select DATE_ADD('2007-03-28 22:08:28',INTERVAL "-2.2" MINUTE_SECOND);`).Check(
		testkit.Rows("2007-03-28 22:06:26"))
	tk.MustQuery(`select DATE_ADD('2007-03-28 22:08:28',INTERVAL "-2.2" YEAR_MONTH);`).Check(
		testkit.Rows("2005-01-28 22:08:28"))
	tk.MustQuery(`select DATE_ADD('2007-03-28 22:08:28',INTERVAL "-2.2" DAY_HOUR);`).Check(
		testkit.Rows("2007-03-26 20:08:28"))
	tk.MustQuery(`select DATE_ADD('2007-03-28 22:08:28',INTERVAL "-2.2" DAY_MINUTE);`).Check(
		testkit.Rows("2007-03-28 20:06:28"))
	tk.MustQuery(`select DATE_ADD('2007-03-28 22:08:28',INTERVAL "-2.2" DAY_SECOND);`).Check(
		testkit.Rows("2007-03-28 22:06:26"))
	tk.MustQuery(`select DATE_ADD('2007-03-28 22:08:28',INTERVAL "-2.2" HOUR_SECOND);`).Check(
		testkit.Rows("2007-03-28 22:06:26"))
	//	tk.MustQuery(`select DATE_ADD('2007-03-28 22:08:28',INTERVAL "-2.2" SECOND);`).Check(
	//		testkit.Rows("2007-03-28 22:08:25.800000"))
	tk.MustQuery(`select DATE_ADD('2007-03-28 22:08:28',INTERVAL "-2.2" YEAR);`).Check(
		testkit.Rows("2005-03-28 22:08:28"))
	tk.MustQuery(`select DATE_ADD('2007-03-28 22:08:28',INTERVAL "-2.2" QUARTER);`).Check(
		testkit.Rows("2006-09-28 22:08:28"))
	tk.MustQuery(`select DATE_ADD('2007-03-28 22:08:28',INTERVAL "-2.2" MONTH);`).Check(
		testkit.Rows("2007-01-28 22:08:28"))
	tk.MustQuery(`select DATE_ADD('2007-03-28 22:08:28',INTERVAL "-2.2" WEEK);`).Check(
		testkit.Rows("2007-03-14 22:08:28"))
	//	tk.MustQuery(`select DATE_ADD('2007-03-28 22:08:28',INTERVAL "-2.2" DAY);`).Check(
	//		testkit.Rows("2007-03-26 22:08:28"))
	//	tk.MustQuery(`select DATE_ADD('2007-03-28 22:08:28',INTERVAL "-2.2" HOUR);`).Check(
	//		testkit.Rows("2007-03-28 20:08:28"))
	tk.MustQuery(`select DATE_ADD('2007-03-28 22:08:28',INTERVAL "-2.2" MINUTE);`).Check(
		testkit.Rows("2007-03-28 22:06:28"))
	tk.MustQuery(`select DATE_ADD('2007-03-28 22:08:28',INTERVAL "-2.2" MICROSECOND);`).Check(
		testkit.Rows("2007-03-28 22:08:27.999998"))
	tk.MustQuery(`select DATE_ADD('2007-03-28 22:08:28',INTERVAL "-2.-2" HOUR_MINUTE);`).Check(
		testkit.Rows("2007-03-28 20:06:28"))
	tk.MustQuery(`select DATE_ADD('2007-03-28 22:08:28',INTERVAL "-2.-2" MINUTE_SECOND);`).Check(
		testkit.Rows("2007-03-28 22:06:26"))
	tk.MustQuery(`select DATE_ADD('2007-03-28 22:08:28',INTERVAL "-2.-2" YEAR_MONTH);`).Check(
		testkit.Rows("2005-01-28 22:08:28"))
	tk.MustQuery(`select DATE_ADD('2007-03-28 22:08:28',INTERVAL "-2.-2" DAY_HOUR);`).Check(
		testkit.Rows("2007-03-26 20:08:28"))
	tk.MustQuery(`select DATE_ADD('2007-03-28 22:08:28',INTERVAL "-2.-2" DAY_MINUTE);`).Check(
		testkit.Rows("2007-03-28 20:06:28"))
	tk.MustQuery(`select DATE_ADD('2007-03-28 22:08:28',INTERVAL "-2.-2" DAY_SECOND);`).Check(
		testkit.Rows("2007-03-28 22:06:26"))
	tk.MustQuery(`select DATE_ADD('2007-03-28 22:08:28',INTERVAL "-2.-2" HOUR_SECOND);`).Check(
		testkit.Rows("2007-03-28 22:06:26"))
	//	tk.MustQuery(`select DATE_ADD('2007-03-28 22:08:28',INTERVAL "-2.-2" SECOND);`).Check(
	//		testkit.Rows("2007-03-28 22:08:26"))
	tk.MustQuery(`select DATE_ADD('2007-03-28 22:08:28',INTERVAL "-2.-2" YEAR);`).Check(
		testkit.Rows("2005-03-28 22:08:28"))
	tk.MustQuery(`select DATE_ADD('2007-03-28 22:08:28',INTERVAL "-2.-2" QUARTER);`).Check(
		testkit.Rows("2006-09-28 22:08:28"))
	tk.MustQuery(`select DATE_ADD('2007-03-28 22:08:28',INTERVAL "-2.-2" MONTH);`).Check(
		testkit.Rows("2007-01-28 22:08:28"))
	tk.MustQuery(`select DATE_ADD('2007-03-28 22:08:28',INTERVAL "-2.-2" WEEK);`).Check(
		testkit.Rows("2007-03-14 22:08:28"))
	//	tk.MustQuery(`select DATE_ADD('2007-03-28 22:08:28',INTERVAL "-2.-2" DAY);`).Check(
	//		testkit.Rows("2007-03-26 22:08:28"))
	//	tk.MustQuery(`select DATE_ADD('2007-03-28 22:08:28',INTERVAL "-2.-2" HOUR);`).Check(
	//		testkit.Rows("2007-03-28 20:08:28"))
	tk.MustQuery(`select DATE_ADD('2007-03-28 22:08:28',INTERVAL "-2.-2" MINUTE);`).Check(
		testkit.Rows("2007-03-28 22:06:28"))
	tk.MustQuery(`select DATE_ADD('2007-03-28 22:08:28',INTERVAL "-2.-2" MICROSECOND);`).Check(
		testkit.Rows("2007-03-28 22:08:27.999998"))
}

func (s *testIntegrationSuite) TestFuncCaseWithLeftJoin(c *C) {
	tk := testkit.NewTestKitWithInit(c, s.store)

	tk.MustExec("create table kankan1(id int, name text)")
	tk.MustExec("insert into kankan1 values(1, 'a')")
	tk.MustExec("insert into kankan1 values(2, 'a')")

	tk.MustExec("create table kankan2(id int, h1 text)")
	tk.MustExec("insert into kankan2 values(2, 'z')")

	tk.MustQuery("select t1.id from kankan1 t1 left join kankan2 t2 on t1.id = t2.id where (case  when t1.name='b' then 'case2' when t1.name='a' then 'case1' else NULL end) = 'case1' order by t1.id").Check(testkit.Rows("1", "2"))
}

func (s *testIntegrationSuite) TestIssue11594(c *C) {
	tk := testkit.NewTestKit(c, s.store)
	tk.MustExec("use test")
	tk.MustExec(`drop table if exists t1;`)
	tk.MustExec("CREATE TABLE t1 (v bigint(20) UNSIGNED NOT NULL);")
	tk.MustExec("INSERT INTO t1 VALUES (1), (2);")
	tk.MustQuery("SELECT SUM(IF(v > 1, v, -v)) FROM t1;").Check(testkit.Rows("1"))
	tk.MustQuery("SELECT sum(IFNULL(cast(null+rand() as unsigned), -v)) FROM t1;").Check(testkit.Rows("-3"))
	tk.MustQuery("SELECT sum(COALESCE(cast(null+rand() as unsigned), -v)) FROM t1;").Check(testkit.Rows("-3"))
	tk.MustQuery("SELECT sum(COALESCE(cast(null+rand() as unsigned), v)) FROM t1;").Check(testkit.Rows("3"))
}

func (s *testIntegrationSuite) TestDefEnableVectorizedEvaluation(c *C) {
	tk := testkit.NewTestKit(c, s.store)
	tk.MustExec("use mysql")
	tk.MustQuery(`select @@tidb_enable_vectorized_expression`).Check(testkit.Rows("1"))
}

func (s *testIntegrationSuite) TestIssue11309And11319(c *C) {
	tk := testkit.NewTestKit(c, s.store)
	tk.MustExec("use test")
	tk.MustExec(`drop table if exists t;`)
	tk.MustExec(`CREATE TABLE t (a decimal(6,3),b double(6,3),c float(6,3));`)
	tk.MustExec(`INSERT INTO t VALUES (1.100,1.100,1.100);`)
	tk.MustQuery(`SELECT DATE_ADD('2003-11-18 07:25:13',INTERVAL a MINUTE_SECOND) FROM t`).Check(testkit.Rows(`2003-11-18 07:27:53`))
	tk.MustQuery(`SELECT DATE_ADD('2003-11-18 07:25:13',INTERVAL b MINUTE_SECOND) FROM t`).Check(testkit.Rows(`2003-11-18 07:27:53`))
	tk.MustQuery(`SELECT DATE_ADD('2003-11-18 07:25:13',INTERVAL c MINUTE_SECOND) FROM t`).Check(testkit.Rows(`2003-11-18 07:27:53`))
	tk.MustExec(`drop table if exists t;`)
	tk.MustExec(`CREATE TABLE t (a decimal(11,7),b double(11,7),c float(11,7));`)
	tk.MustExec(`INSERT INTO t VALUES (123.9999999,123.9999999,123.9999999),(-123.9999999,-123.9999999,-123.9999999);`)
	tk.MustQuery(`SELECT DATE_ADD('2003-11-18 07:25:13',INTERVAL a MINUTE_SECOND) FROM t`).Check(testkit.Rows(`2004-03-13 03:14:52`, `2003-07-25 11:35:34`))
	tk.MustQuery(`SELECT DATE_ADD('2003-11-18 07:25:13',INTERVAL b MINUTE_SECOND) FROM t`).Check(testkit.Rows(`2004-03-13 03:14:52`, `2003-07-25 11:35:34`))
	tk.MustQuery(`SELECT DATE_ADD('2003-11-18 07:25:13',INTERVAL c MINUTE_SECOND) FROM t`).Check(testkit.Rows(`2003-11-18 09:29:13`, `2003-11-18 05:21:13`))
	tk.MustExec(`drop table if exists t;`)

	// for https://github.com/pingcap/tidb/issues/11319
	tk.MustQuery(`SELECT DATE_ADD('2007-03-28 22:08:28',INTERVAL -2.2 MINUTE_MICROSECOND)`).Check(testkit.Rows("2007-03-28 22:08:25.800000"))
	tk.MustQuery(`SELECT DATE_ADD('2007-03-28 22:08:28',INTERVAL -2.2 SECOND_MICROSECOND)`).Check(testkit.Rows("2007-03-28 22:08:25.800000"))
	tk.MustQuery(`SELECT DATE_ADD('2007-03-28 22:08:28',INTERVAL -2.2 HOUR_MICROSECOND)`).Check(testkit.Rows("2007-03-28 22:08:25.800000"))
	tk.MustQuery(`SELECT DATE_ADD('2007-03-28 22:08:28',INTERVAL -2.2 DAY_MICROSECOND)`).Check(testkit.Rows("2007-03-28 22:08:25.800000"))
	tk.MustQuery(`SELECT DATE_ADD('2007-03-28 22:08:28',INTERVAL -2.2 SECOND)`).Check(testkit.Rows("2007-03-28 22:08:25.800000"))
	tk.MustQuery(`SELECT DATE_ADD('2007-03-28 22:08:28',INTERVAL -2.2 HOUR_SECOND)`).Check(testkit.Rows("2007-03-28 22:06:26"))
	tk.MustQuery(`SELECT DATE_ADD('2007-03-28 22:08:28',INTERVAL -2.2 DAY_SECOND)`).Check(testkit.Rows("2007-03-28 22:06:26"))
	tk.MustQuery(`SELECT DATE_ADD('2007-03-28 22:08:28',INTERVAL -2.2 MINUTE_SECOND)`).Check(testkit.Rows("2007-03-28 22:06:26"))
	tk.MustQuery(`SELECT DATE_ADD('2007-03-28 22:08:28',INTERVAL -2.2 MINUTE)`).Check(testkit.Rows("2007-03-28 22:06:28"))
	tk.MustQuery(`SELECT DATE_ADD('2007-03-28 22:08:28',INTERVAL -2.2 DAY_MINUTE)`).Check(testkit.Rows("2007-03-28 20:06:28"))
	tk.MustQuery(`SELECT DATE_ADD('2007-03-28 22:08:28',INTERVAL -2.2 HOUR_MINUTE)`).Check(testkit.Rows("2007-03-28 20:06:28"))
	tk.MustQuery(`SELECT DATE_ADD('2007-03-28 22:08:28',INTERVAL -2.2 DAY_HOUR)`).Check(testkit.Rows("2007-03-26 20:08:28"))
	tk.MustQuery(`SELECT DATE_ADD('2007-03-28 22:08:28',INTERVAL -2.2 YEAR_MONTH)`).Check(testkit.Rows("2005-01-28 22:08:28"))

	tk.MustQuery(`SELECT DATE_ADD('2007-03-28 22:08:28',INTERVAL 2.2 MINUTE_MICROSECOND)`).Check(testkit.Rows("2007-03-28 22:08:30.200000"))
	tk.MustQuery(`SELECT DATE_ADD('2007-03-28 22:08:28',INTERVAL 2.2 SECOND_MICROSECOND)`).Check(testkit.Rows("2007-03-28 22:08:30.200000"))
	tk.MustQuery(`SELECT DATE_ADD('2007-03-28 22:08:28',INTERVAL 2.2 HOUR_MICROSECOND)`).Check(testkit.Rows("2007-03-28 22:08:30.200000"))
	tk.MustQuery(`SELECT DATE_ADD('2007-03-28 22:08:28',INTERVAL 2.2 DAY_MICROSECOND)`).Check(testkit.Rows("2007-03-28 22:08:30.200000"))
	tk.MustQuery(`SELECT DATE_ADD('2007-03-28 22:08:28',INTERVAL 2.2 SECOND)`).Check(testkit.Rows("2007-03-28 22:08:30.200000"))
	tk.MustQuery(`SELECT DATE_ADD('2007-03-28 22:08:28',INTERVAL 2.2 HOUR_SECOND)`).Check(testkit.Rows("2007-03-28 22:10:30"))
	tk.MustQuery(`SELECT DATE_ADD('2007-03-28 22:08:28',INTERVAL 2.2 DAY_SECOND)`).Check(testkit.Rows("2007-03-28 22:10:30"))
	tk.MustQuery(`SELECT DATE_ADD('2007-03-28 22:08:28',INTERVAL 2.2 MINUTE_SECOND)`).Check(testkit.Rows("2007-03-28 22:10:30"))
	tk.MustQuery(`SELECT DATE_ADD('2007-03-28 22:08:28',INTERVAL 2.2 MINUTE)`).Check(testkit.Rows("2007-03-28 22:10:28"))
	tk.MustQuery(`SELECT DATE_ADD('2007-03-28 22:08:28',INTERVAL 2.2 DAY_MINUTE)`).Check(testkit.Rows("2007-03-29 00:10:28"))
	tk.MustQuery(`SELECT DATE_ADD('2007-03-28 22:08:28',INTERVAL 2.2 HOUR_MINUTE)`).Check(testkit.Rows("2007-03-29 00:10:28"))
	tk.MustQuery(`SELECT DATE_ADD('2007-03-28 22:08:28',INTERVAL 2.2 DAY_HOUR)`).Check(testkit.Rows("2007-03-31 00:08:28"))
	tk.MustQuery(`SELECT DATE_ADD('2007-03-28 22:08:28',INTERVAL 2.2 YEAR_MONTH)`).Check(testkit.Rows("2009-05-28 22:08:28"))
}

func (s *testIntegrationSuite) TestIssue12301(c *C) {
	tk := testkit.NewTestKit(c, s.store)
	tk.MustExec("use test")
	tk.MustExec("create table t (d decimal(19, 0), i bigint(11))")
	tk.MustExec("insert into t values (123456789012, 123456789012)")
	tk.MustQuery("select * from t where d = i").Check(testkit.Rows("123456789012 123456789012"))
}

func (s *testIntegrationSerialSuite) TestIssue15315(c *C) {
	tk := testkit.NewTestKit(c, s.store)
	tk.MustExec("use test")
	tk.MustQuery("select '0-3261554956'+0.0").Check(testkit.Rows("0"))
	tk.MustQuery("select cast('0-1234' as real)").Check(testkit.Rows("0"))
}

func (s *testIntegrationSuite) TestNotExistFunc(c *C) {
	tk := testkit.NewTestKit(c, s.store)

	// current db is empty
	_, err := tk.Exec("SELECT xxx(1)")
	c.Assert(err.Error(), Equals, "[planner:1046]No database selected")

	_, err = tk.Exec("SELECT yyy()")
	c.Assert(err.Error(), Equals, "[planner:1046]No database selected")

	// current db is not empty
	tk.MustExec("use test")
	_, err = tk.Exec("SELECT xxx(1)")
	c.Assert(err.Error(), Equals, "[expression:1305]FUNCTION test.xxx does not exist")

	_, err = tk.Exec("SELECT yyy()")
	c.Assert(err.Error(), Equals, "[expression:1305]FUNCTION test.yyy does not exist")

	tk.MustExec("use test")
	_, err = tk.Exec("SELECT timestampliteral(rand())")
	c.Assert(err.Error(), Equals, "[expression:1305]FUNCTION test.timestampliteral does not exist")

}

func (s *testIntegrationSuite) TestDecodetoChunkReuse(c *C) {
	tk := testkit.NewTestKitWithInit(c, s.store)
	tk.MustExec("create table chk (a int,b varchar(20))")
	for i := 0; i < 200; i++ {
		if i%5 == 0 {
			tk.MustExec(fmt.Sprintf("insert chk values (NULL,NULL)"))
			continue
		}
		tk.MustExec(fmt.Sprintf("insert chk values (%d,'%s')", i, strconv.Itoa(i)))
	}

	tk.Se.GetSessionVars().DistSQLScanConcurrency = 1
	tk.MustExec("set tidb_init_chunk_size = 2")
	tk.MustExec("set tidb_max_chunk_size = 32")
	defer func() {
		tk.MustExec(fmt.Sprintf("set tidb_init_chunk_size = %d", variable.DefInitChunkSize))
		tk.MustExec(fmt.Sprintf("set tidb_max_chunk_size = %d", variable.DefMaxChunkSize))
	}()
	rs, err := tk.Exec("select * from chk")
	c.Assert(err, IsNil)
	req := rs.NewChunk()
	var count int
	for {
		err = rs.Next(context.TODO(), req)
		c.Assert(err, IsNil)
		numRows := req.NumRows()
		if numRows == 0 {
			break
		}
		for i := 0; i < numRows; i++ {
			if count%5 == 0 {
				c.Assert(req.GetRow(i).IsNull(0), Equals, true)
				c.Assert(req.GetRow(i).IsNull(1), Equals, true)
			} else {
				c.Assert(req.GetRow(i).IsNull(0), Equals, false)
				c.Assert(req.GetRow(i).IsNull(1), Equals, false)
				c.Assert(req.GetRow(i).GetInt64(0), Equals, int64(count))
				c.Assert(req.GetRow(i).GetString(1), Equals, strconv.Itoa(count))
			}
			count++
		}
	}
	c.Assert(count, Equals, 200)
	rs.Close()
}

func (s *testIntegrationSuite) TestInMeetsPrepareAndExecute(c *C) {
	tk := testkit.NewTestKitWithInit(c, s.store)
	tk.MustExec("prepare pr1 from 'select ? in (1,?,?)'")
	tk.MustExec("set @a=1, @b=2, @c=3")
	tk.MustQuery("execute pr1 using @a,@b,@c").Check(testkit.Rows("1"))

	tk.MustExec("prepare pr2 from 'select 3 in (1,?,?)'")
	tk.MustExec("set @a=2, @b=3")
	tk.MustQuery("execute pr2 using @a,@b").Check(testkit.Rows("1"))

	tk.MustExec("prepare pr3 from 'select ? in (1,2,3)'")
	tk.MustExec("set @a=4")
	tk.MustQuery("execute pr3 using @a").Check(testkit.Rows("0"))

	tk.MustExec("prepare pr4 from 'select ? in (?,?,?)'")
	tk.MustExec("set @a=1, @b=2, @c=3, @d=4")
	tk.MustQuery("execute pr4 using @a,@b,@c,@d").Check(testkit.Rows("0"))
}

func (s *testIntegrationSuite) TestCastStrToInt(c *C) {
	tk := testkit.NewTestKitWithInit(c, s.store)
	cases := []struct {
		sql    string
		result int
	}{
		{"select cast('' as signed)", 0},
		{"select cast('12345abcde' as signed)", 12345},
		{"select cast('123e456' as signed)", 123},
		{"select cast('-12345abcde' as signed)", -12345},
		{"select cast('-123e456' as signed)", -123},
	}
	for _, ca := range cases {
		tk.Se.GetSessionVars().StmtCtx.SetWarnings(nil)
		tk.MustQuery(ca.sql).Check(testkit.Rows(fmt.Sprintf("%v", ca.result)))
		c.Assert(terror.ErrorEqual(tk.Se.GetSessionVars().StmtCtx.GetWarnings()[0].Err, types.ErrTruncatedWrongVal), IsTrue)
	}
}

func (s *testIntegrationSerialSuite) TestIssue16205(c *C) {
	tk := testkit.NewTestKit(c, s.store)
	orgEnable := plannercore.PreparedPlanCacheEnabled()
	defer func() {
		plannercore.SetPreparedPlanCache(orgEnable)
	}()
	plannercore.SetPreparedPlanCache(true)
	var err error
	tk.Se, err = session.CreateSession4TestWithOpt(s.store, &session.Opt{
		PreparedPlanCache: kvcache.NewSimpleLRUCache(100, 0.1, math.MaxUint64),
	})
	c.Assert(err, IsNil)

	tk.MustExec("use test")
	tk.MustExec("prepare stmt from 'select random_bytes(3)'")
	rows1 := tk.MustQuery("execute stmt").Rows()
	c.Assert(len(rows1), Equals, 1)
	rows2 := tk.MustQuery("execute stmt").Rows()
	c.Assert(len(rows2), Equals, 1)
	c.Assert(rows1[0][0].(string), Not(Equals), rows2[0][0].(string))
}

func (s *testIntegrationSerialSuite) TestRowCountPlanCache(c *C) {
	tk := testkit.NewTestKit(c, s.store)
	orgEnable := plannercore.PreparedPlanCacheEnabled()
	defer func() {
		plannercore.SetPreparedPlanCache(orgEnable)
	}()
	plannercore.SetPreparedPlanCache(true)
	var err error
	tk.Se, err = session.CreateSession4TestWithOpt(s.store, &session.Opt{
		PreparedPlanCache: kvcache.NewSimpleLRUCache(100, 0.1, math.MaxUint64),
	})
	c.Assert(err, IsNil)

	tk.MustExec("use test")
	tk.MustExec("drop table if exists t")
	tk.MustExec("create table t(a int auto_increment primary key)")
	tk.MustExec("prepare stmt from 'select row_count()';")
	tk.MustExec("insert into t values()")
	res := tk.MustQuery("execute stmt").Rows()
	c.Assert(len(res), Equals, 1)
	c.Assert(res[0][0], Equals, "1")
	tk.MustExec("insert into t values(),(),()")
	res = tk.MustQuery("execute stmt").Rows()
	c.Assert(len(res), Equals, 1)
	c.Assert(res[0][0], Equals, "3")
}

func (s *testIntegrationSuite) TestValuesForBinaryLiteral(c *C) {
	// See issue #15310
	tk := testkit.NewTestKit(c, s.store)
	tk.MustExec("use test;")
	tk.MustExec("create table testValuesBinary(id int primary key auto_increment, a bit(1));")
	tk.MustExec("insert into testValuesBinary values(1,1);")
	err := tk.ExecToErr("insert into testValuesBinary values(1,1) on duplicate key update id = values(id),a = values(a);")
	c.Assert(err, IsNil)
	tk.MustQuery("select a=0 from testValuesBinary;").Check(testkit.Rows("0"))
	err = tk.ExecToErr("insert into testValuesBinary values(1,0) on duplicate key update id = values(id),a = values(a);")
	c.Assert(err, IsNil)
	tk.MustQuery("select a=0 from testValuesBinary;").Check(testkit.Rows("1"))
	tk.MustExec("drop table testValuesBinary;")
}

func (s *testIntegrationSuite) TestIssue14159(c *C) {
	tk := testkit.NewTestKitWithInit(c, s.store)
	tk.MustExec("DROP TABLE IF EXISTS t")
	tk.MustExec("CREATE TABLE t (v VARCHAR(100))")
	tk.MustExec("INSERT INTO t VALUES ('3289742893213123732904809')")
	tk.MustQuery("SELECT * FROM t WHERE v").Check(testkit.Rows("3289742893213123732904809"))
}

func (s *testIntegrationSuite) TestIssue14146(c *C) {
	tk := testkit.NewTestKit(c, s.store)
	tk.MustExec("use test")
	tk.MustExec("create table tt(a varchar(10))")
	tk.MustExec("insert into tt values(NULL)")
	tk.MustExec("analyze table tt;")
	tk.MustQuery("select * from tt").Check(testkit.Rows("<nil>"))
}

func (s *testIntegrationSerialSuite) TestCacheRegexpr(c *C) {
	tk := testkit.NewTestKit(c, s.store)
	orgEnable := plannercore.PreparedPlanCacheEnabled()
	defer func() {
		plannercore.SetPreparedPlanCache(orgEnable)
	}()
	plannercore.SetPreparedPlanCache(true)
	var err error
	tk.Se, err = session.CreateSession4TestWithOpt(s.store, &session.Opt{
		PreparedPlanCache: kvcache.NewSimpleLRUCache(100, 0.1, math.MaxUint64),
	})
	c.Assert(err, IsNil)

	tk.MustExec("use test")
	tk.MustExec("drop table if exists t1")
	tk.MustExec("create table t1 (a varchar(40))")
	tk.MustExec("insert into t1 values ('C1'),('R1')")
	tk.MustExec("prepare stmt1 from 'select a from t1 where a rlike ?'")
	tk.MustExec("set @a='^C.*'")
	tk.MustQuery("execute stmt1 using @a").Check(testkit.Rows("C1"))
	tk.MustExec("set @a='^R.*'")
	tk.MustQuery("execute stmt1 using @a").Check(testkit.Rows("R1"))
}

func (s *testIntegrationSerialSuite) TestCacheRefineArgs(c *C) {
	tk := testkit.NewTestKit(c, s.store)
	orgEnable := plannercore.PreparedPlanCacheEnabled()
	defer func() {
		plannercore.SetPreparedPlanCache(orgEnable)
	}()
	plannercore.SetPreparedPlanCache(true)
	var err error
	tk.Se, err = session.CreateSession4TestWithOpt(s.store, &session.Opt{
		PreparedPlanCache: kvcache.NewSimpleLRUCache(100, 0.1, math.MaxUint64),
	})
	c.Assert(err, IsNil)

	tk.MustExec("use test")
	tk.MustExec("drop table if exists t")
	tk.MustExec("create table t(col_int int)")
	tk.MustExec("insert into t values(null)")
	tk.MustExec("prepare stmt from 'SELECT ((col_int is true) = ?) AS res FROM t'")
	tk.MustExec("set @p0='0.8'")
	tk.MustQuery("execute stmt using @p0").Check(testkit.Rows("0"))
	tk.MustExec("set @p0='0'")
	tk.MustQuery("execute stmt using @p0").Check(testkit.Rows("1"))

	tk.MustExec("delete from t")
	tk.MustExec("insert into t values(1)")
	tk.MustExec("prepare stmt from 'SELECT col_int < ? FROM t'")
	tk.MustExec("set @p0='-184467440737095516167.1'")
	tk.MustQuery("execute stmt using @p0").Check(testkit.Rows("0"))
}

func (s *testIntegrationSuite) TestOrderByFuncPlanCache(c *C) {
	tk := testkit.NewTestKit(c, s.store)
	orgEnable := plannercore.PreparedPlanCacheEnabled()
	defer func() {
		plannercore.SetPreparedPlanCache(orgEnable)
	}()
	plannercore.SetPreparedPlanCache(true)
	var err error
	tk.Se, err = session.CreateSession4TestWithOpt(s.store, &session.Opt{
		PreparedPlanCache: kvcache.NewSimpleLRUCache(100, 0.1, math.MaxUint64),
	})
	c.Assert(err, IsNil)

	tk.MustExec("use test")
	tk.MustExec("drop table if exists t")
	tk.MustExec("create table t(a int)")
	tk.MustExec("prepare stmt from 'SELECT * FROM t order by rand()'")
	tk.MustQuery("execute stmt").Check(testkit.Rows())
	tk.MustExec("prepare stmt from 'SELECT * FROM t order by now()'")
	tk.MustQuery("execute stmt").Check(testkit.Rows())
}

func (s *testIntegrationSuite) TestCollation(c *C) {
	tk := testkit.NewTestKit(c, s.store)
	tk.MustExec("use test")
	tk.MustExec("drop table if exists t")
	tk.MustExec("create table t (utf8_bin_c varchar(10) charset utf8 collate utf8_bin, utf8_gen_c varchar(10) charset utf8 collate utf8_general_ci, bin_c binary, num_c int, " +
		"abin char collate ascii_bin, lbin char collate latin1_bin, u4bin char collate utf8mb4_bin, u4ci char collate utf8mb4_general_ci)")
	tk.MustExec("insert into t values ('a', 'b', 'c', 4, 'a', 'a', 'a', 'a')")
	tk.MustQuery("select collation(null)").Check(testkit.Rows("binary"))
	tk.MustQuery("select collation(2)").Check(testkit.Rows("binary"))
	tk.MustQuery("select collation(2 + 'a')").Check(testkit.Rows("binary"))
	tk.MustQuery("select collation(2 + utf8_gen_c) from t").Check(testkit.Rows("binary"))
	tk.MustQuery("select collation(2 + utf8_bin_c) from t").Check(testkit.Rows("binary"))
	tk.MustQuery("select collation(concat(utf8_bin_c, 2)) from t").Check(testkit.Rows("utf8_bin"))
	tk.MustQuery("select collation(concat(utf8_gen_c, 'abc')) from t").Check(testkit.Rows("utf8_general_ci"))
	tk.MustQuery("select collation(concat(utf8_gen_c, null)) from t").Check(testkit.Rows("utf8_general_ci"))
	tk.MustQuery("select collation(concat(utf8_gen_c, num_c)) from t").Check(testkit.Rows("utf8_general_ci"))
	tk.MustQuery("select collation(concat(utf8_bin_c, utf8_gen_c)) from t").Check(testkit.Rows("utf8_bin"))
	tk.MustQuery("select collation(upper(utf8_bin_c)) from t").Check(testkit.Rows("utf8_bin"))
	tk.MustQuery("select collation(upper(utf8_gen_c)) from t").Check(testkit.Rows("utf8_general_ci"))
	tk.MustQuery("select collation(upper(bin_c)) from t").Check(testkit.Rows("binary"))
	tk.MustQuery("select collation(concat(abin, bin_c)) from t").Check(testkit.Rows("binary"))
	tk.MustQuery("select collation(concat(lbin, bin_c)) from t").Check(testkit.Rows("binary"))
	tk.MustQuery("select collation(concat(utf8_bin_c, bin_c)) from t").Check(testkit.Rows("binary"))
	tk.MustQuery("select collation(concat(utf8_gen_c, bin_c)) from t").Check(testkit.Rows("binary"))
	tk.MustQuery("select collation(concat(u4bin, bin_c)) from t").Check(testkit.Rows("binary"))
	tk.MustQuery("select collation(concat(u4ci, bin_c)) from t").Check(testkit.Rows("binary"))
	tk.MustQuery("select collation(concat(abin, u4bin)) from t").Check(testkit.Rows("utf8mb4_bin"))
	tk.MustQuery("select collation(concat(lbin, u4bin)) from t").Check(testkit.Rows("utf8mb4_bin"))
	tk.MustQuery("select collation(concat(utf8_bin_c, u4bin)) from t").Check(testkit.Rows("utf8mb4_bin"))
	tk.MustQuery("select collation(concat(utf8_gen_c, u4bin)) from t").Check(testkit.Rows("utf8mb4_bin"))
	tk.MustQuery("select collation(concat(u4ci, u4bin)) from t").Check(testkit.Rows("utf8mb4_bin"))
	tk.MustQuery("select collation(concat(abin, u4ci)) from t").Check(testkit.Rows("utf8mb4_general_ci"))
	tk.MustQuery("select collation(concat(lbin, u4ci)) from t").Check(testkit.Rows("utf8mb4_general_ci"))
	tk.MustQuery("select collation(concat(utf8_bin_c, u4ci)) from t").Check(testkit.Rows("utf8mb4_general_ci"))
	tk.MustQuery("select collation(concat(utf8_gen_c, u4ci)) from t").Check(testkit.Rows("utf8mb4_general_ci"))
	tk.MustQuery("select collation(concat(abin, utf8_bin_c)) from t").Check(testkit.Rows("utf8_bin"))
	tk.MustQuery("select collation(concat(lbin, utf8_bin_c)) from t").Check(testkit.Rows("utf8_bin"))
	tk.MustQuery("select collation(concat(utf8_gen_c, utf8_bin_c)) from t").Check(testkit.Rows("utf8_bin"))
	tk.MustQuery("select collation(concat(abin, utf8_gen_c)) from t").Check(testkit.Rows("utf8_general_ci"))
	tk.MustQuery("select collation(concat(lbin, utf8_gen_c)) from t").Check(testkit.Rows("utf8_general_ci"))
	tk.MustQuery("select collation(concat(abin, lbin)) from t").Check(testkit.Rows("latin1_bin"))

	tk.MustExec("set names utf8mb4 collate utf8mb4_bin")
	tk.MustQuery("select collation('a')").Check(testkit.Rows("utf8mb4_bin"))
	tk.MustExec("set names utf8mb4 collate utf8mb4_general_ci")
	tk.MustQuery("select collation('a')").Check(testkit.Rows("utf8mb4_general_ci"))

	tk.MustExec("set names utf8mb4 collate utf8mb4_general_ci")
	tk.MustExec("set @test_collate_var = 'a'")
	tk.MustQuery("select collation(@test_collate_var)").Check(testkit.Rows("utf8mb4_general_ci"))
	tk.MustExec("set names utf8mb4 collate utf8mb4_general_ci")
	tk.MustExec("set @test_collate_var = 1")
	tk.MustQuery("select collation(@test_collate_var)").Check(testkit.Rows("utf8mb4_general_ci"))
	tk.MustExec("set @test_collate_var = concat(\"a\", \"b\" collate utf8mb4_bin)")
	tk.MustQuery("select collation(@test_collate_var)").Check(testkit.Rows("utf8mb4_bin"))
}

func (s *testIntegrationSuite) TestCoercibility(c *C) {
	tk := testkit.NewTestKit(c, s.store)

	type testCase struct {
		expr   string
		result int
	}
	testFunc := func(cases []testCase, suffix string) {
		for _, tc := range cases {
			tk.MustQuery(fmt.Sprintf("select coercibility(%v) %v", tc.expr, suffix)).Check(testkit.Rows(fmt.Sprintf("%v", tc.result)))
		}
	}
	testFunc([]testCase{
		// constants
		{"1", 5}, {"null", 6}, {"'abc'", 4},
		// sys-constants
		{"version()", 3}, {"user()", 3}, {"database()", 3},
		{"current_role()", 3}, {"current_user()", 3},
		// scalar functions after constant folding
		{"1+null", 5}, {"null+'abcde'", 5}, {"concat(null, 'abcde')", 4},
		// non-deterministic functions
		{"rand()", 5}, {"now()", 5}, {"sysdate()", 5},
	}, "")

	tk.MustExec("use test")
	tk.MustExec("drop table if exists t")
	tk.MustExec("create table t (i int, r real, d datetime, t timestamp, c char(10), vc varchar(10), b binary(10), vb binary(10))")
	tk.MustExec("insert into t values (null, null, null, null, null, null, null, null)")
	testFunc([]testCase{
		{"i", 5}, {"r", 5}, {"d", 5}, {"t", 5},
		{"c", 2}, {"b", 2}, {"vb", 2}, {"vc", 2},
		{"i+r", 5}, {"i*r", 5}, {"cos(r)+sin(i)", 5}, {"d+2", 5},
		{"t*10", 5}, {"concat(c, vc)", 2}, {"replace(c, 'x', 'y')", 2},
	}, "from t")
}

func (s *testIntegrationSerialSuite) TestCacheConstEval(c *C) {
	tk := testkit.NewTestKit(c, s.store)
	orgEnable := plannercore.PreparedPlanCacheEnabled()
	defer func() {
		plannercore.SetPreparedPlanCache(orgEnable)
	}()
	plannercore.SetPreparedPlanCache(true)
	var err error
	tk.Se, err = session.CreateSession4TestWithOpt(s.store, &session.Opt{
		PreparedPlanCache: kvcache.NewSimpleLRUCache(100, 0.1, math.MaxUint64),
	})
	c.Assert(err, IsNil)

	tk.MustExec("use test")
	tk.MustExec("drop table if exists t")
	tk.MustExec("create table t(col_double double)")
	tk.MustExec("insert into t values (1)")
	tk.Se.GetSessionVars().EnableVectorizedExpression = false
	tk.MustExec("insert into mysql.expr_pushdown_blacklist values('cast', 'tikv,tiflash,tidb', 'for test')")
	tk.MustExec("admin reload expr_pushdown_blacklist")
	tk.MustExec("prepare stmt from 'SELECT * FROM (SELECT col_double AS c0 FROM t) t WHERE (ABS((REPEAT(?, ?) OR 5617780767323292672)) < LN(EXP(c0)) + (? ^ ?))'")
	tk.MustExec("set @a1 = 'JuvkBX7ykVux20zQlkwDK2DFelgn7'")
	tk.MustExec("set @a2 = 1")
	tk.MustExec("set @a3 = -112990.35179796701")
	tk.MustExec("set @a4 = 87997.92704840179")
	// Main purpose here is checking no error is reported. 1 is the result when plan cache is disabled, it is
	// incompatible with MySQL actually, update the result after fixing it.
	tk.MustQuery("execute stmt using @a1, @a2, @a3, @a4").Check(testkit.Rows("1"))
	tk.Se.GetSessionVars().EnableVectorizedExpression = true
	tk.MustExec("delete from mysql.expr_pushdown_blacklist where name = 'cast' and store_type = 'tikv,tiflash,tidb' and reason = 'for test'")
	tk.MustExec("admin reload expr_pushdown_blacklist")
}

func (s *testIntegrationSerialSuite) TestCollationBasic(c *C) {
	tk := testkit.NewTestKit(c, s.store)
	collate.SetNewCollationEnabledForTest(true)
	defer collate.SetNewCollationEnabledForTest(false)
	tk.MustExec("use test")
	tk.MustExec("create table t_ci(a varchar(10) collate utf8mb4_general_ci, unique key(a))")
	tk.MustExec("insert into t_ci values ('a')")
	tk.MustQuery("select * from t_ci").Check(testkit.Rows("a"))
	tk.MustQuery("select * from t_ci").Check(testkit.Rows("a"))
	tk.MustQuery("select * from t_ci where a='a'").Check(testkit.Rows("a"))
	tk.MustQuery("select * from t_ci where a='A'").Check(testkit.Rows("a"))
	tk.MustQuery("select * from t_ci where a='a   '").Check(testkit.Rows("a"))
	tk.MustQuery("select * from t_ci where a='a                    '").Check(testkit.Rows("a"))
}

func (s *testIntegrationSerialSuite) TestWeightString(c *C) {
	tk := testkit.NewTestKit(c, s.store)
	collate.SetNewCollationEnabledForTest(true)
	defer collate.SetNewCollationEnabledForTest(false)

	type testCase struct {
		input                    []string
		result                   []string
		resultAsChar1            []string
		resultAsChar3            []string
		resultAsBinary1          []string
		resultAsBinary5          []string
		resultExplicitCollateBin []string
	}
	tk.MustExec("use test")
	tk.MustExec("drop table if exists t")
	tk.MustExec("create table t (id int, a varchar(20) collate utf8mb4_general_ci)")
	cases := testCase{
		input:                    []string{"aAÁàãăâ", "a", "a  ", "中", "中 "},
		result:                   []string{"\x00A\x00A\x00A\x00A\x00A\x00A\x00A", "\x00A", "\x00A", "\x4E\x2D", "\x4E\x2D"},
		resultAsChar1:            []string{"\x00A", "\x00A", "\x00A", "\x4E\x2D", "\x4E\x2D"},
		resultAsChar3:            []string{"\x00A\x00A\x00A", "\x00A", "\x00A", "\x4E\x2D", "\x4E\x2D"},
		resultAsBinary1:          []string{"a", "a", "a", "\xE4", "\xE4"},
		resultAsBinary5:          []string{"aA\xc3\x81\xc3", "a\x00\x00\x00\x00", "a  \x00\x00", "中\x00\x00", "中 \x00"},
		resultExplicitCollateBin: []string{"aAÁàãăâ", "a", "a", "中", "中"},
	}
	values := make([]string, len(cases.input))
	for i, input := range cases.input {
		values[i] = fmt.Sprintf("(%d, '%s')", i, input)
	}
	tk.MustExec("insert into t values " + strings.Join(values, ","))
	rows := tk.MustQuery("select weight_string(a) from t order by id").Rows()
	for i, out := range cases.result {
		c.Assert(rows[i][0].(string), Equals, out)
	}
	rows = tk.MustQuery("select weight_string(a as char(1)) from t order by id").Rows()
	for i, out := range cases.resultAsChar1 {
		c.Assert(rows[i][0].(string), Equals, out)
	}
	rows = tk.MustQuery("select weight_string(a as char(3)) from t order by id").Rows()
	for i, out := range cases.resultAsChar3 {
		c.Assert(rows[i][0].(string), Equals, out)
	}
	rows = tk.MustQuery("select weight_string(a as binary(1)) from t order by id").Rows()
	for i, out := range cases.resultAsBinary1 {
		c.Assert(rows[i][0].(string), Equals, out)
	}
	rows = tk.MustQuery("select weight_string(a as binary(5)) from t order by id").Rows()
	for i, out := range cases.resultAsBinary5 {
		c.Assert(rows[i][0].(string), Equals, out)
	}
	c.Assert(tk.MustQuery("select weight_string(NULL);").Rows()[0][0], Equals, "<nil>")
	c.Assert(tk.MustQuery("select weight_string(7);").Rows()[0][0], Equals, "<nil>")
	c.Assert(tk.MustQuery("select weight_string(cast(7 as decimal(5)));").Rows()[0][0], Equals, "<nil>")
	c.Assert(tk.MustQuery("select weight_string(cast(20190821 as date));").Rows()[0][0], Equals, "2019-08-21")
	c.Assert(tk.MustQuery("select weight_string(cast(20190821 as date) as binary(5));").Rows()[0][0], Equals, "2019-")
	c.Assert(tk.MustQuery("select weight_string(7.0);").Rows()[0][0], Equals, "<nil>")
	c.Assert(tk.MustQuery("select weight_string(7 AS BINARY(2));").Rows()[0][0], Equals, "7\x00")
	// test explicit collation
	c.Assert(tk.MustQuery("select weight_string('中 ' collate utf8mb4_general_ci);").Rows()[0][0], Equals, "\x4E\x2D")
	c.Assert(tk.MustQuery("select weight_string('中 ' collate utf8mb4_bin);").Rows()[0][0], Equals, "中")
	c.Assert(tk.MustQuery("select collation(a collate utf8mb4_general_ci) from t order by id").Rows()[0][0], Equals, "utf8mb4_general_ci")
	c.Assert(tk.MustQuery("select collation('中 ' collate utf8mb4_general_ci);").Rows()[0][0], Equals, "utf8mb4_general_ci")
	rows = tk.MustQuery("select weight_string(a collate utf8mb4_bin) from t order by id").Rows()
	for i, out := range cases.resultExplicitCollateBin {
		c.Assert(rows[i][0].(string), Equals, out)
	}
	tk.MustGetErrMsg("select weight_string(a collate utf8_general_ci) from t order by id", "[ddl:1253]COLLATION 'utf8_general_ci' is not valid for CHARACTER SET 'utf8mb4'")
	tk.MustGetErrMsg("select weight_string('中' collate utf8_bin)", "[ddl:1253]COLLATION 'utf8_bin' is not valid for CHARACTER SET 'utf8mb4'")
}

func (s *testIntegrationSerialSuite) TestCollationCreateIndex(c *C) {
	tk := testkit.NewTestKit(c, s.store)
	collate.SetNewCollationEnabledForTest(true)
	defer collate.SetNewCollationEnabledForTest(false)
	tk.MustExec("use test")
	tk.MustExec("drop table if exists t")
	tk.MustExec("create table t (a varchar(10) collate utf8mb4_general_ci);")
	tk.MustExec("insert into t values ('a');")
	tk.MustExec("insert into t values ('A');")
	tk.MustExec("insert into t values ('b');")
	tk.MustExec("insert into t values ('B');")
	tk.MustExec("insert into t values ('a');")
	tk.MustExec("insert into t values ('A');")
	tk.MustExec("create index idx on t(a);")
	tk.MustQuery("select * from t order by a").Check(testkit.Rows("a", "A", "a", "A", "b", "B"))
}

func (s *testIntegrationSerialSuite) TestCollateConstantPropagation(c *C) {
	tk := testkit.NewTestKit(c, s.store)
	collate.SetNewCollationEnabledForTest(true)
	defer collate.SetNewCollationEnabledForTest(false)

	tk.MustExec("use test")
	tk.MustExec("drop table if exists t")
	tk.MustExec("create table t (a char(10) collate utf8mb4_bin, b char(10) collate utf8mb4_general_ci);")
	tk.MustExec("insert into t values ('a', 'A');")
	tk.MustQuery("select * from t t1, t t2 where t1.a=t2.b and t2.b='a' collate utf8mb4_general_ci;").Check(nil)
	tk.MustQuery("select * from t t1, t t2 where t1.a=t2.b and t2.b>='a' collate utf8mb4_general_ci;").Check(nil)
	tk.MustExec("drop table t;")
	tk.MustExec("create table t (a char(10) collate utf8mb4_general_ci, b char(10) collate utf8mb4_general_ci);")
	tk.MustExec("insert into t values ('A', 'a');")
	tk.MustQuery("select * from t t1, t t2 where t1.a=t2.b and t2.b='a' collate utf8mb4_bin;").Check(testkit.Rows("A a A a"))
	tk.MustQuery("select * from t t1, t t2 where t1.a=t2.b and t2.b>='a' collate utf8mb4_bin;").Check(testkit.Rows("A a A a"))
	tk.MustExec("drop table t;")
	tk.MustExec("set names utf8mb4")
	tk.MustExec("create table t (a char(10) collate utf8mb4_general_ci, b char(10) collate utf8_general_ci);")
	tk.MustExec("insert into t values ('a', 'A');")
	tk.MustQuery("select * from t t1, t t2 where t1.a=t2.b and t2.b='A'").Check(testkit.Rows("a A a A"))
	tk.MustExec("drop table t;")
	tk.MustExec("create table t(a char collate utf8_general_ci, b char collate utf8mb4_general_ci, c char collate utf8_bin);")
	tk.MustExec("insert into t values ('b', 'B', 'B');")
	tk.MustQuery("select * from t t1, t t2 where t1.a=t2.b and t2.b=t2.c;").Check(testkit.Rows("b B B b B B"))
	tk.MustExec("drop table t;")
	tk.MustExec("create table t(a char collate utf8_bin, b char collate utf8_general_ci);")
	tk.MustExec("insert into t values ('a', 'A');")
	tk.MustQuery("select * from t t1, t t2 where t1.b=t2.b and t2.b=t1.a collate utf8_general_ci;").Check(testkit.Rows("a A a A"))
	tk.MustExec("drop table if exists t1, t2;")
	tk.MustExec("set names utf8mb4 collate utf8mb4_general_ci;")
	tk.MustExec("create table t1(a char, b varchar(10)) charset utf8mb4 collate utf8mb4_general_ci;")
	tk.MustExec("create table t2(a char, b varchar(10)) charset utf8mb4 collate utf8mb4_bin;")
	tk.MustExec("insert into t1 values ('A', 'a');")
	tk.MustExec("insert into t2 values ('a', 'a')")
	tk.MustQuery("select * from t1 left join t2 on t1.a = t2.a where t1.a = 'a';").Check(testkit.Rows("A a <nil> <nil>"))
	tk.MustExec("drop table t;")
	tk.MustExec("set names utf8mb4 collate utf8mb4_general_ci;")
	tk.MustExec("create table t(a char collate utf8mb4_bin, b char collate utf8mb4_general_ci);")
	tk.MustExec("insert into t values ('a', 'a');")
	tk.MustQuery("select * from t t1, t t2 where  t2.b = 'A' and lower(concat(t1.a , '' ))  = t2.b;").Check(testkit.Rows("a a a a"))
}
func (s *testIntegrationSerialSuite) prepare4Join(c *C) *testkit.TestKit {
	tk := testkit.NewTestKit(c, s.store)
	tk.MustExec("USE test")
	tk.MustExec("drop table if exists t")
	tk.MustExec("drop table if exists t_bin")
	tk.MustExec("CREATE TABLE `t` ( `a` int(11) NOT NULL,`b` varchar(5) CHARACTER SET utf8mb4 COLLATE utf8mb4_general_ci DEFAULT NULL)")
	tk.MustExec("CREATE TABLE `t_bin` ( `a` int(11) NOT NULL,`b` varchar(5) CHARACTER SET binary)")
	tk.MustExec("insert into t values (1, 'a'), (2, 'À'), (3, 'á'), (4, 'à'), (5, 'b'), (6, 'c'), (7, ' ')")
	tk.MustExec("insert into t_bin values (1, 'a'), (2, 'À'), (3, 'á'), (4, 'à'), (5, 'b'), (6, 'c'), (7, ' ')")
	return tk
}

func (s *testIntegrationSerialSuite) prepare4Join2(c *C) *testkit.TestKit {
	tk := testkit.NewTestKit(c, s.store)
	tk.MustExec("USE test")
	tk.MustExec("drop table if exists t1")
	tk.MustExec("drop table if exists t2")
	tk.MustExec("create table t1 (id int, v varchar(5) character set binary, key(v))")
	tk.MustExec("create table t2 (v varchar(5) CHARACTER SET utf8mb4 COLLATE utf8mb4_general_ci, key(v))")
	tk.MustExec("insert into t1 values (1, 'a'), (2, 'À'), (3, 'á'), (4, 'à'), (5, 'b'), (6, 'c'), (7, ' ')")
	tk.MustExec("insert into t2 values ('a'), ('À'), ('á'), ('à'), ('b'), ('c'), (' ')")
	return tk
}

func (s *testIntegrationSerialSuite) TestCollateHashJoin(c *C) {
	collate.SetNewCollationEnabledForTest(true)
	defer collate.SetNewCollationEnabledForTest(false)
	tk := s.prepare4Join(c)
	tk.MustQuery("select /*+ TIDB_HJ(t1, t2) */ t1.a, t1.b from t t1, t t2 where t1.b=t2.b order by t1.a").Check(
		testkit.Rows("1 a", "1 a", "1 a", "1 a", "2 À", "2 À", "2 À", "2 À", "3 á", "3 á", "3 á", "3 á", "4 à", "4 à", "4 à", "4 à", "5 b", "6 c", "7  "))
	tk.MustQuery("select /*+ TIDB_HJ(t1, t2) */ t1.a, t1.b from t_bin t1, t_bin t2 where t1.b=t2.b order by t1.a").Check(
		testkit.Rows("1 a", "2 À", "3 á", "4 à", "5 b", "6 c", "7  "))
	tk.MustQuery("select /*+ TIDB_HJ(t1, t2) */ t1.a, t1.b from t t1, t t2 where t1.b=t2.b and t1.a>3 order by t1.a").Check(
		testkit.Rows("4 à", "4 à", "4 à", "4 à", "5 b", "6 c", "7  "))
	tk.MustQuery("select /*+ TIDB_HJ(t1, t2) */ t1.a, t1.b from t_bin t1, t_bin t2 where t1.b=t2.b and t1.a>3 order by t1.a").Check(
		testkit.Rows("4 à", "5 b", "6 c", "7  "))
	tk.MustQuery("select /*+ TIDB_HJ(t1, t2) */ t1.a, t1.b from t t1, t t2 where t1.b=t2.b and t1.a>3 order by t1.a").Check(
		testkit.Rows("4 à", "4 à", "4 à", "4 à", "5 b", "6 c", "7  "))
	tk.MustQuery("select /*+ TIDB_HJ(t1, t2) */ t1.a, t1.b from t_bin t1, t_bin t2 where t1.b=t2.b and t1.a>3 order by t1.a").Check(
		testkit.Rows("4 à", "5 b", "6 c", "7  "))
	tk.MustQuery("select /*+ TIDB_HJ(t1, t2) */ t1.a, t1.b from t t1, t t2 where t1.b=t2.b and t1.a>t2.a order by t1.a").Check(
		testkit.Rows("2 À", "3 á", "3 á", "4 à", "4 à", "4 à"))
	tk.MustQuery("select /*+ TIDB_HJ(t1, t2) */ t1.a, t1.b from t_bin t1, t_bin t2 where t1.b=t2.b and t1.a>t2.a order by t1.a").Check(
		testkit.Rows())
}

func (s *testIntegrationSerialSuite) TestCollateHashJoin2(c *C) {
	collate.SetNewCollationEnabledForTest(true)
	defer collate.SetNewCollationEnabledForTest(false)
	tk := s.prepare4Join2(c)
	tk.MustQuery("select /*+ TIDB_HJ(t1, t2) */ * from t1, t2 where t1.v=t2.v order by t1.id").Check(
		testkit.Rows("1 a a", "2 À À", "3 á á", "4 à à", "5 b b", "6 c c", "7    "))
}

func (s *testIntegrationSerialSuite) TestCollateMergeJoin(c *C) {
	collate.SetNewCollationEnabledForTest(true)
	defer collate.SetNewCollationEnabledForTest(false)
	tk := s.prepare4Join(c)
	tk.MustQuery("select /*+ TIDB_SMJ(t1, t2) */ t1.a, t1.b from t t1, t t2 where t1.b=t2.b order by t1.a").Check(
		testkit.Rows("1 a", "1 a", "1 a", "1 a", "2 À", "2 À", "2 À", "2 À", "3 á", "3 á", "3 á", "3 á", "4 à", "4 à", "4 à", "4 à", "5 b", "6 c", "7  "))
	tk.MustQuery("select /*+ TIDB_SMJ(t1, t2) */ t1.a, t1.b from t_bin t1, t_bin t2 where t1.b=t2.b order by t1.a").Check(
		testkit.Rows("1 a", "2 À", "3 á", "4 à", "5 b", "6 c", "7  "))
	tk.MustQuery("select /*+ TIDB_SMJ(t1, t2) */ t1.a, t1.b from t t1, t t2 where t1.b=t2.b and t1.a>3 order by t1.a").Check(
		testkit.Rows("4 à", "4 à", "4 à", "4 à", "5 b", "6 c", "7  "))
	tk.MustQuery("select /*+ TIDB_SMJ(t1, t2) */ t1.a, t1.b from t_bin t1, t_bin t2 where t1.b=t2.b and t1.a>3 order by t1.a").Check(
		testkit.Rows("4 à", "5 b", "6 c", "7  "))
	tk.MustQuery("select /*+ TIDB_SMJ(t1, t2) */ t1.a, t1.b from t t1, t t2 where t1.b=t2.b and t1.a>3 order by t1.a").Check(
		testkit.Rows("4 à", "4 à", "4 à", "4 à", "5 b", "6 c", "7  "))
	tk.MustQuery("select /*+ TIDB_SMJ(t1, t2) */ t1.a, t1.b from t_bin t1, t_bin t2 where t1.b=t2.b and t1.a>3 order by t1.a").Check(
		testkit.Rows("4 à", "5 b", "6 c", "7  "))
	tk.MustQuery("select /*+ TIDB_SMJ(t1, t2) */ t1.a, t1.b from t t1, t t2 where t1.b=t2.b and t1.a>t2.a order by t1.a").Check(
		testkit.Rows("2 À", "3 á", "3 á", "4 à", "4 à", "4 à"))
	tk.MustQuery("select /*+ TIDB_SMJ(t1, t2) */ t1.a, t1.b from t_bin t1, t_bin t2 where t1.b=t2.b and t1.a>t2.a order by t1.a").Check(
		testkit.Rows())
}

func (s *testIntegrationSerialSuite) TestCollateMergeJoin2(c *C) {
	collate.SetNewCollationEnabledForTest(true)
	defer collate.SetNewCollationEnabledForTest(false)
	tk := s.prepare4Join2(c)
	tk.MustQuery("select /*+ TIDB_SMJ(t1, t2) */ * from t1, t2 where t1.v=t2.v order by t1.id").Check(
		testkit.Rows("1 a a", "2 À À", "3 á á", "4 à à", "5 b b", "6 c c", "7    "))
}

func (s *testIntegrationSerialSuite) TestCollateIndexMergeJoin(c *C) {
	collate.SetNewCollationEnabledForTest(true)
	defer collate.SetNewCollationEnabledForTest(false)
	tk := testkit.NewTestKit(c, s.store)
	tk.MustExec("use test")
	tk.MustExec("drop table if exists t")
	tk.MustExec("create table t (a varchar(5) CHARACTER SET utf8mb4 COLLATE utf8mb4_general_ci, b varchar(5) CHARACTER SET utf8mb4 COLLATE utf8mb4_general_ci, key(a), key(b))")
	tk.MustExec("insert into t values ('a', 'x'), ('x', 'À'), ('á', 'x'), ('à', 'à'), ('à', 'x')")

	tk.MustExec("set tidb_enable_index_merge=1")
	tk.MustQuery("select /*+ USE_INDEX_MERGE(t, a, b) */ * from t where a = 'a' or b = 'a'").Sort().Check(
		testkit.Rows("a x", "x À", "à x", "à à", "á x"))
}

func (s *testIntegrationSerialSuite) prepare4Collation(c *C, hasIndex bool) *testkit.TestKit {
	tk := testkit.NewTestKit(c, s.store)
	tk.MustExec("USE test")
	tk.MustExec("drop table if exists t")
	tk.MustExec("drop table if exists t_bin")
	idxSQL := ", key(v)"
	if !hasIndex {
		idxSQL = ""
	}
	tk.MustExec(fmt.Sprintf("create table t (id int, v varchar(5) CHARACTER SET utf8mb4 COLLATE utf8mb4_general_ci DEFAULT NULL %v)", idxSQL))
	tk.MustExec(fmt.Sprintf("create table t_bin (id int, v varchar(5) CHARACTER SET binary %v)", idxSQL))
	tk.MustExec("insert into t values (1, 'a'), (2, 'À'), (3, 'á'), (4, 'à'), (5, 'b'), (6, 'c'), (7, ' ')")
	tk.MustExec("insert into t_bin values (1, 'a'), (2, 'À'), (3, 'á'), (4, 'à'), (5, 'b'), (6, 'c'), (7, ' ')")
	return tk
}

func (s *testIntegrationSerialSuite) TestCollateSelection(c *C) {
	collate.SetNewCollationEnabledForTest(true)
	defer collate.SetNewCollationEnabledForTest(false)
	tk := s.prepare4Collation(c, false)
	tk.MustQuery("select v from t where v='a' order by id").Check(testkit.Rows("a", "À", "á", "à"))
	tk.MustQuery("select v from t_bin where v='a' order by id").Check(testkit.Rows("a"))
	tk.MustQuery("select v from t where v<'b' and id<=3").Check(testkit.Rows("a", "À", "á"))
	tk.MustQuery("select v from t_bin where v<'b' and id<=3").Check(testkit.Rows("a"))
}

func (s *testIntegrationSerialSuite) TestCollateSort(c *C) {
	collate.SetNewCollationEnabledForTest(true)
	defer collate.SetNewCollationEnabledForTest(false)
	tk := s.prepare4Collation(c, false)
	tk.MustQuery("select id from t order by v, id").Check(testkit.Rows("7", "1", "2", "3", "4", "5", "6"))
	tk.MustQuery("select id from t_bin order by v, id").Check(testkit.Rows("7", "1", "5", "6", "2", "4", "3"))

	tk.MustExec("drop table if exists t")
	tk.MustExec("create table t(a char(10) collate utf8mb4_general_ci, key(a))")
	tk.MustExec("insert into t values ('a'), ('A'), ('b')")
	tk.MustExec("insert into t values ('a'), ('A'), ('b')")
	tk.MustExec("insert into t values ('a'), ('A'), ('b')")
	tk.MustQuery("select * from t order by a collate utf8mb4_bin").Check(testkit.Rows("A", "A", "A", "a", "a", "a", "b", "b", "b"))
}

func (s *testIntegrationSerialSuite) TestCollateHashAgg(c *C) {
	collate.SetNewCollationEnabledForTest(true)
	defer collate.SetNewCollationEnabledForTest(false)
	tk := s.prepare4Collation(c, false)
	tk.HasPlan("select distinct(v) from t_bin", "HashAgg")
	tk.MustQuery("select distinct(v) from t_bin").Sort().Check(testkit.Rows(" ", "a", "b", "c", "À", "à", "á"))
	tk.HasPlan("select distinct(v) from t", "HashAgg")
	tk.MustQuery("select distinct(v) from t").Sort().Check(testkit.Rows(" ", "a", "b", "c"))
	tk.HasPlan("select v, count(*) from t_bin group by v", "HashAgg")
	tk.MustQuery("select v, count(*) from t_bin group by v").Sort().Check(testkit.Rows("  1", "a 1", "b 1", "c 1", "À 1", "à 1", "á 1"))
	tk.HasPlan("select v, count(*) from t group by v", "HashAgg")
	tk.MustQuery("select v, count(*) from t group by v").Sort().Check(testkit.Rows("  1", "a 4", "b 1", "c 1"))

	tk.MustExec("drop table if exists t")
	tk.MustExec("create table t(a char(10) collate utf8mb4_general_ci, key(a))")
	tk.MustExec("insert into t values ('a'), ('A'), ('b')")
	tk.MustExec("insert into t values ('a'), ('A'), ('b')")
	tk.MustExec("insert into t values ('a'), ('A'), ('b')")
	tk.MustQuery("select count(1) from t group by a collate utf8mb4_bin").Check(testkit.Rows("3", "3", "3"))
}

func (s *testIntegrationSerialSuite) TestCollateStreamAgg(c *C) {
	collate.SetNewCollationEnabledForTest(true)
	defer collate.SetNewCollationEnabledForTest(false)
	tk := s.prepare4Collation(c, true)
	tk.HasPlan("select distinct(v) from t_bin", "StreamAgg")
	tk.MustQuery("select distinct(v) from t_bin").Sort().Check(testkit.Rows(" ", "a", "b", "c", "À", "à", "á"))
	tk.HasPlan("select distinct(v) from t", "StreamAgg")
	tk.MustQuery("select distinct(v) from t").Sort().Check(testkit.Rows(" ", "a", "b", "c"))
	tk.HasPlan("select v, count(*) from t_bin group by v", "StreamAgg")
	tk.MustQuery("select v, count(*) from t_bin group by v").Sort().Check(testkit.Rows("  1", "a 1", "b 1", "c 1", "À 1", "à 1", "á 1"))
	tk.HasPlan("select v, count(*) from t group by v", "StreamAgg")
	tk.MustQuery("select v, count(*) from t group by v").Sort().Check(testkit.Rows("  1", "a 4", "b 1", "c 1"))
}

func (s *testIntegrationSerialSuite) TestCollateIndexReader(c *C) {
	collate.SetNewCollationEnabledForTest(true)
	defer collate.SetNewCollationEnabledForTest(false)
	tk := s.prepare4Collation(c, true)
	tk.HasPlan("select v from t where v < 'b'  order by v", "IndexReader")
	tk.MustQuery("select v from t where v < 'b' order by v").Check(testkit.Rows(" ", "a", "À", "á", "à"))
	tk.HasPlan("select v from t where v < 'b' and v > ' ' order by v", "IndexReader")
	tk.MustQuery("select v from t where v < 'b' and v > ' ' order by v").Check(testkit.Rows("a", "À", "á", "à"))
	tk.HasPlan("select v from t_bin where v < 'b' order by v", "IndexReader")
	tk.MustQuery("select v from t_bin where v < 'b' order by v").Sort().Check(testkit.Rows(" ", "a"))
	tk.HasPlan("select v from t_bin where v < 'b' and v > ' ' order by v", "IndexReader")
	tk.MustQuery("select v from t_bin where v < 'b' and v > ' ' order by v").Sort().Check(testkit.Rows("a"))
}

func (s *testIntegrationSerialSuite) TestCollateIndexLookup(c *C) {
	collate.SetNewCollationEnabledForTest(true)
	defer collate.SetNewCollationEnabledForTest(false)
	tk := s.prepare4Collation(c, true)

	tk.HasPlan("select id from t where v < 'b'", "IndexLookUp")
	tk.MustQuery("select id from t where v < 'b'").Sort().Check(testkit.Rows("1", "2", "3", "4", "7"))
	tk.HasPlan("select id from t where v < 'b' and v > ' '", "IndexLookUp")
	tk.MustQuery("select id from t where v < 'b' and v > ' '").Sort().Check(testkit.Rows("1", "2", "3", "4"))
	tk.HasPlan("select id from t_bin where v < 'b'", "IndexLookUp")
	tk.MustQuery("select id from t_bin where v < 'b'").Sort().Check(testkit.Rows("1", "7"))
	tk.HasPlan("select id from t_bin where v < 'b' and v > ' '", "IndexLookUp")
	tk.MustQuery("select id from t_bin where v < 'b' and v > ' '").Sort().Check(testkit.Rows("1"))
}

func (s *testIntegrationSerialSuite) TestCollateStringFunction(c *C) {
	collate.SetNewCollationEnabledForTest(true)
	defer collate.SetNewCollationEnabledForTest(false)
	tk := testkit.NewTestKit(c, s.store)

	tk.MustQuery("select field('a', 'b', 'a');").Check(testkit.Rows("2"))
	tk.MustQuery("select field('a', 'b', 'A');").Check(testkit.Rows("0"))
	tk.MustQuery("select field('a', 'b', 'A' collate utf8mb4_bin);").Check(testkit.Rows("0"))
	tk.MustQuery("select field('a', 'b', 'a ' collate utf8mb4_bin);").Check(testkit.Rows("2"))
	tk.MustQuery("select field('a', 'b', 'A' collate utf8mb4_general_ci);").Check(testkit.Rows("2"))
	tk.MustQuery("select field('a', 'b', 'a ' collate utf8mb4_general_ci);").Check(testkit.Rows("2"))

	tk.MustQuery("select FIND_IN_SET('a','b,a,c,d');").Check(testkit.Rows("2"))
	tk.MustQuery("select FIND_IN_SET('a','b,A,c,d');").Check(testkit.Rows("0"))
	tk.MustQuery("select FIND_IN_SET('a','b,A,c,d' collate utf8mb4_bin);").Check(testkit.Rows("0"))
	tk.MustQuery("select FIND_IN_SET('a','b,a ,c,d' collate utf8mb4_bin);").Check(testkit.Rows("2"))
	tk.MustQuery("select FIND_IN_SET('a','b,A,c,d' collate utf8mb4_general_ci);").Check(testkit.Rows("2"))
	tk.MustQuery("select FIND_IN_SET('a','b,a ,c,d' collate utf8mb4_general_ci);").Check(testkit.Rows("2"))

	tk.MustExec("select concat('a' collate utf8mb4_bin, 'b' collate utf8mb4_bin);")
	tk.MustGetErrMsg("select concat('a' collate utf8mb4_bin, 'b' collate utf8mb4_general_ci);", "[expression:1267]Illegal mix of collations (utf8mb4_bin,EXPLICIT) and (utf8mb4_general_ci,EXPLICIT) for operation 'concat'")
	tk.MustExec("use test")
	tk.MustExec("drop table if exists t")
	tk.MustExec("create table t(a char)")
	tk.MustGetErrMsg("select * from t t1 join t t2 on t1.a collate utf8mb4_bin = t2.a collate utf8mb4_general_ci;", "[expression:1267]Illegal mix of collations (utf8mb4_bin,EXPLICIT) and (utf8mb4_general_ci,EXPLICIT) for operation 'eq'")
}

func (s *testIntegrationSerialSuite) TestCollateLike(c *C) {
	collate.SetNewCollationEnabledForTest(true)
	defer collate.SetNewCollationEnabledForTest(false)

	tk := testkit.NewTestKit(c, s.store)
	tk.MustExec("set names utf8mb4 collate utf8mb4_general_ci")
	tk.MustQuery("select 'a' like 'A'").Check(testkit.Rows("1"))
	tk.MustQuery("select 'a' like 'A' collate utf8mb4_general_ci").Check(testkit.Rows("1"))
	tk.MustQuery("select 'a' like 'À'").Check(testkit.Rows("1"))
	tk.MustQuery("select 'a' like '%À'").Check(testkit.Rows("1"))
	tk.MustQuery("select 'a' like '%À '").Check(testkit.Rows("0"))
	tk.MustQuery("select 'a' like 'À%'").Check(testkit.Rows("1"))
	tk.MustQuery("select 'a' like 'À_'").Check(testkit.Rows("0"))
	tk.MustQuery("select 'a' like '%À%'").Check(testkit.Rows("1"))
	tk.MustQuery("select 'aaa' like '%ÀAa%'").Check(testkit.Rows("1"))
	tk.MustExec("set names utf8mb4 collate utf8mb4_bin")

	tk.MustExec("use test;")
	tk.MustExec("drop table if exists t_like;")
	tk.MustExec("create table t_like(id int, b varchar(20) collate utf8mb4_general_ci);")
	tk.MustExec("insert into t_like values (1, 'aaa'), (2, 'abc'), (3, 'aac');")
	tk.MustQuery("select b like 'AaÀ' from t_like order by id;").Check(testkit.Rows("1", "0", "0"))
	tk.MustQuery("select b like 'Aa_' from t_like order by id;").Check(testkit.Rows("1", "0", "1"))
	tk.MustQuery("select b like '_A_' from t_like order by id;").Check(testkit.Rows("1", "0", "1"))
	tk.MustQuery("select b from t_like where b like 'Aa_' order by id;").Check(testkit.Rows("aaa", "aac"))
	tk.MustQuery("select b from t_like where b like 'A%' order by id;").Check(testkit.Rows("aaa", "abc", "aac"))
	tk.MustQuery("select b from t_like where b like '%A%' order by id;").Check(testkit.Rows("aaa", "abc", "aac"))
	tk.MustExec("alter table t_like add index idx_b(b);")
	tk.MustQuery("select b from t_like use index(idx_b) where b like 'Aa_' order by id;").Check(testkit.Rows("aaa", "aac"))
	tk.MustQuery("select b from t_like use index(idx_b) where b like 'A%' order by id;").Check(testkit.Rows("aaa", "abc", "aac"))
	tk.MustQuery("select b from t_like use index(idx_b) where b like '%A%' order by id;").Check(testkit.Rows("aaa", "abc", "aac"))
}

func (s *testIntegrationSerialSuite) TestCollateSubQuery(c *C) {
	collate.SetNewCollationEnabledForTest(true)
	defer collate.SetNewCollationEnabledForTest(false)
	tk := s.prepare4Collation(c, false)
	tk.MustQuery("select id from t where v in (select v from t_bin) order by id").Check(testkit.Rows("1", "2", "3", "4", "5", "6", "7"))
	tk.MustQuery("select id from t_bin where v in (select v from t) order by id").Check(testkit.Rows("1", "2", "3", "4", "5", "6", "7"))
	tk.MustQuery("select id from t where v not in (select v from t_bin) order by id").Check(testkit.Rows())
	tk.MustQuery("select id from t_bin where v not in (select v from t) order by id").Check(testkit.Rows())
	tk.MustQuery("select id from t where exists (select 1 from t_bin where t_bin.v=t.v) order by id").Check(testkit.Rows("1", "2", "3", "4", "5", "6", "7"))
	tk.MustQuery("select id from t_bin where exists (select 1 from t where t_bin.v=t.v) order by id").Check(testkit.Rows("1", "2", "3", "4", "5", "6", "7"))
	tk.MustQuery("select id from t where not exists (select 1 from t_bin where t_bin.v=t.v) order by id").Check(testkit.Rows())
	tk.MustQuery("select id from t_bin where not exists (select 1 from t where t_bin.v=t.v) order by id").Check(testkit.Rows())
}

func (s *testIntegrationSerialSuite) TestCollateDDL(c *C) {
	collate.SetNewCollationEnabledForTest(true)
	defer collate.SetNewCollationEnabledForTest(false)
	tk := testkit.NewTestKit(c, s.store)
	tk.MustExec("create database t;")
	tk.MustExec("use t;")
	tk.MustExec("drop database t;")
}

func (s *testIntegrationSuite) TestIssue15986(c *C) {
	tk := testkit.NewTestKit(c, s.store)
	tk.MustExec("use test")
	tk.MustExec("drop table if exists t0")
	tk.MustExec("CREATE TABLE t0(c0 int)")
	tk.MustExec("INSERT INTO t0 VALUES (0)")
	tk.MustQuery("SELECT t0.c0 FROM t0 WHERE CHAR(204355900);").Check(testkit.Rows("0"))
	tk.MustQuery("SELECT t0.c0 FROM t0 WHERE not CHAR(204355900);").Check(testkit.Rows())
	tk.MustQuery("SELECT t0.c0 FROM t0 WHERE '.0';").Check(testkit.Rows())
	tk.MustQuery("SELECT t0.c0 FROM t0 WHERE not '.0';").Check(testkit.Rows("0"))
	// If the number does not exceed the range of float64 and its value is not 0, it will be converted to true.
	tk.MustQuery("select * from t0 where '.000000000000000000000000000000000000000000000000000000" +
		"00000000000000000000000000000000000000000000000000000000000000000000000000000000000000000000" +
		"00000000000000000000000000000000000000000000000000000000000000000000000000000000000000000000" +
		"0000000000000000000000000000000000000000000000000000000000000000009';").Check(testkit.Rows("0"))
	tk.MustQuery("select * from t0 where not '.000000000000000000000000000000000000000000000000000000" +
		"00000000000000000000000000000000000000000000000000000000000000000000000000000000000000000000" +
		"00000000000000000000000000000000000000000000000000000000000000000000000000000000000000000000" +
		"0000000000000000000000000000000000000000000000000000000000000000009';").Check(testkit.Rows())

	// If the number is truncated beyond the range of float64, it will be converted to true when the truncated result is 0.
	tk.MustQuery("select * from t0 where '.0000000000000000000000000000000000000000000000000000000" +
		"000000000000000000000000000000000000000000000000000000000000000000000000000000000000000000000" +
		"000000000000000000000000000000000000000000000000000000000000000000000000000000000000000000000" +
		"00000000000000000000000000000000000000000000000000000000000000000000000000000000000009';").Check(testkit.Rows())
	tk.MustQuery("select * from t0 where not '.0000000000000000000000000000000000000000000000000000000" +
		"000000000000000000000000000000000000000000000000000000000000000000000000000000000000000000000" +
		"000000000000000000000000000000000000000000000000000000000000000000000000000000000000000000000" +
		"00000000000000000000000000000000000000000000000000000000000000000000000000000000000009';").Check(testkit.Rows("0"))
}

func (s *testIntegrationSuite) TestNegativeZeroForHashJoin(c *C) {
	tk := testkit.NewTestKit(c, s.store)
	tk.MustExec("use test;")
	tk.MustExec("drop table if exists t0, t1")
	tk.MustExec("CREATE TABLE t0(c0 float);")
	tk.MustExec("CREATE TABLE t1(c0 float);")
	tk.MustExec("INSERT INTO t1(c0) VALUES (0);")
	tk.MustExec("INSERT INTO t0(c0) VALUES (0);")
	tk.MustQuery("SELECT t1.c0 FROM t1, t0 WHERE t0.c0=-t1.c0;").Check(testkit.Rows("0"))
	tk.MustExec("drop TABLE t0;")
	tk.MustExec("drop table t1;")
}

func (s *testIntegrationSuite) TestIssue15743(c *C) {
	tk := testkit.NewTestKit(c, s.store)
	tk.MustExec("use test")
	tk.MustExec("drop table if exists t0")
	tk.MustExec("CREATE TABLE t0(c0 int)")
	tk.MustExec("INSERT INTO t0 VALUES (1)")
	tk.MustQuery("SELECT * FROM t0 WHERE 1 AND 0.4").Check(testkit.Rows("1"))
}

func (s *testIntegrationSuite) TestIssue15725(c *C) {
	tk := testkit.NewTestKit(c, s.store)
	tk.MustExec("use test;")
	tk.MustExec("drop table if exists t")
	tk.MustExec("create table t(a int)")
	tk.MustExec("insert into t values(2)")
	tk.MustQuery("select * from t where (not not a) = a").Check(testkit.Rows())
	tk.MustQuery("select * from t where (not not not not a) = a").Check(testkit.Rows())
}

func (s *testIntegrationSuite) TestIssue15790(c *C) {
	tk := testkit.NewTestKit(c, s.store)
	tk.MustExec("use test;")
	tk.MustExec("drop table if exists t0")
	tk.MustExec("CREATE TABLE t0(c0 INT);")
	tk.MustExec("INSERT INTO t0(c0) VALUES (0);")
	tk.MustQuery("SELECT * FROM t0 WHERE -10000000000000000000 | t0.c0 UNION SELECT * FROM t0;").Check(testkit.Rows("0"))
	tk.MustQuery("SELECT * FROM t0 WHERE -10000000000000000000 | t0.c0 UNION all SELECT * FROM t0;").Check(testkit.Rows("0", "0"))
	tk.MustExec("drop table t0;")
}

func (s *testIntegrationSuite) TestIssue15990(c *C) {
	tk := testkit.NewTestKit(c, s.store)
	tk.MustExec("use test;")
	tk.MustExec("drop table if exists t0;")
	tk.MustExec("CREATE TABLE t0(c0 TEXT(10));")
	tk.MustExec("INSERT INTO t0(c0) VALUES (1);")
	tk.MustQuery("SELECT * FROM t0 WHERE ('a' != t0.c0) AND t0.c0;").Check(testkit.Rows("1"))
	tk.MustExec("CREATE INDEX i0 ON t0(c0(10));")
	tk.MustQuery("SELECT * FROM t0 WHERE ('a' != t0.c0) AND t0.c0;").Check(testkit.Rows("1"))
	tk.MustExec("drop table t0;")
}

func (s *testIntegrationSuite) TestIssue15992(c *C) {
	tk := testkit.NewTestKitWithInit(c, s.store)
	tk.MustExec("use test;")
	tk.MustExec("drop table if exists t0")
	tk.MustExec("CREATE TABLE t0(c0 INT, c1 INT AS (c0));")
	tk.MustExec("CREATE INDEX i0 ON t0(c1);")
	tk.MustQuery("SELECT t0.c0 FROM t0 UNION ALL SELECT 0 FROM t0;").Check(testkit.Rows())
	tk.MustExec("drop table t0;")
}

func (s *testIntegrationSuite) TestIssue16419(c *C) {
	tk := testkit.NewTestKitWithInit(c, s.store)
	tk.MustExec("use test;")
	tk.MustExec("drop table if exists t0")
	tk.MustExec("drop table if exists t1")
	tk.MustExec("CREATE TABLE t0(c0 INT);")
	tk.MustExec("CREATE TABLE t1(c0 INT);")
	tk.MustQuery("SELECT * FROM t1 NATURAL LEFT JOIN t0 WHERE NOT t1.c0;").Check(testkit.Rows())
	tk.MustExec("drop table t0, t1;")
}

func (s *testIntegrationSuite) TestIssue16029(c *C) {
	tk := testkit.NewTestKit(c, s.store)
	tk.MustExec("use test;")
	tk.MustExec("drop table if exists t0,t1;")
	tk.MustExec("CREATE TABLE t0(c0 INT);")
	tk.MustExec("CREATE TABLE t1(c0 INT);")
	tk.MustExec("INSERT INTO t0 VALUES (NULL), (1);")
	tk.MustExec("INSERT INTO t1 VALUES (0);")
	tk.MustQuery("SELECT t0.c0 FROM t0 JOIN t1 ON (t0.c0 REGEXP 1) | t1.c0  WHERE BINARY STRCMP(t1.c0, t0.c0);").Check(testkit.Rows("1"))
	tk.MustExec("drop table t0;")
	tk.MustExec("drop table t1;")
}

func (s *testIntegrationSuite) TestIssue16426(c *C) {
	tk := testkit.NewTestKit(c, s.store)
	tk.MustExec("use test")
	tk.MustExec("drop table if exists t")
	tk.MustExec("create table t (a int)")
	tk.MustExec("insert into t values (42)")
	tk.MustQuery("select a from t where a/10000").Check(testkit.Rows("42"))
	tk.MustQuery("select a from t where a/100000").Check(testkit.Rows("42"))
	tk.MustQuery("select a from t where a/1000000").Check(testkit.Rows("42"))
	tk.MustQuery("select a from t where a/10000000").Check(testkit.Rows("42"))
}

func (s *testIntegrationSuite) TestIssue16505(c *C) {
	tk := testkit.NewTestKit(c, s.store)
	tk.MustExec("use test;")
	tk.MustExec("drop table if exists t;")
	tk.MustExec("CREATE TABLE t(c varchar(100), index idx(c(100)));")
	tk.MustExec("INSERT INTO t VALUES (NULL),('1'),('0'),(''),('aaabbb'),('0abc'),('123e456'),('0.0001deadsfeww');")
	tk.MustQuery("select * from t where c;").Sort().Check(testkit.Rows("0.0001deadsfeww", "1", "123e456"))
	tk.MustQuery("select /*+ USE_INDEX(t, idx) */ * from t where c;").Sort().Check(testkit.Rows("0.0001deadsfeww", "1", "123e456"))
	tk.MustQuery("select /*+ IGNORE_INDEX(t, idx) */* from t where c;").Sort().Check(testkit.Rows("0.0001deadsfeww", "1", "123e456"))
	tk.MustExec("drop table t;")
}

func (s *testIntegrationSuite) TestIssue16779(c *C) {
	tk := testkit.NewTestKit(c, s.store)
	tk.MustExec("use test")
	tk.MustExec("drop table if exists t0")
	tk.MustExec("drop table if exists t1")
	tk.MustExec("create table t0 (c0 int)")
	tk.MustExec("create table t1 (c0 int)")
	tk.MustQuery("SELECT * FROM t1 LEFT JOIN t0 ON TRUE WHERE BINARY EXPORT_SET(0, 0, 0 COLLATE 'binary', t0.c0, 0 COLLATE 'binary')")
}<|MERGE_RESOLUTION|>--- conflicted
+++ resolved
@@ -4976,8 +4976,6 @@
 	tk.MustQuery("select id from t use index(key2) where substr(col2, 1, 1) = '5' and substr(col1, 1, 1) = '4'").Check(testkit.Rows("3"))
 	tk.MustQuery("select count(id) from t use index(key2) where substr(col2, 1, 1) = '5' and substr(col1, 1, 1) = '4'").Check(testkit.Rows("1"))
 }
-<<<<<<< HEAD
-=======
 func (s *testIntegrationSuite) TestIssue16973(c *C) {
 	tk := testkit.NewTestKit(c, s.store)
 	tk.MustExec("use test")
@@ -5001,7 +4999,6 @@
 	tk.MustQuery("SELECT /*+ INL_MERGE_JOIN(t1,t2) */ COUNT(*) FROM  t1 LEFT JOIN t2 ON t1.id = t2.order_id WHERE t1.ns = 'a' AND t1.org_id IN (1) " +
 		"AND t1.status IN (2,6,10) AND timestampdiff(month, t2.begin_time, date'2020-05-06') = 0;").Check(testkit.Rows("1"))
 }
->>>>>>> fcfedb77
 
 func (s *testIntegrationSuite) TestExprPushdownBlacklist(c *C) {
 	tk := testkit.NewTestKit(c, s.store)
