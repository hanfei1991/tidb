--- conflicted
+++ resolved
@@ -601,12 +601,9 @@
 	FoundInPlanCache bool
 	// PrevFoundInPlanCache indicates whether the last statement was found in plan cache.
 	PrevFoundInPlanCache bool
-<<<<<<< HEAD
-=======
 
 	// OptimizerUseInvisibleIndexes indicates whether optimizer can use invisible index
 	OptimizerUseInvisibleIndexes bool
->>>>>>> fcfedb77
 }
 
 // PreparedParams contains the parameters of the current prepared statement when executing it.
